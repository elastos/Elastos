--- conflicted
+++ resolved
@@ -1,249 +1,129 @@
-<<<<<<< HEAD
-<!DOCTYPE html>
-<html lang="en">
-<head>
-    <meta charset="UTF-8">
-    <meta charset="utf-8" name="viewport"
-          content="width=device-width, initial-scale=1.0, user-scalable=no, minimum-scale=1.0, maximum-scale=1.0"/>
-    <title>更新日志</title>
-    <link rel="stylesheet" href="./css/style.css">
-</head>
-<body>
-<div class="main" id="app" v-cloak>
-    <header>
-        <!--<div>-->
-        <!--&lt;!&ndash;<img src="./images/close.png" alt="">&ndash;&gt;-->
-        <!--</div>-->
-        <div>{{i18n.text}}</div>
-        <!--<div>-->
-        <!--<i @click="languages('ch')">中</i>/<i @click="languages('en')">EN</i>-->
-        <!--</div>-->
-    </header>
-    <div class="content">
-      <div class="content_box">
-        <div class="content_year"></div>
-        <h2>ELA Wallet v1.3.2</h2>
-        <p>{{i18n.text24}}</p>
-        <p>{{i18n.text25}}</p>
-        <p>{{i18n.text26}}</p>
-        <p>{{i18n.text27}}</p>
-        <p>{{i18n.text28}}</p>
-        <p>{{i18n.text29}}</p>
-      </div>
-        <div class="content_box">
-            <div class="content_year"></div>
-            <h2>ELA Wallet v1.0.2</h2>
-            <p>{{i18n.text18}}</p>
-            <p>{{i18n.text19}}</p>
-            <p>{{i18n.text20}}</p>
-            <p>{{i18n.text21}}</p>
-            <p>{{i18n.text22}}</p>
-            <p>{{i18n.text23}}</p>
-        </div>
-        <div class="content_box">
-            <div class="content_year"></div>
-            <h2>ELA Wallet v1.0.1</h2>
-            <p>{{i18n.text11}}</p>
-            <p>{{i18n.text12}}</p>
-            <p>{{i18n.text13}}</p>
-            <p>{{i18n.text17}}</p>
-            <p>{{i18n.text14}}</p>
-            <p>{{i18n.text15}}</p>
-            <p>{{i18n.text16}}</p>
-        </div>
-        <div class="content_box">
-            <div class="content_year"></div>
-            <h2>ELA Wallet v1.0.0.5</h2>
-            <p>{{i18n.text1}}</p>
-            <p>{{i18n.text5}} </p>
-            <p> {{i18n.text6}}</p>
-            <p>{{i18n.text7}}</p>
-            <p>{{i18n.text8}}</p>
-        </div>
-        <div class="content_box">
-            <div class="content_year"></div>
-            <h2>ELA Wallet v1.0.0.1</h2>
-            <p>{{i18n.text2}}</p>
-            <p>{{i18n.text9}}</p>
-        </div>
-    </div>
-    <footer>
-        <a id="download" href="javascript:void(0);">{{i18n.text10}}</a>
-    </footer>
-</div>
-</body>
-<script src="./js/flexible.js"></script>
-<script src="./js/jquery-3.2.1.min.js"></script>
-<script src="./js/vue.min.js"></script>
-<script src="./js/index.js"></script>
-<script>
-    // $(function () {
-        init();
-    // });
-
-    function init() {
-        let language = getUrlParam('langua') || 'ch';
-        const app = new Vue({
-            el: "#app",
-            data: {
-                i18n: {},
-            },
-            methods: {
-                languages: function () {
-                    let that = this;
-                    $.ajax({
-                        url: language + '.json',
-                        type: 'get',
-                        dataType: "json",//jsonp数据类型
-                        success: function (data) {
-                            that.i18n = data;
-                            if (language == 'en') {
-                                $('header').find('div').eq(2).find("i").eq(1).css("color", "#4A8AFF").prev().css("color", "#333");
-                            } else {
-                                $('header').find('div').eq(2).find("i").eq(0).css("color", "#4A8AFF").next().css("color", "#333");
-                            }
-                        }
-                    })
-                }
-            },
-            created() {
-
-            },
-            mounted() {
-                this.languages();
-            },
-        })
-    }
-</script>
-</html>
-=======
-<!DOCTYPE html>
-<html lang="en">
-<head>
-    <meta charset="UTF-8">
-    <meta charset="utf-8" name="viewport"
-          content="width=device-width, initial-scale=1.0, user-scalable=no, minimum-scale=1.0, maximum-scale=1.0"/>
-    <title>更新日志</title>
-    <link rel="stylesheet" href="./css/style.css">
-</head>
-<body>
-<div class="main" id="app" v-cloak>
-    <header>
-        <!--<div>-->
-        <!--&lt;!&ndash;<img src="./images/close.png" alt="">&ndash;&gt;-->
-        <!--</div>-->
-        <div>{{i18n.text}}</div>
-        <!--<div>-->
-        <!--<i @click="languages('ch')">中</i>/<i @click="languages('en')">EN</i>-->
-        <!--</div>-->
-    </header>
-    <div class="content">
-        <div class="content_box">
-            <div class="content_year"></div>
-            <h2>ELA Wallet v1.4.0</h2>
-            <p>{{i18n.text30}}</p>
-            <p>{{i18n.text31}}</p>
-            <p>{{i18n.text32}}</p>
-            <p>{{i18n.text33}}</p>
-            <p>{{i18n.text34}}</p>
-            <p>{{i18n.text35}}</p>
-            <p>{{i18n.text36}}</p>
-            <p>{{i18n.text37}}</p>
-        </div>
-        <div class="content_box">
-            <div class="content_year"></div>
-            <h2>ELA Wallet v1.3.2</h2>
-            <p>{{i18n.text24}}</p>
-            <p>{{i18n.text25}}</p>
-            <p>{{i18n.text26}}</p>
-            <p>{{i18n.text27}}</p>
-            <p>{{i18n.text28}}</p>
-            <p>{{i18n.text29}}</p>
-        </div>
-        <div class="content_box">
-            <div class="content_year"></div>
-            <h2>ELA Wallet v1.0.2</h2>
-            <p>{{i18n.text18}}</p>
-            <p>{{i18n.text19}}</p>
-            <p>{{i18n.text20}}</p>
-            <p>{{i18n.text21}}</p>
-            <p>{{i18n.text22}}</p>
-            <p>{{i18n.text23}}</p>
-        </div>
-        <div class="content_box">
-            <div class="content_year"></div>
-            <h2>ELA Wallet v1.0.1</h2>
-            <p>{{i18n.text11}}</p>
-            <p>{{i18n.text12}}</p>
-            <p>{{i18n.text13}}</p>
-            <p>{{i18n.text17}}</p>
-            <p>{{i18n.text14}}</p>
-            <p>{{i18n.text15}}</p>
-            <p>{{i18n.text16}}</p>
-        </div>
-        <div class="content_box">
-            <div class="content_year"></div>
-            <h2>ELA Wallet v1.0.0.5</h2>
-            <p>{{i18n.text1}}</p>
-            <p>{{i18n.text5}} </p>
-            <p> {{i18n.text6}}</p>
-            <p>{{i18n.text7}}</p>
-            <p>{{i18n.text8}}</p>
-        </div>
-        <div class="content_box">
-            <div class="content_year"></div>
-            <h2>ELA Wallet v1.0.0.1</h2>
-            <p>{{i18n.text2}}</p>
-            <p>{{i18n.text9}}</p>
-        </div>
-    </div>
-    <footer>
-        <a id="download" href="javascript:void(0);">{{i18n.text10}}</a>
-    </footer>
-</div>
-</body>
-<script src="./js/flexible.js"></script>
-<script src="./js/jquery-3.2.1.min.js"></script>
-<script src="./js/vue.min.js"></script>
-<script src="./js/index.js"></script>
-<script>
-    // $(function () {
-        init();
-    // });
-
-    function init() {
-        let language = getUrlParam('langua') || 'ch';
-        const app = new Vue({
-            el: "#app",
-            data: {
-                i18n: {},
-            },
-            methods: {
-                languages: function () {
-                    let that = this;
-                    $.ajax({
-                        url: language + '.json',
-                        type: 'get',
-                        dataType: "json",//jsonp数据类型
-                        success: function (data) {
-                            that.i18n = data;
-                            if (language == 'en') {
-                                $('header').find('div').eq(2).find("i").eq(1).css("color", "#4A8AFF").prev().css("color", "#333");
-                            } else {
-                                $('header').find('div').eq(2).find("i").eq(0).css("color", "#4A8AFF").next().css("color", "#333");
-                            }
-                        }
-                    })
-                }
-            },
-            created() {
-
-            },
-            mounted() {
-                this.languages();
-            },
-        })
-    }
-</script>
-</html>
->>>>>>> 8d82357f
+<!DOCTYPE html>
+<html lang="en">
+<head>
+    <meta charset="UTF-8">
+    <meta charset="utf-8" name="viewport"
+          content="width=device-width, initial-scale=1.0, user-scalable=no, minimum-scale=1.0, maximum-scale=1.0"/>
+    <title>更新日志</title>
+    <link rel="stylesheet" href="./css/style.css">
+</head>
+<body>
+<div class="main" id="app" v-cloak>
+    <header>
+        <!--<div>-->
+        <!--&lt;!&ndash;<img src="./images/close.png" alt="">&ndash;&gt;-->
+        <!--</div>-->
+        <div>{{i18n.text}}</div>
+        <!--<div>-->
+        <!--<i @click="languages('ch')">中</i>/<i @click="languages('en')">EN</i>-->
+        <!--</div>-->
+    </header>
+    <div class="content">
+        <div class="content_box">
+            <div class="content_year"></div>
+            <h2>ELA Wallet v1.4.0</h2>
+            <p>{{i18n.text30}}</p>
+            <p>{{i18n.text31}}</p>
+            <p>{{i18n.text32}}</p>
+            <p>{{i18n.text33}}</p>
+            <p>{{i18n.text34}}</p>
+            <p>{{i18n.text35}}</p>
+            <p>{{i18n.text36}}</p>
+            <p>{{i18n.text37}}</p>
+        </div>
+        <div class="content_box">
+            <div class="content_year"></div>
+            <h2>ELA Wallet v1.3.2</h2>
+            <p>{{i18n.text24}}</p>
+            <p>{{i18n.text25}}</p>
+            <p>{{i18n.text26}}</p>
+            <p>{{i18n.text27}}</p>
+            <p>{{i18n.text28}}</p>
+            <p>{{i18n.text29}}</p>
+        </div>
+        <div class="content_box">
+            <div class="content_year"></div>
+            <h2>ELA Wallet v1.0.2</h2>
+            <p>{{i18n.text18}}</p>
+            <p>{{i18n.text19}}</p>
+            <p>{{i18n.text20}}</p>
+            <p>{{i18n.text21}}</p>
+            <p>{{i18n.text22}}</p>
+            <p>{{i18n.text23}}</p>
+        </div>
+        <div class="content_box">
+            <div class="content_year"></div>
+            <h2>ELA Wallet v1.0.1</h2>
+            <p>{{i18n.text11}}</p>
+            <p>{{i18n.text12}}</p>
+            <p>{{i18n.text13}}</p>
+            <p>{{i18n.text17}}</p>
+            <p>{{i18n.text14}}</p>
+            <p>{{i18n.text15}}</p>
+            <p>{{i18n.text16}}</p>
+        </div>
+        <div class="content_box">
+            <div class="content_year"></div>
+            <h2>ELA Wallet v1.0.0.5</h2>
+            <p>{{i18n.text1}}</p>
+            <p>{{i18n.text5}} </p>
+            <p> {{i18n.text6}}</p>
+            <p>{{i18n.text7}}</p>
+            <p>{{i18n.text8}}</p>
+        </div>
+        <div class="content_box">
+            <div class="content_year"></div>
+            <h2>ELA Wallet v1.0.0.1</h2>
+            <p>{{i18n.text2}}</p>
+            <p>{{i18n.text9}}</p>
+        </div>
+    </div>
+    <footer>
+        <a id="download" href="javascript:void(0);">{{i18n.text10}}</a>
+    </footer>
+</div>
+</body>
+<script src="./js/flexible.js"></script>
+<script src="./js/jquery-3.2.1.min.js"></script>
+<script src="./js/vue.min.js"></script>
+<script src="./js/index.js"></script>
+<script>
+    // $(function () {
+        init();
+    // });
+
+    function init() {
+        let language = getUrlParam('langua') || 'ch';
+        const app = new Vue({
+            el: "#app",
+            data: {
+                i18n: {},
+            },
+            methods: {
+                languages: function () {
+                    let that = this;
+                    $.ajax({
+                        url: language + '.json',
+                        type: 'get',
+                        dataType: "json",//jsonp数据类型
+                        success: function (data) {
+                            that.i18n = data;
+                            if (language == 'en') {
+                                $('header').find('div').eq(2).find("i").eq(1).css("color", "#4A8AFF").prev().css("color", "#333");
+                            } else {
+                                $('header').find('div').eq(2).find("i").eq(0).css("color", "#4A8AFF").next().css("color", "#333");
+                            }
+                        }
+                    })
+                }
+            },
+            created() {
+
+            },
+            mounted() {
+                this.languages();
+            },
+        })
+    }
+</script>
+</html>