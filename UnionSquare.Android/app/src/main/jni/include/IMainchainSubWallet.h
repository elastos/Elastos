--- conflicted
+++ resolved
@@ -86,12 +86,7 @@
 				const std::string &fromAddress,
 				const nlohmann::json &payload,
 				const std::string &amount,
-<<<<<<< HEAD
-				const std::string &memo,
-				bool useVotedUTXO = false) = 0;
-=======
-				const std::string &memo) = 0;
->>>>>>> 2f8f16fc
+				const std::string &memo) = 0;
 
 			/**
 			 * Create update producer transaction.
@@ -162,23 +157,6 @@
 					const std::string &stake,
 					const nlohmann::json &pubicKeys,
 					const std::string &memo) = 0;
-
-			/**
-			 * Create vote cr transaction.
-			 *
-			 * @param fromAddress  If this address is empty, SDK will pick available UTXO automatically.
-			 *                     Otherwise, pick UTXO from the specific address.
-			 * @param votes        Candidate publicKeys and votes array in JSON format.such as: {"02848A8F1880408C4186ED31768331BC9296E1B0C3EC7AE6F11E9069B16013A9C5": 1, "02775B47CCB0808BA70EA16800385DBA2737FDA090BB0EBAE948DD16FF658CA74D": 2}
-			 * @param memo         Remarks string. Can be empty string.
-			 * @param useVotedUTXO If true, all voted UTXO will be picked. Otherwise, any voted UTXO will not be picked.
-			 *
-			 * @return             The transaction in JSON format to be signed and published.
-			 */
-			virtual nlohmann::json CreateVoteCRTransaction(
-					const std::string &fromAddress,
-					const nlohmann::json &votes,
-					const std::string &memo,
-					bool useVotedUTXO = false) = 0;
 
 			/**
 			 * Get vote information of current wallet.
@@ -270,23 +248,13 @@
 			 * @param payload      Generate by GenerateCRInfoPayload().
 			 * @param amount       Amount must lager than 500,000,000,000 sela
 			 * @param memo         Remarks string. Can be empty string.
-<<<<<<< HEAD
-			 * @param useVotedUTXO If true, all voted UTXO will be picked. Otherwise, any voted UTXO will not be picked.
-			 *
-=======
->>>>>>> 2f8f16fc
 			 * @return             The transaction in JSON format to be signed and published.
 			 */
 			virtual nlohmann::json CreateRegisterCRTransaction(
 					const std::string &fromAddress,
 					const nlohmann::json &payload,
 					const std::string &amount,
-<<<<<<< HEAD
-					const std::string &memo,
-					bool useVotedUTXO = false) = 0;
-=======
-					const std::string &memo) = 0;
->>>>>>> 2f8f16fc
+					const std::string &memo) = 0;
 
 			/**
 			 * Create update cr transaction.
@@ -295,22 +263,12 @@
 			 *                     Otherwise, pick UTXO from the specific address.
 			 * @param payload      Generate by GenerateCRInfoPayload().
 			 * @param memo         Remarks string. Can be empty string.
-<<<<<<< HEAD
-			 * @param useVotedUTXO If true, all voted UTXO will be picked. Otherwise, any voted UTXO will not be picked.
-			 *
-=======
->>>>>>> 2f8f16fc
 			 * @return             The transaction in JSON format to be signed and published.
 			 */
 			virtual nlohmann::json CreateUpdateCRTransaction(
 					const std::string &fromAddress,
 					const nlohmann::json &payload,
-<<<<<<< HEAD
-					const std::string &memo,
-					bool useVotedUTXO = false) = 0;
-=======
-					const std::string &memo) = 0;
->>>>>>> 2f8f16fc
+					const std::string &memo) = 0;
 
 			/**
 			 * Create unregister cr transaction.
@@ -319,39 +277,23 @@
 			 *                     Otherwise, pick UTXO from the specific address.
 			 * @param payload      Generate by GenerateUnregisterCRPayload().
 			 * @param memo         Remarks string. Can be empty string.
-<<<<<<< HEAD
-			 * @param useVotedUTXO If true, all voted UTXO will be picked. Otherwise, any voted UTXO will not be picked.
-			 *
-=======
->>>>>>> 2f8f16fc
 			 * @return             The transaction in JSON format to be signed and published.
 			 */
 			virtual nlohmann::json CreateUnregisterCRTransaction(
 					const std::string &fromAddress,
 					const nlohmann::json &payload,
-<<<<<<< HEAD
-					const std::string &memo,
-					bool useVotedUTXO = false) = 0;
-=======
-					const std::string &memo) = 0;
->>>>>>> 2f8f16fc
+					const std::string &memo) = 0;
 
 			/**
 			 * Create retrieve deposit cr transaction.
 			 *
 			 * @param amount     The available amount to be retrieved back.
 			 * @param memo       Remarks string. Can be empty string.
-<<<<<<< HEAD
-			 *
-=======
->>>>>>> 2f8f16fc
 			 * @return           The transaction in JSON format to be signed and published.
 			 */
 			virtual nlohmann::json CreateRetrieveCRDepositTransaction(
 					const std::string &amount,
 					const std::string &memo) = 0;
-<<<<<<< HEAD
-=======
 
 			/**
 			 * Create vote cr transaction.
@@ -416,7 +358,6 @@
 			 */
 			virtual nlohmann::json GetVoteInfo(const std::string &type) const = 0;
 
->>>>>>> 2f8f16fc
 		};
 
 	}
