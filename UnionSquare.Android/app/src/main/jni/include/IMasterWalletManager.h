--- conflicted
+++ resolved
@@ -25,24 +25,6 @@
 			  * @return a random mnemonic.
 			  */
 			virtual std::string GenerateMnemonic(const std::string &language, int wordCount = 12) const = 0;
-<<<<<<< HEAD
-
-			/**
-			 * Get public key for creating multi sign wallet with phrase.
-			 * @param phrase is something like mnemonic generated from GenerateMnemonic().
-			 * @param phrasePassword combine with random seed to generate root key and chain code. Phrase password can be empty or between 8 and 128, otherwise will throw invalid argument exception.
-			 * @return public key as expected.
-			 */
-			virtual std::string GetMultiSignPubKey(const std::string &phrase, const std::string &phrasePassword) const = 0;
-
-			/**
-			 * Get public key for creating multi sign wallet with private key.
-			 * @param privKey private key to do the sign job of related multi-sign accounts.
-			 * @return public key as expected.
-			 */
-			virtual std::string GetMultiSignPubKey(const std::string &privKey) const = 0;
-=======
->>>>>>> 2f8f16fc
 
 			/**
 			  * Create a new master wallet by mnemonic and phrase password, or return existing master wallet if current master wallet manager has the master wallet id.
@@ -63,40 +45,23 @@
 			/**
 			  * Create a multi-sign master wallet by related co-signers, or return existing master wallet if current master wallet manager has the master wallet id. Note this creating method generate an readonly multi-sign account which can not append sign into a transaction.
 			  * @param masterWalletID is the unique identification of a master wallet object.
-<<<<<<< HEAD
-			  * @param publicKeys is an array of signers' public key.
-			  * @param m specify minimum count of signature to accomplish related transaction.
-=======
 			  * @param cosigners JSON array of signer's extend public key. Such as: ["xpub6CLgvYFxzqHDJCWyGDCRQzc5cwCFp4HJ6QuVJsAZqURxmW9QKWQ7hVKzZEaHgCQWCq1aNtqmE4yQ63Yh7frXWUW3LfLuJWBtDtsndGyxAQg", "xpub6CWEYpNZ3qLG1z2dxuaNGz9QQX58wor9ax8AiKBvRytdWfEifXXio1BgaVcT4t7ouP34mnabcvpJLp9rPJPjPx2m6izpHmjHkZAHAHZDyrc"]
 			  * @param m specify minimum count of signature to accomplish related transaction.
 			  * @param singleAddress if true, the created wallet will only contain one address, otherwise wallet will manager a chain of addresses.
 			  * @param compatible if true, will compatible with web multi-sign wallet.
->>>>>>> 2f8f16fc
 			  * @param timestamp the value of time in seconds since 1970-01-01 00:00:00. It means the time when the wallet contains the first transaction.
 			  * @return If success will return a pointer of master wallet interface.
 			  */
 			virtual IMasterWallet *CreateMultiSignMasterWallet(
 					const std::string &masterWalletID,
-<<<<<<< HEAD
-					const nlohmann::json &publicKeys,
-					uint32_t m,
-=======
 					const nlohmann::json &cosigners,
 					uint32_t m,
 					bool singleAddress,
 					bool compatible = false,
->>>>>>> 2f8f16fc
 					time_t timestamp = 0) = 0;
 
 			/**
 			  * Create a multi-sign master wallet by private key and related co-signers, or return existing master wallet if current master wallet manager has the master wallet id.
-<<<<<<< HEAD
-			  * @param masterWalletId is the unique identification of a master wallet object.
-			  * @param xprv root extend private key of wallet.
-			  * @param payPassword use to encrypt important things(such as private key) in memory. Pay password should between 8 and 128, otherwise will throw invalid argument exception.
-			  * @param publicKeys is an array of signers' public key.
-			  * @param m specify minimum count of signature to accomplish related transaction.
-=======
 			  * @param masterWalletID is the unique identification of a master wallet object.
 			  * @param xprv root extend private key of wallet.
 			  * @param payPassword use to encrypt important things(such as private key) in memory. Pay password should between 8 and 128, otherwise will throw invalid argument exception.
@@ -104,18 +69,10 @@
 			  * @param m specify minimum count of signature to accomplish related transaction.
 			  * @param singleAddress if true, the created wallet will only contain one address, otherwise wallet will manager a chain of addresses.
 			  * @param compatible if true, will compatible with web multi-sign wallet.
->>>>>>> 2f8f16fc
 			  * @param timestamp the value of time in seconds since 1970-01-01 00:00:00. It means the time when the wallet contains the first transaction.
 			  * @return If success will return a pointer of master wallet interface.
 			  */
 			virtual IMasterWallet *CreateMultiSignMasterWallet(
-<<<<<<< HEAD
-					const std::string &masterWalletId,
-					const std::string &xprv,
-					const std::string &payPassword,
-					const nlohmann::json &publicKeys,
-					uint32_t m,
-=======
 					const std::string &masterWalletID,
 					const std::string &xprv,
 					const std::string &payPassword,
@@ -123,7 +80,6 @@
 					uint32_t m,
 					bool singleAddress,
 					bool compatible = false,
->>>>>>> 2f8f16fc
 					time_t timestamp = 0) = 0;
 
 			/**
@@ -132,15 +88,10 @@
 			 * @param mnemonic use to generate seed which deriving the master private key and chain code.
 			 * @param passphrase combine with random seed to generate root key and chain code. Phrase password can be empty or between 8 and 128, otherwise will throw invalid argument exception.
 			 * @param payPassword use to encrypt important things(such as private key) in memory. Pay password should between 8 and 128, otherwise will throw invalid argument exception.
-<<<<<<< HEAD
-			 * @param publicKeys is an array of signers' public key.
-			 * @param m specify minimum count of signature to accomplish related transactions.
-=======
 			 * @param cosigners JSON array of signer's extend public key. Such as: ["xpub6CLgvYFxzqHDJCWyGDCRQzc5cwCFp4HJ6QuVJsAZqURxmW9QKWQ7hVKzZEaHgCQWCq1aNtqmE4yQ63Yh7frXWUW3LfLuJWBtDtsndGyxAQg", "xpub6CWEYpNZ3qLG1z2dxuaNGz9QQX58wor9ax8AiKBvRytdWfEifXXio1BgaVcT4t7ouP34mnabcvpJLp9rPJPjPx2m6izpHmjHkZAHAHZDyrc"]
 			 * @param m specify minimum count of signature to accomplish related transactions.
 			 * @param singleAddress if true, the created wallet will only contain one address, otherwise wallet will manager a chain of addresses.
 			 * @param compatible if true, will compatible with web multi-sign wallet.
->>>>>>> 2f8f16fc
 			 * @param timestamp the value of time in seconds since 1970-01-01 00:00:00. It means the time when the wallet contains the first transaction.
 			 * @return If success will return a pointer of master wallet interface.
 			 */
@@ -149,15 +100,10 @@
 					const std::string &mnemonic,
 					const std::string &passphrase,
 					const std::string &payPassword,
-<<<<<<< HEAD
-					const nlohmann::json &publicKeys,
-					uint32_t m,
-=======
 					const nlohmann::json &cosigners,
 					uint32_t m,
 					bool singleAddress,
 					bool compatible = false,
->>>>>>> 2f8f16fc
 					time_t timestamp = 0) = 0;
 
 			/**
@@ -280,10 +226,6 @@
 			virtual std::string ExportMasterPublicKey(
 				IMasterWallet *masterWallet) const = 0;
 
-<<<<<<< HEAD
-			virtual std::string GetVersion() const = 0;
-
-=======
 			/**
 			 * Get version
 			 * @return SPV SDK version
@@ -293,7 +235,6 @@
 			/**
 			 * Flush data into disk before destructions
 			 */
->>>>>>> 2f8f16fc
 			virtual void FlushData() = 0;
 
 		};
