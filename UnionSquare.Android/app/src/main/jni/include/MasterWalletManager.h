--- conflicted
+++ resolved
@@ -24,13 +24,6 @@
 			virtual ~MasterWalletManager();
 
 			virtual std::string GenerateMnemonic(const std::string &language, int wordCount = 12) const;
-<<<<<<< HEAD
-
-			virtual std::string GetMultiSignPubKey(const std::string &phrase, const std::string &phrasePassword) const;
-
-			virtual std::string GetMultiSignPubKey(const std::string &privKey) const;
-=======
->>>>>>> 2f8f16fc
 
 			virtual IMasterWallet *CreateMasterWallet(
 					const std::string &masterWalletId,
@@ -41,30 +34,20 @@
 
 			virtual IMasterWallet *CreateMultiSignMasterWallet(
 					const std::string &masterWalletId,
-<<<<<<< HEAD
-					const nlohmann::json &publicKeys,
-					uint32_t m,
-=======
 					const nlohmann::json &cosigners,
 					uint32_t m,
 					bool singleAddress,
 					bool compatible = false,
->>>>>>> 2f8f16fc
 					time_t timestamp = 0);
 
 			virtual IMasterWallet *CreateMultiSignMasterWallet(
 					const std::string &masterWalletId,
 					const std::string &xprv,
 					const std::string &payPassword,
-<<<<<<< HEAD
-					const nlohmann::json &publicKeys,
-					uint32_t m,
-=======
 					const nlohmann::json &cosigners,
 					uint32_t m,
 					bool singleAddress,
 					bool compatible = false,
->>>>>>> 2f8f16fc
 					time_t timestamp = 0);
 
 			virtual IMasterWallet *CreateMultiSignMasterWallet(
@@ -72,24 +55,15 @@
 					const std::string &mnemonic,
 					const std::string &passphrase,
 					const std::string &payPassword,
-<<<<<<< HEAD
-					const nlohmann::json &publicKeys,
-					uint32_t m,
-=======
 					const nlohmann::json &cosigners,
 					uint32_t m,
 					bool singleAddress,
 					bool compatible = false,
->>>>>>> 2f8f16fc
 					time_t timestamp = 0);
 
 			virtual std::vector<IMasterWallet *> GetAllMasterWallets() const;
 
-<<<<<<< HEAD
-			virtual std::vector<std::string> GetAllMasterWalletIds() const;
-=======
 			virtual std::vector<std::string> GetAllMasterWalletID() const;
->>>>>>> 2f8f16fc
 
 			virtual IMasterWallet *GetMasterWallet(
 					const std::string &masterWalletId) const;
