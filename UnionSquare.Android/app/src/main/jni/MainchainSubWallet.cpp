// Copyright (c) 2012-2018 The Elastos Open Source Project
// Distributed under the MIT software license, see the accompanying
// file COPYING or http://www.opensource.org/licenses/mit-license.php.

#include "Utils.h"
#include "IMainchainSubWallet.h"
#include "nlohmann/json.hpp"

using namespace Elastos::ElaWallet;

<<<<<<< HEAD
#define JNI_CreateDepositTransaction "(JLjava/lang/String;Ljava/lang/String;Ljava/lang/String;Ljava/lang/String;Ljava/lang/String;Z)Ljava/lang/String;"
=======
#define JNI_CreateDepositTransaction "(JLjava/lang/String;Ljava/lang/String;Ljava/lang/String;Ljava/lang/String;Ljava/lang/String;)Ljava/lang/String;"
>>>>>>> 2f8f16fc

static jstring JNICALL CreateDepositTransaction(JNIEnv *env, jobject clazz, jlong instance,
                                                jstring jfromAddress,
                                                jstring jlockedAddress,
                                                jstring jamount,
                                                jstring jsideChainAddress,
                                                jstring jmemo) {
    bool exception = false;
    std::string msgException;

    const char *fromAddress = env->GetStringUTFChars(jfromAddress, NULL);
    const char *lockedAddress = env->GetStringUTFChars(jlockedAddress, NULL);
    const char *amount = env->GetStringUTFChars(jamount, NULL);
    const char *sideChainAddress = env->GetStringUTFChars(jsideChainAddress, NULL);
    const char *memo = env->GetStringUTFChars(jmemo, NULL);

    IMainchainSubWallet *wallet = (IMainchainSubWallet *) instance;
    jstring tx = NULL;

    try {
        nlohmann::json txJson = wallet->CreateDepositTransaction(fromAddress, lockedAddress, amount,
                                                                 sideChainAddress, memo);
        tx = env->NewStringUTF(txJson.dump().c_str());
    } catch (const std::exception &e) {
        exception = true;
        msgException = e.what();
    }

    env->ReleaseStringUTFChars(jfromAddress, fromAddress);
    env->ReleaseStringUTFChars(jlockedAddress, lockedAddress);
    env->ReleaseStringUTFChars(jamount, amount);
    env->ReleaseStringUTFChars(jsideChainAddress, sideChainAddress);
    env->ReleaseStringUTFChars(jmemo, memo);

    if (exception) {
        ThrowWalletException(env, msgException.c_str());
    }

    return tx;
}

#define JNI_GenerateProducerPayload "(JLjava/lang/String;Ljava/lang/String;Ljava/lang/String;Ljava/lang/String;Ljava/lang/String;JLjava/lang/String;)Ljava/lang/String;"

static jstring JNICALL GenerateProducerPayload(JNIEnv *env, jobject clazz, jlong jProxy,
                                               jstring jPublicKey,
                                               jstring jNodePublicKey,
                                               jstring jNickName,
                                               jstring jURL,
                                               jstring jIPAddress,
                                               jlong location,
                                               jstring jPayPasswd) {
    bool exception = false;
    std::string msgException;
    jstring payload = NULL;

    const char *publicKey = env->GetStringUTFChars(jPublicKey, NULL);
    const char *nodePublicKey = env->GetStringUTFChars(jNodePublicKey, NULL);
    const char *nickName = env->GetStringUTFChars(jNickName, NULL);
    const char *url = env->GetStringUTFChars(jURL, NULL);
    const char *ipAddress = env->GetStringUTFChars(jIPAddress, NULL);
    const char *payPasswd = env->GetStringUTFChars(jPayPasswd, NULL);

    try {
        IMainchainSubWallet *wallet = (IMainchainSubWallet *) jProxy;
        nlohmann::json payloadJson = wallet->GenerateProducerPayload(publicKey, nodePublicKey,
                                                                     nickName, url, ipAddress,
                                                                     location, payPasswd);
        payload = env->NewStringUTF(payloadJson.dump().c_str());
    } catch (const std::exception &e) {
        exception = true;
        msgException = e.what();
    }

    env->ReleaseStringUTFChars(jPublicKey, publicKey);
    env->ReleaseStringUTFChars(jNodePublicKey, nodePublicKey);
    env->ReleaseStringUTFChars(jNickName, nickName);
    env->ReleaseStringUTFChars(jURL, url);
    env->ReleaseStringUTFChars(jIPAddress, ipAddress);
    env->ReleaseStringUTFChars(jPayPasswd, payPasswd);

    if (exception) {
        ThrowWalletException(env, msgException.c_str());
    }

    return payload;
}

#define JNI_GenerateCancelProducerPayload "(JLjava/lang/String;Ljava/lang/String;)Ljava/lang/String;"

static jstring JNICALL GenerateCancelProducerPayload(JNIEnv *env, jobject clazz, jlong jProxy,
                                                     jstring jPublicKey,
                                                     jstring jPayPasswd) {
    bool exception = false;
    std::string msgException;
    jstring payload = NULL;

    const char *publicKey = env->GetStringUTFChars(jPublicKey, NULL);
    const char *payPasswd = env->GetStringUTFChars(jPayPasswd, NULL);

    try {
        IMainchainSubWallet *wallet = (IMainchainSubWallet *) jProxy;
        nlohmann::json payloadJson = wallet->GenerateCancelProducerPayload(publicKey, payPasswd);
        payload = env->NewStringUTF(payloadJson.dump().c_str());
    } catch (const std::exception &e) {
        exception = true;
        msgException = e.what();
    }

    env->ReleaseStringUTFChars(jPublicKey, publicKey);
    env->ReleaseStringUTFChars(jPayPasswd, payPasswd);

    if (exception) {
        ThrowWalletException(env, msgException.c_str());
    }

    return payload;
}

<<<<<<< HEAD
#define JNI_CreateRegisterProducerTransaction "(JLjava/lang/String;Ljava/lang/String;Ljava/lang/String;Ljava/lang/String;Z)Ljava/lang/String;"
=======
#define JNI_CreateRegisterProducerTransaction "(JLjava/lang/String;Ljava/lang/String;Ljava/lang/String;Ljava/lang/String;)Ljava/lang/String;"
>>>>>>> 2f8f16fc

static jstring JNICALL CreateRegisterProducerTransaction(JNIEnv *env, jobject clazz, jlong jProxy,
                                                         jstring jFromAddress,
                                                         jstring jPayloadJson,
                                                         jstring jamount,
<<<<<<< HEAD
                                                         jstring jMemo,
                                                         jboolean useVotedUTXO) {
=======
                                                         jstring jMemo) {
>>>>>>> 2f8f16fc
    bool exception = false;
    std::string msgException;
    jstring tx = NULL;

    const char *fromAddress = env->GetStringUTFChars(jFromAddress, NULL);
    const char *payloadJson = env->GetStringUTFChars(jPayloadJson, NULL);
    const char *amount = env->GetStringUTFChars(jamount, NULL);
    const char *memo = env->GetStringUTFChars(jMemo, NULL);

    try {
        IMainchainSubWallet *wallet = (IMainchainSubWallet *) jProxy;
        nlohmann::json payload = nlohmann::json::parse(payloadJson);
        nlohmann::json txJson = wallet->CreateRegisterProducerTransaction(fromAddress, payload,
<<<<<<< HEAD
                                                                          amount, memo,
                                                                          useVotedUTXO);
=======
                                                                          amount, memo);
>>>>>>> 2f8f16fc
        tx = env->NewStringUTF(txJson.dump().c_str());
    } catch (const std::exception &e) {
        exception = true;
        msgException = e.what();
    }

    env->ReleaseStringUTFChars(jFromAddress, fromAddress);
    env->ReleaseStringUTFChars(jPayloadJson, payloadJson);
    env->ReleaseStringUTFChars(jamount, amount);
    env->ReleaseStringUTFChars(jMemo, memo);

    if (exception) {
        ThrowWalletException(env, msgException.c_str());
    }

    return tx;
}

#define JNI_CreateUpdateProducerTransaction "(JLjava/lang/String;Ljava/lang/String;Ljava/lang/String;)Ljava/lang/String;"

static jstring JNICALL CreateUpdateProducerTransaction(JNIEnv *env, jobject clazz, jlong jProxy,
                                                       jstring jFromAddress,
                                                       jstring jPayloadJson,
                                                       jstring jMemo) {
    bool exception = false;
    std::string msgException;
    jstring tx = NULL;

    const char *fromAddress = env->GetStringUTFChars(jFromAddress, NULL);
    const char *payloadJson = env->GetStringUTFChars(jPayloadJson, NULL);
    const char *memo = env->GetStringUTFChars(jMemo, NULL);

    try {
        IMainchainSubWallet *wallet = (IMainchainSubWallet *) jProxy;
        nlohmann::json payload = nlohmann::json::parse(payloadJson);
        nlohmann::json txJson = wallet->CreateUpdateProducerTransaction(fromAddress, payload, memo);
        tx = env->NewStringUTF(txJson.dump().c_str());
    } catch (const std::exception &e) {
        exception = true;
        msgException = e.what();
    }

    env->ReleaseStringUTFChars(jFromAddress, fromAddress);
    env->ReleaseStringUTFChars(jPayloadJson, payloadJson);
    env->ReleaseStringUTFChars(jMemo, memo);

    if (exception) {
        ThrowWalletException(env, msgException.c_str());
    }

    return tx;
}

#define JNI_CreateCancelProducerTransaction "(JLjava/lang/String;Ljava/lang/String;Ljava/lang/String;)Ljava/lang/String;"

static jstring JNICALL CreateCancelProducerTransaction(JNIEnv *env, jobject clazz, jlong jProxy,
                                                       jstring jFromAddress,
                                                       jstring jPayloadJson,
                                                       jstring jMemo) {
    bool exception = false;
    std::string msgException;
    jstring tx = NULL;

    const char *fromAddress = env->GetStringUTFChars(jFromAddress, NULL);
    const char *payloadJson = env->GetStringUTFChars(jPayloadJson, NULL);
    const char *memo = env->GetStringUTFChars(jMemo, NULL);

    try {
        IMainchainSubWallet *wallet = (IMainchainSubWallet *) jProxy;
        nlohmann::json payload = nlohmann::json::parse(payloadJson);
        nlohmann::json txJson = wallet->CreateCancelProducerTransaction(fromAddress, payload, memo);
        tx = env->NewStringUTF(txJson.dump().c_str());
    } catch (const std::exception &e) {
        exception = true;
        msgException = e.what();
    }

    env->ReleaseStringUTFChars(jFromAddress, fromAddress);
    env->ReleaseStringUTFChars(jPayloadJson, payloadJson);
    env->ReleaseStringUTFChars(jMemo, memo);

    if (exception) {
        ThrowWalletException(env, msgException.c_str());
    }

    return tx;
}

#define JNI_CreateRetrieveDepositTransaction "(JLjava/lang/String;Ljava/lang/String;)Ljava/lang/String;"

static jstring JNICALL CreateRetrieveDepositTransaction(JNIEnv *env, jobject clazz, jlong jProxy,
                                                        jstring jamount,
                                                        jstring jMemo) {
    bool exception = false;
    std::string msgException;
    jstring tx = NULL;

    const char *memo = env->GetStringUTFChars(jMemo, NULL);
    const char *amount = env->GetStringUTFChars(jamount, NULL);

    try {
        IMainchainSubWallet *wallet = (IMainchainSubWallet *) jProxy;
        nlohmann::json txJson = wallet->CreateRetrieveDepositTransaction(amount, memo);
        tx = env->NewStringUTF(txJson.dump().c_str());
    } catch (const std::exception &e) {
        exception = true;
        msgException = e.what();
    }

    env->ReleaseStringUTFChars(jMemo, memo);
    env->ReleaseStringUTFChars(jamount, amount);

    if (exception) {
        ThrowWalletException(env, msgException.c_str());
    }

    return tx;
}

#define JNI_GetOwnerPublicKey "(J)Ljava/lang/String;"

static jstring JNICALL GetOwnerPublicKey(JNIEnv *env, jobject clazz, jlong jProxy) {
    bool exception = false;
    std::string msgException;
    jstring publicKey = NULL;

    try {
        IMainchainSubWallet *wallet = (IMainchainSubWallet *) jProxy;
        std::string pubKey = wallet->GetOwnerPublicKey();
        publicKey = env->NewStringUTF(pubKey.c_str());
    } catch (const std::exception &e) {
        exception = true;
        msgException = e.what();
    }

    if (exception) {
        ThrowWalletException(env, msgException.c_str());
    }

    return publicKey;
}

<<<<<<< HEAD
#define JNI_CreateVoteProducerTransaction "(JLjava/lang/String;Ljava/lang/String;Ljava/lang/String;Ljava/lang/String;Z)Ljava/lang/String;"
=======
#define JNI_CreateVoteProducerTransaction "(JLjava/lang/String;Ljava/lang/String;Ljava/lang/String;Ljava/lang/String;)Ljava/lang/String;"
>>>>>>> 2f8f16fc

static jstring JNICALL CreateVoteProducerTransaction(JNIEnv *env, jobject clazz, jlong jProxy,
                                                     jstring jfromAddress,
                                                     jstring jstake,
                                                     jstring jPublicKeys,
                                                     jstring jMemo) {

    bool exception = false;
    std::string msgException;

    const char *fromAddress = env->GetStringUTFChars(jfromAddress, NULL);
    const char *stake = env->GetStringUTFChars(jstake, NULL);
    const char *publicKeys = env->GetStringUTFChars(jPublicKeys, NULL);
    const char *memo = env->GetStringUTFChars(jMemo, NULL);

    jstring tx = NULL;

    try {
        IMainchainSubWallet *wallet = (IMainchainSubWallet *) jProxy;
        nlohmann::json txJson = wallet->CreateVoteProducerTransaction(fromAddress, stake,
                                                                      nlohmann::json::parse(
                                                                              publicKeys), memo);
        tx = env->NewStringUTF(txJson.dump().c_str());
    } catch (const std::exception &e) {
        exception = true;
        msgException = e.what();
    }

    env->ReleaseStringUTFChars(jfromAddress, fromAddress);
    env->ReleaseStringUTFChars(jstake, stake);
    env->ReleaseStringUTFChars(jPublicKeys, publicKeys);
    env->ReleaseStringUTFChars(jMemo, memo);

    if (exception) {
        ThrowWalletException(env, msgException.c_str());
    }

    return tx;
}

#define JNI_CreateVoteCRTransaction "(JLjava/lang/String;Ljava/lang/String;Ljava/lang/String;Z)Ljava/lang/String;"

static jstring JNICALL CreateVoteCRTransaction(JNIEnv *env, jobject clazz, jlong jProxy,
                                               jstring jfromAddress,
                                               jstring jvotes,
                                               jstring jmemo,
                                               jboolean useVotedUTXO) {
    bool exception = false;
    std::string msgException;

    const char *fromAddress = env->GetStringUTFChars(jfromAddress, NULL);
    const char *votes = env->GetStringUTFChars(jvotes, NULL);
    const char *memo = env->GetStringUTFChars(jmemo, NULL);

    jstring tx = NULL;

    try {
        IMainchainSubWallet *wallet = (IMainchainSubWallet *) jProxy;
        nlohmann::json txJson = wallet->CreateVoteCRTransaction(fromAddress,
                                                                nlohmann::json::parse(votes), memo,
                                                                useVotedUTXO);
        tx = env->NewStringUTF(txJson.dump().c_str());
    } catch (const std::exception &e) {
        exception = true;
        msgException = e.what();
    }

    env->ReleaseStringUTFChars(jfromAddress, fromAddress);
    env->ReleaseStringUTFChars(jvotes, votes);
    env->ReleaseStringUTFChars(jmemo, memo);

    if (exception) {
        ThrowWalletException(env, msgException.c_str());
    }

    return tx;
}

#define JNI_GetVotedProducerList "(J)Ljava/lang/String;"

static jstring JNICALL GetVotedProducerList(JNIEnv *env, jobject clazz, jlong jSubWalletProxy) {
    bool exception = false;
    std::string msgException;

    IMainchainSubWallet *subWallet = (IMainchainSubWallet *) jSubWalletProxy;
    jstring list = NULL;

    try {
        nlohmann::json listJson = subWallet->GetVotedProducerList();
        list = env->NewStringUTF(listJson.dump().c_str());
    } catch (const std::exception &e) {
        exception = true;
        msgException = e.what();
    }

    if (exception) {
        ThrowWalletException(env, msgException.c_str());
    }

    return list;
}

#define JNI_GetRegisteredProducerInfo "(J)Ljava/lang/String;"

static jstring JNICALL
GetRegisteredProducerInfo(JNIEnv *env, jobject clazz, jlong jSubWalletProxy) {
    bool exception = false;
    jstring info = NULL;
    std::string msgException;

    IMainchainSubWallet *subWallet = (IMainchainSubWallet *) jSubWalletProxy;

    try {
        nlohmann::json infoJson = subWallet->GetRegisteredProducerInfo();
        info = env->NewStringUTF(infoJson.dump().c_str());
    } catch (const std::exception &e) {
        exception = true;
        msgException = e.what();
    }

    if (exception) {
        ThrowWalletException(env, msgException.c_str());
    }

    return info;
}

#define JNI_GetOwnerAddress "(J)Ljava/lang/String;"

static jstring JNICALL GetOwnerAddress(JNIEnv *env, jobject clazz, jlong jSubWalletProxy) {
    bool exception = false;
    std::string msgException;
    jstring ownerAddress = NULL;

    try {
        IMainchainSubWallet *subWallet = (IMainchainSubWallet *) jSubWalletProxy;
        std::string address = subWallet->GetOwnerAddress();
        ownerAddress = env->NewStringUTF(address.c_str());

    } catch (const std::exception &e) {
        exception = true;
        msgException = e.what();
    }

    if (exception) {
        ThrowWalletException(env, msgException.c_str());
    }
    return ownerAddress;
}

#define JNI_GenerateCRInfoPayload "(JLjava/lang/String;Ljava/lang/String;Ljava/lang/String;JLjava/lang/String;)Ljava/lang/String;"

static jstring JNICALL GenerateCRInfoPayload(JNIEnv *env, jobject clazz, jlong jProxy,
                                             jstring jCRPublicKey,
                                             jstring jNickName,
                                             jstring jURL,
                                             jlong location,
                                             jstring jPayPasswd) {
    bool exception = false;
    std::string msgException;
    jstring payload = NULL;

    const char *publicKey = env->GetStringUTFChars(jCRPublicKey, NULL);
    const char *nickName = env->GetStringUTFChars(jNickName, NULL);
    const char *url = env->GetStringUTFChars(jURL, NULL);
    const char *payPasswd = env->GetStringUTFChars(jPayPasswd, NULL);

    try {
        IMainchainSubWallet *wallet = (IMainchainSubWallet *) jProxy;
        nlohmann::json payloadJson = wallet->GenerateCRInfoPayload(publicKey, nickName, url,
                                                                   location, payPasswd);
        payload = env->NewStringUTF(payloadJson.dump().c_str());
    } catch (const std::exception &e) {
        exception = true;
        msgException = e.what();
    }

    env->ReleaseStringUTFChars(jCRPublicKey, publicKey);
    env->ReleaseStringUTFChars(jNickName, nickName);
    env->ReleaseStringUTFChars(jURL, url);
    env->ReleaseStringUTFChars(jPayPasswd, payPasswd);

    if (exception) {
        ThrowWalletException(env, msgException.c_str());
    }

    return payload;
}

#define JNI_GenerateUnregisterCRPayload "(JLjava/lang/String;Ljava/lang/String;)Ljava/lang/String;"

static jstring JNICALL GenerateUnregisterCRPayload(JNIEnv *env, jobject clazz, jlong jProxy,
                                                   jstring jCRPublicKey,
                                                   jstring jPayPasswd) {
    bool exception = false;
    std::string msgException;
    jstring payload = NULL;

    const char *publicKey = env->GetStringUTFChars(jCRPublicKey, NULL);
    const char *payPasswd = env->GetStringUTFChars(jPayPasswd, NULL);

    try {
        IMainchainSubWallet *wallet = (IMainchainSubWallet *) jProxy;
        nlohmann::json payloadJson = wallet->GenerateCancelProducerPayload(publicKey, payPasswd);
        payload = env->NewStringUTF(payloadJson.dump().c_str());
    } catch (const std::exception &e) {
        exception = true;
        msgException = e.what();
    }

    env->ReleaseStringUTFChars(jCRPublicKey, publicKey);
    env->ReleaseStringUTFChars(jPayPasswd, payPasswd);

    if (exception) {
        ThrowWalletException(env, msgException.c_str());
    }

    return payload;
}

#define JNI_GetCROwnerDID "(J)Ljava/lang/String;"

static jstring JNICALL GetCROwnerDID(JNIEnv *env, jobject clazz, jlong jProxy) {
    bool exception = false;
    std::string msgException;
    jstring did = NULL;

    try {
        IMainchainSubWallet *wallet = (IMainchainSubWallet *) jProxy;
        std::string ownerDID = wallet->GetCROwnerDID();
        did = env->NewStringUTF(ownerDID.c_str());
    } catch (const std::exception &e) {
        exception = true;
        msgException = e.what();
    }

    if (exception) {
        ThrowWalletException(env, msgException.c_str());
    }

    return did;
}

#define JNI_GetCROwnerPublicKey "(J)Ljava/lang/String;"

static jstring JNICALL GetCROwnerPublicKey(JNIEnv *env, jobject clazz, jlong jProxy) {
    bool exception = false;
    std::string msgException;
    jstring publicKey = NULL;

    try {
        IMainchainSubWallet *wallet = (IMainchainSubWallet *) jProxy;
        std::string pubkey = wallet->GetCROwnerPublicKey();
        publicKey = env->NewStringUTF(pubkey.c_str());
    } catch (const std::exception &e) {
        exception = true;
        msgException = e.what();
    }

    if (exception) {
        ThrowWalletException(env, msgException.c_str());
    }

    return publicKey;
}

<<<<<<< HEAD
#define JNI_CreateRegisterCRTransaction "(JLjava/lang/String;Ljava/lang/String;Ljava/lang/String;Ljava/lang/String;Z)Ljava/lang/String;"
=======
#define JNI_CreateRegisterCRTransaction "(JLjava/lang/String;Ljava/lang/String;Ljava/lang/String;Ljava/lang/String;)Ljava/lang/String;"
>>>>>>> 2f8f16fc

static jstring JNICALL CreateRegisterCRTransaction(JNIEnv *env, jobject clazz, jlong jProxy,
                                                   jstring jfromAddress,
                                                   jstring jpayload,
                                                   jstring jamount,
<<<<<<< HEAD
                                                   jstring jmemo,
                                                   bool useVotedUTXO) {
=======
                                                   jstring jmemo) {
>>>>>>> 2f8f16fc
    bool exception = false;
    std::string msgException;

    const char *fromAddress = env->GetStringUTFChars(jfromAddress, NULL);
    const char *payload = env->GetStringUTFChars(jpayload, NULL);
    const char *amount = env->GetStringUTFChars(jamount, NULL);
    const char *memo = env->GetStringUTFChars(jmemo, NULL);

    jstring tx = NULL;

    try {
        IMainchainSubWallet *wallet = (IMainchainSubWallet *) jProxy;
        nlohmann::json txJson = wallet->CreateRegisterCRTransaction(fromAddress,
                                                                    nlohmann::json::parse(payload),
<<<<<<< HEAD
                                                                    amount, memo, useVotedUTXO);
=======
                                                                    amount, memo);
>>>>>>> 2f8f16fc
        tx = env->NewStringUTF(txJson.dump().c_str());
    } catch (const std::exception &e) {
        exception = true;
        msgException = e.what();
    }

    env->ReleaseStringUTFChars(jfromAddress, fromAddress);
    env->ReleaseStringUTFChars(jpayload, payload);
    env->ReleaseStringUTFChars(jamount, amount);
    env->ReleaseStringUTFChars(jmemo, memo);

    if (exception) {
        ThrowWalletException(env, msgException.c_str());
    }

    return tx;
}

<<<<<<< HEAD
#define JNI_CreateUpdateCRTransaction "(JLjava/lang/String;Ljava/lang/String;Ljava/lang/String;Z)Ljava/lang/String;"
=======
#define JNI_CreateUpdateCRTransaction "(JLjava/lang/String;Ljava/lang/String;Ljava/lang/String;)Ljava/lang/String;"
>>>>>>> 2f8f16fc

static jstring JNICALL CreateUpdateCRTransaction(JNIEnv *env, jobject clazz, jlong jProxy,
                                                 jstring jfromAddress,
                                                 jstring jpayload,
<<<<<<< HEAD
                                                 jstring jmemo,
                                                 bool useVotedUTXO) {
=======
                                                 jstring jmemo) {
>>>>>>> 2f8f16fc
    bool exception = false;
    std::string msgException;

    const char *fromAddress = env->GetStringUTFChars(jfromAddress, NULL);
    const char *payload = env->GetStringUTFChars(jpayload, NULL);
    const char *memo = env->GetStringUTFChars(jmemo, NULL);

    jstring tx = NULL;

    try {
        IMainchainSubWallet *wallet = (IMainchainSubWallet *) jProxy;
        nlohmann::json txJson = wallet->CreateUpdateCRTransaction(fromAddress,
                                                                  nlohmann::json::parse(payload),
<<<<<<< HEAD
                                                                  memo, useVotedUTXO);
=======
                                                                  memo);
>>>>>>> 2f8f16fc
        tx = env->NewStringUTF(txJson.dump().c_str());
    } catch (const std::exception &e) {
        exception = true;
        msgException = e.what();
    }

    env->ReleaseStringUTFChars(jfromAddress, fromAddress);
    env->ReleaseStringUTFChars(jpayload, payload);
    env->ReleaseStringUTFChars(jmemo, memo);

    if (exception) {
        ThrowWalletException(env, msgException.c_str());
    }

    return tx;
}

<<<<<<< HEAD
#define JNI_CreateUnregisterCRTransaction "(JLjava/lang/String;Ljava/lang/String;Ljava/lang/String;Z)Ljava/lang/String;"
=======
#define JNI_CreateUnregisterCRTransaction "(JLjava/lang/String;Ljava/lang/String;Ljava/lang/String;)Ljava/lang/String;"
>>>>>>> 2f8f16fc

static jstring JNICALL CreateUnregisterCRTransaction(JNIEnv *env, jobject clazz, jlong jProxy,
                                                     jstring jfromAddress,
                                                     jstring jpayload,
<<<<<<< HEAD
                                                     jstring jmemo,
                                                     bool useVotedUTXO) {
=======
                                                     jstring jmemo) {
>>>>>>> 2f8f16fc
    bool exception = false;
    std::string msgException;

    const char *fromAddress = env->GetStringUTFChars(jfromAddress, NULL);
    const char *payload = env->GetStringUTFChars(jpayload, NULL);
    const char *memo = env->GetStringUTFChars(jmemo, NULL);

    jstring tx = NULL;

    try {
        IMainchainSubWallet *wallet = (IMainchainSubWallet *) jProxy;
        nlohmann::json txJson = wallet->CreateUnregisterCRTransaction(fromAddress,
                                                                      nlohmann::json::parse(
                                                                              payload),
<<<<<<< HEAD
                                                                      memo, useVotedUTXO);
=======
                                                                      memo);
>>>>>>> 2f8f16fc
        tx = env->NewStringUTF(txJson.dump().c_str());
    } catch (const std::exception &e) {
        exception = true;
        msgException = e.what();
    }

    env->ReleaseStringUTFChars(jfromAddress, fromAddress);
    env->ReleaseStringUTFChars(jpayload, payload);
    env->ReleaseStringUTFChars(jmemo, memo);

    if (exception) {
        ThrowWalletException(env, msgException.c_str());
    }

    return tx;
}

#define JNI_CreateRetrieveCRDepositTransaction "(JLjava/lang/String;Ljava/lang/String;)Ljava/lang/String;"

static jstring JNICALL CreateRetrieveCRDepositTransaction(JNIEnv *env, jobject clazz, jlong jProxy,
                                                          jstring jamount,
                                                          jstring jmemo) {
    bool exception = false;
    std::string msgException;

    const char *amount = env->GetStringUTFChars(jamount, NULL);
    const char *memo = env->GetStringUTFChars(jmemo, NULL);

    jstring tx = NULL;

    try {
        IMainchainSubWallet *wallet = (IMainchainSubWallet *) jProxy;
        nlohmann::json txJson = wallet->CreateRetrieveCRDepositTransaction(amount, memo);
        tx = env->NewStringUTF(txJson.dump().c_str());
    } catch (const std::exception &e) {
        exception = true;
        msgException = e.what();
    }

    env->ReleaseStringUTFChars(jamount, amount);
    env->ReleaseStringUTFChars(jmemo, memo);

    if (exception) {
        ThrowWalletException(env, msgException.c_str());
    }

    return tx;
}
<<<<<<< HEAD
=======

#define JNI_CreateVoteCRTransaction "(JLjava/lang/String;Ljava/lang/String;Ljava/lang/String;)Ljava/lang/String;"

static jstring JNICALL CreateVoteCRTransaction(JNIEnv *env, jobject clazz, jlong jProxy,
                                               jstring jfromAddress,
                                               jstring jvotes,
                                               jstring jmemo) {
    bool exception = false;
    std::string msgException;

    const char *fromAddress = env->GetStringUTFChars(jfromAddress, NULL);
    const char *votes = env->GetStringUTFChars(jvotes, NULL);
    const char *memo = env->GetStringUTFChars(jmemo, NULL);

    jstring tx = NULL;

    try {
        IMainchainSubWallet *wallet = (IMainchainSubWallet *) jProxy;
        nlohmann::json txJson = wallet->CreateVoteCRTransaction(fromAddress,
                                                                nlohmann::json::parse(votes), memo);
        tx = env->NewStringUTF(txJson.dump().c_str());
    } catch (const std::exception &e) {
        exception = true;
        msgException = e.what();
    }

    env->ReleaseStringUTFChars(jfromAddress, fromAddress);
    env->ReleaseStringUTFChars(jvotes, votes);
    env->ReleaseStringUTFChars(jmemo, memo);

    if (exception) {
        ThrowWalletException(env, msgException.c_str());
    }

    return tx;
}

#define JNI_GetVotedCRList "(J)Ljava/lang/String;"

static jstring JNICALL GetVotedCRList(JNIEnv *env, jobject clazz, jlong jSubWalletProxy) {
    bool exception = false;
    std::string msgException;

    IMainchainSubWallet *subWallet = (IMainchainSubWallet *) jSubWalletProxy;
    jstring list = NULL;

    try {
        nlohmann::json listJson = subWallet->GetVotedCRList();
        list = env->NewStringUTF(listJson.dump().c_str());
    } catch (const std::exception &e) {
        exception = true;
        msgException = e.what();
    }

    if (exception) {
        ThrowWalletException(env, msgException.c_str());
    }

    return list;
}

#define JNI_GetRegisteredCRInfo "(J)Ljava/lang/String;"

static jstring JNICALL
GetRegisteredCRInfo(JNIEnv *env, jobject clazz, jlong jSubWalletProxy) {
    bool exception = false;
    jstring info = NULL;
    std::string msgException;

    IMainchainSubWallet *subWallet = (IMainchainSubWallet *) jSubWalletProxy;

    try {
        nlohmann::json infoJson = subWallet->GetRegisteredCRInfo();
        info = env->NewStringUTF(infoJson.dump().c_str());
    } catch (const std::exception &e) {
        exception = true;
        msgException = e.what();
    }

    if (exception) {
        ThrowWalletException(env, msgException.c_str());
    }

    return info;
}
>>>>>>> 2f8f16fc

static const JNINativeMethod methods[] = {
        REGISTER_METHOD(CreateDepositTransaction),
        REGISTER_METHOD(GenerateProducerPayload),
        REGISTER_METHOD(GenerateCancelProducerPayload),
        REGISTER_METHOD(CreateRegisterProducerTransaction),
        REGISTER_METHOD(CreateUpdateProducerTransaction),
        REGISTER_METHOD(CreateCancelProducerTransaction),
        REGISTER_METHOD(CreateRetrieveDepositTransaction),
        REGISTER_METHOD(GetOwnerPublicKey),
        REGISTER_METHOD(CreateVoteProducerTransaction),
        REGISTER_METHOD(GetVotedProducerList),
        REGISTER_METHOD(GetRegisteredProducerInfo),
        REGISTER_METHOD(GetOwnerAddress),
        REGISTER_METHOD(GenerateCRInfoPayload),
        REGISTER_METHOD(GenerateUnregisterCRPayload),
        REGISTER_METHOD(GetCROwnerDID),
        REGISTER_METHOD(GetCROwnerPublicKey),
        REGISTER_METHOD(CreateRegisterCRTransaction),
        REGISTER_METHOD(CreateUpdateCRTransaction),
        REGISTER_METHOD(CreateUnregisterCRTransaction),
        REGISTER_METHOD(CreateRetrieveCRDepositTransaction),
        REGISTER_METHOD(CreateVoteCRTransaction),
<<<<<<< HEAD
=======
        REGISTER_METHOD(GetVotedCRList),
        REGISTER_METHOD(GetRegisteredCRInfo),
>>>>>>> 2f8f16fc
};

jint RegisterMainchainSubWallet(JNIEnv *env, const std::string &path) {
    return RegisterNativeMethods(env, path + "MainchainSubWallet", methods, NELEM(methods));
}


<|MERGE_RESOLUTION|>--- conflicted
+++ resolved
@@ -8,11 +8,7 @@
 
 using namespace Elastos::ElaWallet;
 
-<<<<<<< HEAD
-#define JNI_CreateDepositTransaction "(JLjava/lang/String;Ljava/lang/String;Ljava/lang/String;Ljava/lang/String;Ljava/lang/String;Z)Ljava/lang/String;"
-=======
 #define JNI_CreateDepositTransaction "(JLjava/lang/String;Ljava/lang/String;Ljava/lang/String;Ljava/lang/String;Ljava/lang/String;)Ljava/lang/String;"
->>>>>>> 2f8f16fc
 
 static jstring JNICALL CreateDepositTransaction(JNIEnv *env, jobject clazz, jlong instance,
                                                 jstring jfromAddress,
@@ -131,22 +127,13 @@
     return payload;
 }
 
-<<<<<<< HEAD
-#define JNI_CreateRegisterProducerTransaction "(JLjava/lang/String;Ljava/lang/String;Ljava/lang/String;Ljava/lang/String;Z)Ljava/lang/String;"
-=======
 #define JNI_CreateRegisterProducerTransaction "(JLjava/lang/String;Ljava/lang/String;Ljava/lang/String;Ljava/lang/String;)Ljava/lang/String;"
->>>>>>> 2f8f16fc
 
 static jstring JNICALL CreateRegisterProducerTransaction(JNIEnv *env, jobject clazz, jlong jProxy,
                                                          jstring jFromAddress,
                                                          jstring jPayloadJson,
                                                          jstring jamount,
-<<<<<<< HEAD
-                                                         jstring jMemo,
-                                                         jboolean useVotedUTXO) {
-=======
                                                          jstring jMemo) {
->>>>>>> 2f8f16fc
     bool exception = false;
     std::string msgException;
     jstring tx = NULL;
@@ -160,12 +147,7 @@
         IMainchainSubWallet *wallet = (IMainchainSubWallet *) jProxy;
         nlohmann::json payload = nlohmann::json::parse(payloadJson);
         nlohmann::json txJson = wallet->CreateRegisterProducerTransaction(fromAddress, payload,
-<<<<<<< HEAD
-                                                                          amount, memo,
-                                                                          useVotedUTXO);
-=======
                                                                           amount, memo);
->>>>>>> 2f8f16fc
         tx = env->NewStringUTF(txJson.dump().c_str());
     } catch (const std::exception &e) {
         exception = true;
@@ -308,11 +290,7 @@
     return publicKey;
 }
 
-<<<<<<< HEAD
-#define JNI_CreateVoteProducerTransaction "(JLjava/lang/String;Ljava/lang/String;Ljava/lang/String;Ljava/lang/String;Z)Ljava/lang/String;"
-=======
 #define JNI_CreateVoteProducerTransaction "(JLjava/lang/String;Ljava/lang/String;Ljava/lang/String;Ljava/lang/String;)Ljava/lang/String;"
->>>>>>> 2f8f16fc
 
 static jstring JNICALL CreateVoteProducerTransaction(JNIEnv *env, jobject clazz, jlong jProxy,
                                                      jstring jfromAddress,
@@ -345,44 +323,6 @@
     env->ReleaseStringUTFChars(jstake, stake);
     env->ReleaseStringUTFChars(jPublicKeys, publicKeys);
     env->ReleaseStringUTFChars(jMemo, memo);
-
-    if (exception) {
-        ThrowWalletException(env, msgException.c_str());
-    }
-
-    return tx;
-}
-
-#define JNI_CreateVoteCRTransaction "(JLjava/lang/String;Ljava/lang/String;Ljava/lang/String;Z)Ljava/lang/String;"
-
-static jstring JNICALL CreateVoteCRTransaction(JNIEnv *env, jobject clazz, jlong jProxy,
-                                               jstring jfromAddress,
-                                               jstring jvotes,
-                                               jstring jmemo,
-                                               jboolean useVotedUTXO) {
-    bool exception = false;
-    std::string msgException;
-
-    const char *fromAddress = env->GetStringUTFChars(jfromAddress, NULL);
-    const char *votes = env->GetStringUTFChars(jvotes, NULL);
-    const char *memo = env->GetStringUTFChars(jmemo, NULL);
-
-    jstring tx = NULL;
-
-    try {
-        IMainchainSubWallet *wallet = (IMainchainSubWallet *) jProxy;
-        nlohmann::json txJson = wallet->CreateVoteCRTransaction(fromAddress,
-                                                                nlohmann::json::parse(votes), memo,
-                                                                useVotedUTXO);
-        tx = env->NewStringUTF(txJson.dump().c_str());
-    } catch (const std::exception &e) {
-        exception = true;
-        msgException = e.what();
-    }
-
-    env->ReleaseStringUTFChars(jfromAddress, fromAddress);
-    env->ReleaseStringUTFChars(jvotes, votes);
-    env->ReleaseStringUTFChars(jmemo, memo);
 
     if (exception) {
         ThrowWalletException(env, msgException.c_str());
@@ -579,22 +519,13 @@
     return publicKey;
 }
 
-<<<<<<< HEAD
-#define JNI_CreateRegisterCRTransaction "(JLjava/lang/String;Ljava/lang/String;Ljava/lang/String;Ljava/lang/String;Z)Ljava/lang/String;"
-=======
 #define JNI_CreateRegisterCRTransaction "(JLjava/lang/String;Ljava/lang/String;Ljava/lang/String;Ljava/lang/String;)Ljava/lang/String;"
->>>>>>> 2f8f16fc
 
 static jstring JNICALL CreateRegisterCRTransaction(JNIEnv *env, jobject clazz, jlong jProxy,
                                                    jstring jfromAddress,
                                                    jstring jpayload,
                                                    jstring jamount,
-<<<<<<< HEAD
-                                                   jstring jmemo,
-                                                   bool useVotedUTXO) {
-=======
                                                    jstring jmemo) {
->>>>>>> 2f8f16fc
     bool exception = false;
     std::string msgException;
 
@@ -609,11 +540,7 @@
         IMainchainSubWallet *wallet = (IMainchainSubWallet *) jProxy;
         nlohmann::json txJson = wallet->CreateRegisterCRTransaction(fromAddress,
                                                                     nlohmann::json::parse(payload),
-<<<<<<< HEAD
-                                                                    amount, memo, useVotedUTXO);
-=======
                                                                     amount, memo);
->>>>>>> 2f8f16fc
         tx = env->NewStringUTF(txJson.dump().c_str());
     } catch (const std::exception &e) {
         exception = true;
@@ -632,21 +559,12 @@
     return tx;
 }
 
-<<<<<<< HEAD
-#define JNI_CreateUpdateCRTransaction "(JLjava/lang/String;Ljava/lang/String;Ljava/lang/String;Z)Ljava/lang/String;"
-=======
 #define JNI_CreateUpdateCRTransaction "(JLjava/lang/String;Ljava/lang/String;Ljava/lang/String;)Ljava/lang/String;"
->>>>>>> 2f8f16fc
 
 static jstring JNICALL CreateUpdateCRTransaction(JNIEnv *env, jobject clazz, jlong jProxy,
                                                  jstring jfromAddress,
                                                  jstring jpayload,
-<<<<<<< HEAD
-                                                 jstring jmemo,
-                                                 bool useVotedUTXO) {
-=======
                                                  jstring jmemo) {
->>>>>>> 2f8f16fc
     bool exception = false;
     std::string msgException;
 
@@ -660,11 +578,7 @@
         IMainchainSubWallet *wallet = (IMainchainSubWallet *) jProxy;
         nlohmann::json txJson = wallet->CreateUpdateCRTransaction(fromAddress,
                                                                   nlohmann::json::parse(payload),
-<<<<<<< HEAD
-                                                                  memo, useVotedUTXO);
-=======
                                                                   memo);
->>>>>>> 2f8f16fc
         tx = env->NewStringUTF(txJson.dump().c_str());
     } catch (const std::exception &e) {
         exception = true;
@@ -682,21 +596,12 @@
     return tx;
 }
 
-<<<<<<< HEAD
-#define JNI_CreateUnregisterCRTransaction "(JLjava/lang/String;Ljava/lang/String;Ljava/lang/String;Z)Ljava/lang/String;"
-=======
 #define JNI_CreateUnregisterCRTransaction "(JLjava/lang/String;Ljava/lang/String;Ljava/lang/String;)Ljava/lang/String;"
->>>>>>> 2f8f16fc
 
 static jstring JNICALL CreateUnregisterCRTransaction(JNIEnv *env, jobject clazz, jlong jProxy,
                                                      jstring jfromAddress,
                                                      jstring jpayload,
-<<<<<<< HEAD
-                                                     jstring jmemo,
-                                                     bool useVotedUTXO) {
-=======
                                                      jstring jmemo) {
->>>>>>> 2f8f16fc
     bool exception = false;
     std::string msgException;
 
@@ -711,11 +616,7 @@
         nlohmann::json txJson = wallet->CreateUnregisterCRTransaction(fromAddress,
                                                                       nlohmann::json::parse(
                                                                               payload),
-<<<<<<< HEAD
-                                                                      memo, useVotedUTXO);
-=======
                                                                       memo);
->>>>>>> 2f8f16fc
         tx = env->NewStringUTF(txJson.dump().c_str());
     } catch (const std::exception &e) {
         exception = true;
@@ -764,8 +665,6 @@
 
     return tx;
 }
-<<<<<<< HEAD
-=======
 
 #define JNI_CreateVoteCRTransaction "(JLjava/lang/String;Ljava/lang/String;Ljava/lang/String;)Ljava/lang/String;"
 
@@ -851,7 +750,6 @@
 
     return info;
 }
->>>>>>> 2f8f16fc
 
 static const JNINativeMethod methods[] = {
         REGISTER_METHOD(CreateDepositTransaction),
@@ -875,11 +773,8 @@
         REGISTER_METHOD(CreateUnregisterCRTransaction),
         REGISTER_METHOD(CreateRetrieveCRDepositTransaction),
         REGISTER_METHOD(CreateVoteCRTransaction),
-<<<<<<< HEAD
-=======
         REGISTER_METHOD(GetVotedCRList),
         REGISTER_METHOD(GetRegisteredCRInfo),
->>>>>>> 2f8f16fc
 };
 
 jint RegisterMainchainSubWallet(JNIEnv *env, const std::string &path) {
