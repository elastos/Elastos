// Copyright (c) 2012-2018 The Elastos Open Source Project
// Distributed under the MIT software license, see the accompanying
// file COPYING or http://www.opensource.org/licenses/mit-license.php.

#include "Utils.h"
#include "MasterWalletManager.h"

using namespace Elastos::ElaWallet;

#define JNI_GenerateMnemonic "(JLjava/lang/String;I)Ljava/lang/String;"

static jstring JNICALL GenerateMnemonic(JNIEnv *env, jobject clazz, jlong instance,
                                        jstring jlanguage, jint wordCount) {
    bool exception = false;
    std::string msgException;

    MasterWalletManager *walletManager = (MasterWalletManager *) instance;
    const char *language = env->GetStringUTFChars(jlanguage, NULL);
    jstring mnemonic = NULL;

    try {
        std::string str = walletManager->GenerateMnemonic(language, wordCount);
        mnemonic = env->NewStringUTF(str.c_str());
    } catch (const std::exception &e) {
        exception = true;
        msgException = e.what();
    }

    env->ReleaseStringUTFChars(jlanguage, language);

    if (exception) {
        ThrowWalletException(env, msgException.c_str());
    }

    return mnemonic;
}

#define JNI_CreateMasterWallet "(JLjava/lang/String;Ljava/lang/String;Ljava/lang/String;Ljava/lang/String;Z)J"

static jlong JNICALL CreateMasterWallet(JNIEnv *env, jobject clazz, jlong instance,
                                        jstring jmasterWalletId,
                                        jstring jmnemonic,
                                        jstring jphrasePassword,
                                        jstring jpayPassword,
                                        jboolean jSingleAddress) {
    bool exception = false;
    std::string msgException;

    const char *masterWalletId = env->GetStringUTFChars(jmasterWalletId, NULL);
    const char *mnemonic = env->GetStringUTFChars(jmnemonic, NULL);
    const char *phrasePassword = env->GetStringUTFChars(jphrasePassword, NULL);
    const char *payPassword = env->GetStringUTFChars(jpayPassword, NULL);

    MasterWalletManager *walletManager = (MasterWalletManager *) instance;
    IMasterWallet *masterWallet = NULL;

    try {
        masterWallet = walletManager->CreateMasterWallet(masterWalletId, mnemonic,
                                                         phrasePassword, payPassword,
                                                         jSingleAddress);
    } catch (const std::exception &e) {
        exception = true;
        msgException = e.what();
    }

    env->ReleaseStringUTFChars(jmasterWalletId, masterWalletId);
    env->ReleaseStringUTFChars(jmnemonic, mnemonic);
    env->ReleaseStringUTFChars(jphrasePassword, phrasePassword);
    env->ReleaseStringUTFChars(jpayPassword, payPassword);

    if (exception) {
        ThrowWalletException(env, msgException.c_str());
    }

    return (jlong) masterWallet;
}

<<<<<<< HEAD
#define JNI_CreateMultiSignMasterWallet "(JLjava/lang/String;Ljava/lang/String;IJ)J"
=======
#define JNI_CreateMultiSignMasterWallet "(JLjava/lang/String;Ljava/lang/String;IZZJ)J"
>>>>>>> 2f8f16fc

static jlong JNICALL CreateMultiSignMasterWallet(JNIEnv *env, jobject clazz, jlong instance,
                                                 jstring jMasterWalletId,
                                                 jstring jCoSigners,
                                                 jint jRequiredSignCount,
<<<<<<< HEAD
=======
                                                 jboolean jsingleAddress,
                                                 jboolean jcompatible,
>>>>>>> 2f8f16fc
                                                 jlong timestamp) {
    bool exception = false;
    std::string msgException;

    const char *masterWalletId = env->GetStringUTFChars(jMasterWalletId, NULL);
    const char *coSigners = env->GetStringUTFChars(jCoSigners, NULL);

    MasterWalletManager *walletManager = (MasterWalletManager *) instance;
    IMasterWallet *masterWallet = NULL;
    nlohmann::json coSignersJson = nlohmann::json::parse(coSigners);

    try {
        masterWallet = walletManager->CreateMultiSignMasterWallet(masterWalletId, coSignersJson,
<<<<<<< HEAD
                                                                  jRequiredSignCount,
                                                                  (time_t)timestamp);
=======
                                                                  jRequiredSignCount, jsingleAddress,
                                                                  jcompatible, (time_t)timestamp);
>>>>>>> 2f8f16fc
    } catch (const std::exception &e) {
        exception = true;
        msgException = e.what();
    }

    env->ReleaseStringUTFChars(jMasterWalletId, masterWalletId);
    env->ReleaseStringUTFChars(jCoSigners, coSigners);

    if (exception) {
        ThrowWalletException(env, msgException.c_str());
    }

    return (jlong) masterWallet;
}

<<<<<<< HEAD
#define JNI_CreateMultiSignMasterWalletWithPrivKey "(JLjava/lang/String;Ljava/lang/String;Ljava/lang/String;Ljava/lang/String;IJ)J"
=======
#define JNI_CreateMultiSignMasterWalletWithPrivKey "(JLjava/lang/String;Ljava/lang/String;Ljava/lang/String;Ljava/lang/String;IZZJ)J"
>>>>>>> 2f8f16fc

static jlong JNICALL
CreateMultiSignMasterWalletWithPrivKey(JNIEnv *env, jobject clazz, jlong instance,
                                       jstring jMasterWalletId,
                                       jstring jxprv,
                                       jstring jPayPassword,
                                       jstring jCoSigners,
                                       jint jRequiredSignCount,
<<<<<<< HEAD
=======
                                       jboolean jsingleAddress,
                                       jboolean jcompatible,
>>>>>>> 2f8f16fc
                                       jlong timestamp) {
    bool exception = false;
    std::string msgException;

    const char *masterWalletId = env->GetStringUTFChars(jMasterWalletId, NULL);
    const char *xprv = env->GetStringUTFChars(jxprv, NULL);
    const char *payPassword = env->GetStringUTFChars(jPayPassword, NULL);
    const char *coSigners = env->GetStringUTFChars(jCoSigners, NULL);

    MasterWalletManager *walletManager = (MasterWalletManager *) instance;
    IMasterWallet *masterWallet = NULL;

    try {
        nlohmann::json coSignersJson = nlohmann::json::parse(coSigners);
        masterWallet = walletManager->CreateMultiSignMasterWallet(masterWalletId, xprv,
                                                                  payPassword, coSignersJson,
                                                                  jRequiredSignCount,
<<<<<<< HEAD
=======
                                                                  jsingleAddress,
                                                                  jcompatible,
>>>>>>> 2f8f16fc
                                                                  (time_t)timestamp);
    } catch (const std::exception &e) {
        exception = true;
        msgException = e.what();
    }

    env->ReleaseStringUTFChars(jMasterWalletId, masterWalletId);
    env->ReleaseStringUTFChars(jxprv, xprv);
    env->ReleaseStringUTFChars(jPayPassword, payPassword);
    env->ReleaseStringUTFChars(jCoSigners, coSigners);

    if (exception) {
        ThrowWalletException(env, msgException.c_str());
    }

    return (jlong) masterWallet;
}

<<<<<<< HEAD
#define JNI_CreateMultiSignMasterWalletWithMnemonic "(JLjava/lang/String;Ljava/lang/String;Ljava/lang/String;Ljava/lang/String;Ljava/lang/String;IJ)J"
=======
#define JNI_CreateMultiSignMasterWalletWithMnemonic "(JLjava/lang/String;Ljava/lang/String;Ljava/lang/String;Ljava/lang/String;Ljava/lang/String;IZZJ)J"
>>>>>>> 2f8f16fc

static jlong JNICALL
CreateMultiSignMasterWalletWithMnemonic(JNIEnv *env, jobject clazz, jlong instance,
                                        jstring jMasterWalletId,
                                        jstring jMnemonic,
                                        jstring jPhrasePassword,
                                        jstring jPayPassword,
                                        jstring jCoSigners,
                                        jint jRequiredSignCount,
<<<<<<< HEAD
=======
                                        jboolean jsingleAddress,
                                        jboolean jcompatible,
>>>>>>> 2f8f16fc
                                        jlong timestamp) {
    bool exception = false;
    std::string msgException;

    const char *masterWalletId = env->GetStringUTFChars(jMasterWalletId, NULL);
    const char *mnemonic = env->GetStringUTFChars(jMnemonic, NULL);
    const char *phrasePassword = env->GetStringUTFChars(jPhrasePassword, NULL);
    const char *payPassword = env->GetStringUTFChars(jPayPassword, NULL);
    const char *coSigners = env->GetStringUTFChars(jCoSigners, NULL);

    MasterWalletManager *walletManager = (MasterWalletManager *) instance;
    IMasterWallet *masterWallet = NULL;

    try {
        nlohmann::json coSignersJson = nlohmann::json::parse(coSigners);
        masterWallet = walletManager->CreateMultiSignMasterWallet(masterWalletId, mnemonic,
                                                                  phrasePassword, payPassword,
                                                                  coSignersJson,
                                                                  jRequiredSignCount,
<<<<<<< HEAD
=======
                                                                  jsingleAddress,
                                                                  jcompatible,
>>>>>>> 2f8f16fc
                                                                  (time_t)timestamp);
    } catch (const std::exception &e) {
        exception = true;
        msgException = e.what();
    }

    env->ReleaseStringUTFChars(jMasterWalletId, masterWalletId);
    env->ReleaseStringUTFChars(jMnemonic, mnemonic);
    env->ReleaseStringUTFChars(jPhrasePassword, phrasePassword);
    env->ReleaseStringUTFChars(jPayPassword, payPassword);
    env->ReleaseStringUTFChars(jCoSigners, coSigners);

    if (exception) {
        ThrowWalletException(env, msgException.c_str());
    }

    return (jlong) masterWallet;
}

#define JNI_DestroyWallet "(JLjava/lang/String;)V"

static void JNICALL DestroyWallet(JNIEnv *env, jobject clazz, jlong instance,
                                  jstring jMasterWalletId) {
    bool exception = false;
    std::string msgException;

    const char *masterWalletId = env->GetStringUTFChars(jMasterWalletId, NULL);

    MasterWalletManager *walletManager = (MasterWalletManager *) instance;

    try {
        walletManager->DestroyWallet(masterWalletId);
    } catch (const std::exception &e) {
        exception = true;
        msgException = e.what();
    }

    env->ReleaseStringUTFChars(jMasterWalletId, masterWalletId);

    if (exception) {
        ThrowWalletException(env, msgException.c_str());
    }
}

#define JNI_ImportWalletWithKeystore "(JLjava/lang/String;Ljava/lang/String;Ljava/lang/String;Ljava/lang/String;)J"

static jlong JNICALL ImportWalletWithKeystore(JNIEnv *env, jobject clazz, jlong instance,
                                              jstring jmasterWalletId,
                                              jstring jkeystoreContent,
                                              jstring jbackupPassword,
                                              jstring jpayPassword) {
    bool exception = false;
    std::string msgException;

    const char *masterWalletId = env->GetStringUTFChars(jmasterWalletId, NULL);
    const char *keystoreContent = env->GetStringUTFChars(jkeystoreContent, NULL);
    const char *backupPassword = env->GetStringUTFChars(jbackupPassword, NULL);
    const char *payPassword = env->GetStringUTFChars(jpayPassword, NULL);

    MasterWalletManager *walletManager = (MasterWalletManager *) instance;
    IMasterWallet *masterWallet = NULL;

    try {
        masterWallet = walletManager->ImportWalletWithKeystore(masterWalletId,
                                                               nlohmann::json::parse(
                                                                       keystoreContent),
                                                               backupPassword, payPassword);
    } catch (const std::exception &e) {
        exception = true;
        msgException = e.what();
    }

    env->ReleaseStringUTFChars(jmasterWalletId, masterWalletId);
    env->ReleaseStringUTFChars(jkeystoreContent, keystoreContent);
    env->ReleaseStringUTFChars(jbackupPassword, backupPassword);
    env->ReleaseStringUTFChars(jpayPassword, payPassword);

    if (exception) {
        ThrowWalletException(env, msgException.c_str());
    }

    return (jlong) masterWallet;
}

#define JNI_ImportWalletWithMnemonic "(JLjava/lang/String;Ljava/lang/String;Ljava/lang/String;Ljava/lang/String;ZJ)J"

static jlong JNICALL ImportWalletWithMnemonic(JNIEnv *env, jobject clazz, jlong instance,
                                              jstring jmasterWalletId,
                                              jstring jmnemonic,
                                              jstring jphrasePassword,
                                              jstring jpayPassword,
                                              jboolean jSingleAddress,
                                              jlong timestamp) {
    bool exception = false;
    std::string msgException;

    const char *masterWalletId = env->GetStringUTFChars(jmasterWalletId, NULL);
    const char *mnemonic = env->GetStringUTFChars(jmnemonic, NULL);
    const char *phrasePassword = env->GetStringUTFChars(jphrasePassword, NULL);
    const char *payPassword = env->GetStringUTFChars(jpayPassword, NULL);

    MasterWalletManager *walletManager = (MasterWalletManager *) instance;
    IMasterWallet *masterWallet = NULL;

    try {
        masterWallet = walletManager->ImportWalletWithMnemonic(masterWalletId, mnemonic,
                                                               phrasePassword, payPassword,
                                                               jSingleAddress, (time_t)timestamp);
    } catch (const std::exception &e) {
        exception = true;
        msgException = e.what();
    }

    env->ReleaseStringUTFChars(jmasterWalletId, masterWalletId);
    env->ReleaseStringUTFChars(jmnemonic, mnemonic);
    env->ReleaseStringUTFChars(jphrasePassword, phrasePassword);
    env->ReleaseStringUTFChars(jpayPassword, payPassword);

    if (exception) {
        ThrowWalletException(env, msgException.c_str());
    }

    return (jlong) masterWallet;
}

#define JNI_ImportReadonlyWallet "(JLjava/lang/String;Ljava/lang/String;)J"

static jlong JNICALL ImportReadonlyWallet(JNIEnv *env, jobject clazz, jlong instance,
                                          jstring jmasterWalletID,
                                          jstring jwalletJson) {
    bool exception = false;
    std::string msgException;

    const char *masterWalletID = env->GetStringUTFChars(jmasterWalletID, NULL);
    const char *walletJosn = env->GetStringUTFChars(jwalletJson, NULL);

    MasterWalletManager *manager = (MasterWalletManager *) instance;
    IMasterWallet *masterWallet = NULL;

    try {
        masterWallet = manager->ImportReadonlyWallet(masterWalletID, nlohmann::json::parse(walletJosn));
    } catch (const std::exception &e) {
        exception = true;
        msgException = e.what();
    }

    if (exception) {
        ThrowWalletException(env, msgException.c_str());
    }

    return (jlong) masterWallet;
}

#define JNI_ExportWalletWithKeystore "(JLorg/elastos/wallet/core/MasterWallet;Ljava/lang/String;Ljava/lang/String;)Ljava/lang/String;"

static jstring JNICALL ExportWalletWithKeystore(JNIEnv *env, jobject clazz, jlong instance,
                                                jobject jmasterWallet,
                                                jstring jbackupPassword,
                                                jstring jpayPassword) {
    bool exception = false;
    std::string msgException;

    const char *backupPassword = env->GetStringUTFChars(jbackupPassword, NULL);
    const char *payPassword = env->GetStringUTFChars(jpayPassword, NULL);

    jclass cls = env->FindClass((CLASS_PACKAGE_PATH + "MasterWallet").c_str());
    jlong field = GetJavaLongField(env, cls, jmasterWallet, "mInstance");
    CheckErrorAndLog(env, "ExportWalletWithKeystore", __LINE__);
    IMasterWallet *masterWallet = (IMasterWallet *) field;
    MasterWalletManager *walletManager = (MasterWalletManager *) instance;

    jstring result = NULL;

    try {
        nlohmann::json r = walletManager->ExportWalletWithKeystore(masterWallet, backupPassword,
                                                                   payPassword);
        result = env->NewStringUTF(r.dump().c_str());
    } catch (const std::exception &e) {
        exception = true;
        msgException = e.what();
    }

    env->ReleaseStringUTFChars(jbackupPassword, backupPassword);
    env->ReleaseStringUTFChars(jpayPassword, payPassword);

    if (exception) {
        ThrowWalletException(env, msgException.c_str());
    }

    return result;
}

#define JNI_ExportWalletWithMnemonic "(JLorg/elastos/wallet/core/MasterWallet;Ljava/lang/String;)Ljava/lang/String;"

static jstring JNICALL ExportWalletWithMnemonic(JNIEnv *env, jobject clazz, jlong instance,
                                                jobject jmasterWallet,
                                                jstring jpayPassword) {
    bool exception = false;
    std::string msgException;

    jclass cls = env->FindClass((CLASS_PACKAGE_PATH + "MasterWallet").c_str());
    jlong field = GetJavaLongField(env, cls, jmasterWallet, "mInstance");
    CheckErrorAndLog(env, "ExportWalletWithMnemonic", __LINE__);
    IMasterWallet *masterWallet = (IMasterWallet *) field;

    const char *payPassword = env->GetStringUTFChars(jpayPassword, NULL);

    MasterWalletManager *walletManager = (MasterWalletManager *) instance;

    jstring result = NULL;

    try {
        std::string str = walletManager->ExportWalletWithMnemonic(masterWallet, payPassword);
        result = env->NewStringUTF(str.c_str());
    } catch (const std::exception &e) {
        exception = true;
        msgException = e.what();
    }

    env->ReleaseStringUTFChars(jpayPassword, payPassword);

    if (exception) {
        ThrowWalletException(env, msgException.c_str());
    }

    return result;
}

#define JNI_ExportReadonlyWallet "(JLorg/elastos/wallet/core/MasterWallet;)Ljava/lang/String;"

static jstring JNICALL ExportReadonlyWallet(JNIEnv *env, jobject clazz, jlong instance,
                                            jobject jmasterWallet) {
    bool exception = false;
    std::string msgException;

    jclass cls = env->FindClass((CLASS_PACKAGE_PATH + "MasterWallet").c_str());
    jlong field = GetJavaLongField(env, cls, jmasterWallet, "mInstance");
    CheckErrorAndLog(env, "ExportWalletWithMnemonic", __LINE__);
    IMasterWallet *masterWallet = (IMasterWallet *) field;

    MasterWalletManager *manager = (MasterWalletManager *) instance;

    jstring result = NULL;

    try {
        nlohmann::json str = manager->ExportReadonlyWallet(masterWallet);
        result = env->NewStringUTF(str.dump().c_str());
    } catch (const std::exception &e) {
        exception = true;
        msgException = e.what();
    }

    if (exception) {
        ThrowWalletException(env, msgException.c_str());
    }

    return result;
}

#define JNI_ExportxPrivateKey "(JLorg/elastos/wallet/core/MasterWallet;Ljava/lang/String;)Ljava/lang/String;"

static jstring JNICALL ExportxPrivateKey(JNIEnv *env, jobject clazz, jlong instance,
                                         jobject jmasterWallet, jstring jpayPasswd) {
    bool exception = false;
    std::string msgException;

    jclass cls = env->FindClass((CLASS_PACKAGE_PATH + "MasterWallet").c_str());
    jlong field = GetJavaLongField(env, cls, jmasterWallet, "mInstance");
    IMasterWallet *masterWallet = (IMasterWallet *) field;

    const char *payPassword = env->GetStringUTFChars(jpayPasswd, NULL);

    MasterWalletManager *manager = (MasterWalletManager *) instance;

    jstring result = NULL;

    try {
        std::string str = manager->ExportxPrivateKey(masterWallet, payPassword);
        result = env->NewStringUTF(str.c_str());
    } catch (const std::exception &e) {
        exception = true;
        msgException = e.what();
    }

    env->ReleaseStringUTFChars(jpayPasswd, payPassword);

    if (exception) {
        ThrowWalletException(env, msgException.c_str());
    }

    return result;
}

#define JNI_ExportMasterPublicKey "(JLorg/elastos/wallet/core/MasterWallet;)Ljava/lang/String;"

static jstring JNICALL ExportMasterPublicKey(JNIEnv *env, jobject clazz, jlong instance,
                                             jobject jmasterWallet) {
    bool exception = false;
    std::string msgException;

    jclass cls = env->FindClass((CLASS_PACKAGE_PATH + "MasterWallet").c_str());
    jlong field = GetJavaLongField(env, cls, jmasterWallet, "mInstance");
    IMasterWallet *masterWallet = (IMasterWallet *) field;

    MasterWalletManager *manager = (MasterWalletManager *) instance;

    jstring result = NULL;

    try {
        std::string str = manager->ExportMasterPublicKey(masterWallet);
        result = env->NewStringUTF(str.c_str());
    } catch (const std::exception &e) {
        exception = true;
        msgException = e.what();
    }

    if (exception) {
        ThrowWalletException(env, msgException.c_str());
    }

    return result;
}

#define JNI_GetVersion "(J)Ljava/lang/String;"

static jstring JNICALL GetVersion(JNIEnv *env, jobject clazz, jlong instance) {
    bool exception = false;
    std::string msgException;

    MasterWalletManager *manager = (MasterWalletManager *) instance;

    jstring result = NULL;

    try {
        std::string str = manager->GetVersion();
        result = env->NewStringUTF(str.c_str());
    } catch (const std::exception &e) {
        exception = true;
        msgException = e.what();
    }

    if (exception) {
        ThrowWalletException(env, msgException.c_str());
    }

    return result;
}

#define JNI_FlushData "(J)V"

static void JNICALL FlushData(JNIEnv *env, jobject clazz, jlong instance) {
    bool exception = false;
    std::string msgException;

    MasterWalletManager *manager = (MasterWalletManager *) instance;

    try {
        manager->FlushData();
    } catch (const std::exception &e) {
        exception = true;
        msgException = e.what();
    }

    if (exception) {
        ThrowWalletException(env, msgException.c_str());
    }
}

#define JNI_GetAllMasterWallets "(J)[J"

static jlongArray JNICALL GetAllMasterWallets(JNIEnv *env, jobject clazz, jlong instance) {
    MasterWalletManager *walletManager = (MasterWalletManager *) instance;
    std::vector<IMasterWallet *> array;

    try {
        array = walletManager->GetAllMasterWallets();
    } catch (const std::exception &e) {
        ThrowWalletException(env, e.what());
        return NULL;
    }

    const int length = array.size();
    jlongArray jarray = env->NewLongArray(length);

    if (length > 0) {
        jlong masterWallets[length];
        for (int i = 0; i < length; i++) {
            masterWallets[i] = (jlong) array[i];
        }
        env->SetLongArrayRegion(jarray, 0, length, masterWallets);
    }

    return jarray;
}

#define JNI_GetAllMasterWalletID "(J)[Ljava/lang/String;"

static jobjectArray JNICALL GetAllMasterWalletID(JNIEnv *env, jobject clazz, jlong instance) {
    try {
        MasterWalletManager *walletManager = (MasterWalletManager *) instance;
        std::vector<std::string> allIds = walletManager->GetAllMasterWalletID();

        jclass objClass = env->FindClass("java/lang/String");
        jobjectArray objArray = env->NewObjectArray(allIds.size(), objClass, 0);
        for (int i = 0; i < allIds.size(); i++) {
            env->SetObjectArrayElement(objArray, i, env->NewStringUTF(allIds[i].c_str()));
        }

        return objArray;
    } catch (const std::exception &e) {
        ThrowWalletException(env, e.what());
        return NULL;
    }
}

#define JNI_GetMasterWallet "(JLjava/lang/String;)J"

static jlong JNICALL
GetMasterWallet(JNIEnv *env, jobject clazz, jlong instance, jstring jMasterWalletId) {
    bool exception = false;
    std::string msgException;

    const char *masterWalletId = env->GetStringUTFChars(jMasterWalletId, NULL);
    IMasterWallet *masterWallet = NULL;

    try {
        MasterWalletManager *walletManager = (MasterWalletManager *) instance;
        masterWallet = walletManager->GetMasterWallet(masterWalletId);
    } catch (const std::exception &e) {
        exception = true;
        msgException = e.what();
    }

    env->ReleaseStringUTFChars(jMasterWalletId, masterWalletId);

    if (exception) {
        ThrowWalletException(env, msgException.c_str());
    }

    return (jlong) masterWallet;
}

#define JNI_InitMasterWalletManager "(Ljava/lang/String;Ljava/lang/String;)J"

static jlong JNICALL InitMasterWalletManager(JNIEnv *env, jobject clazz, jstring jrootPath, jstring jdataPath) {
    bool exception = false;
    std::string msgException;

    MasterWalletManager *walletManager = NULL;
    const char *rootPath = env->GetStringUTFChars(jrootPath, NULL);
    const char *dataPath = env->GetStringUTFChars(jdataPath, NULL);

    try {
        walletManager = new MasterWalletManager(rootPath, dataPath);
    } catch (const std::exception &e) {
        exception = true;
        msgException = e.what();
    }

    env->ReleaseStringUTFChars(jrootPath, rootPath);
    env->ReleaseStringUTFChars(jdataPath, dataPath);

    if (exception) {
        ThrowWalletException(env, msgException.c_str());
    }

    return (jlong) walletManager;
}

#define JNI_DisposeNative "(J)V"

static void JNICALL DisposeNative(JNIEnv *env, jobject clazz, jlong instance) {
    MasterWalletManager *walletManager = (MasterWalletManager *) instance;
    delete walletManager;
}

static const JNINativeMethod methods[] = {
        REGISTER_METHOD(GenerateMnemonic),
        REGISTER_METHOD(CreateMasterWallet),
        REGISTER_METHOD(CreateMultiSignMasterWallet),
        REGISTER_METHOD(CreateMultiSignMasterWalletWithPrivKey),
        REGISTER_METHOD(CreateMultiSignMasterWalletWithMnemonic),
        REGISTER_METHOD(GetAllMasterWallets),
        REGISTER_METHOD(GetAllMasterWalletID),
        REGISTER_METHOD(GetMasterWallet),
        REGISTER_METHOD(DestroyWallet),
        REGISTER_METHOD(ImportWalletWithKeystore),
        REGISTER_METHOD(ImportWalletWithMnemonic),
        REGISTER_METHOD(ImportReadonlyWallet),
        REGISTER_METHOD(ExportWalletWithKeystore),
        REGISTER_METHOD(ExportWalletWithMnemonic),
        REGISTER_METHOD(ExportReadonlyWallet),
        REGISTER_METHOD(ExportxPrivateKey),
        REGISTER_METHOD(ExportMasterPublicKey),
        REGISTER_METHOD(GetVersion),
        REGISTER_METHOD(InitMasterWalletManager),
        REGISTER_METHOD(DisposeNative),
        REGISTER_METHOD(FlushData),
};

jint RegisterMasterWalletManager(JNIEnv *env, const std::string &path) {
    return RegisterNativeMethods(env, path + "MasterWalletManager", methods, NELEM(methods));
}
<|MERGE_RESOLUTION|>--- conflicted
+++ resolved
@@ -75,21 +75,14 @@
     return (jlong) masterWallet;
 }
 
-<<<<<<< HEAD
-#define JNI_CreateMultiSignMasterWallet "(JLjava/lang/String;Ljava/lang/String;IJ)J"
-=======
 #define JNI_CreateMultiSignMasterWallet "(JLjava/lang/String;Ljava/lang/String;IZZJ)J"
->>>>>>> 2f8f16fc
 
 static jlong JNICALL CreateMultiSignMasterWallet(JNIEnv *env, jobject clazz, jlong instance,
                                                  jstring jMasterWalletId,
                                                  jstring jCoSigners,
                                                  jint jRequiredSignCount,
-<<<<<<< HEAD
-=======
                                                  jboolean jsingleAddress,
                                                  jboolean jcompatible,
->>>>>>> 2f8f16fc
                                                  jlong timestamp) {
     bool exception = false;
     std::string msgException;
@@ -103,13 +96,8 @@
 
     try {
         masterWallet = walletManager->CreateMultiSignMasterWallet(masterWalletId, coSignersJson,
-<<<<<<< HEAD
-                                                                  jRequiredSignCount,
-                                                                  (time_t)timestamp);
-=======
                                                                   jRequiredSignCount, jsingleAddress,
                                                                   jcompatible, (time_t)timestamp);
->>>>>>> 2f8f16fc
     } catch (const std::exception &e) {
         exception = true;
         msgException = e.what();
@@ -125,11 +113,7 @@
     return (jlong) masterWallet;
 }
 
-<<<<<<< HEAD
-#define JNI_CreateMultiSignMasterWalletWithPrivKey "(JLjava/lang/String;Ljava/lang/String;Ljava/lang/String;Ljava/lang/String;IJ)J"
-=======
 #define JNI_CreateMultiSignMasterWalletWithPrivKey "(JLjava/lang/String;Ljava/lang/String;Ljava/lang/String;Ljava/lang/String;IZZJ)J"
->>>>>>> 2f8f16fc
 
 static jlong JNICALL
 CreateMultiSignMasterWalletWithPrivKey(JNIEnv *env, jobject clazz, jlong instance,
@@ -138,11 +122,8 @@
                                        jstring jPayPassword,
                                        jstring jCoSigners,
                                        jint jRequiredSignCount,
-<<<<<<< HEAD
-=======
                                        jboolean jsingleAddress,
                                        jboolean jcompatible,
->>>>>>> 2f8f16fc
                                        jlong timestamp) {
     bool exception = false;
     std::string msgException;
@@ -160,11 +141,8 @@
         masterWallet = walletManager->CreateMultiSignMasterWallet(masterWalletId, xprv,
                                                                   payPassword, coSignersJson,
                                                                   jRequiredSignCount,
-<<<<<<< HEAD
-=======
                                                                   jsingleAddress,
                                                                   jcompatible,
->>>>>>> 2f8f16fc
                                                                   (time_t)timestamp);
     } catch (const std::exception &e) {
         exception = true;
@@ -183,11 +161,7 @@
     return (jlong) masterWallet;
 }
 
-<<<<<<< HEAD
-#define JNI_CreateMultiSignMasterWalletWithMnemonic "(JLjava/lang/String;Ljava/lang/String;Ljava/lang/String;Ljava/lang/String;Ljava/lang/String;IJ)J"
-=======
 #define JNI_CreateMultiSignMasterWalletWithMnemonic "(JLjava/lang/String;Ljava/lang/String;Ljava/lang/String;Ljava/lang/String;Ljava/lang/String;IZZJ)J"
->>>>>>> 2f8f16fc
 
 static jlong JNICALL
 CreateMultiSignMasterWalletWithMnemonic(JNIEnv *env, jobject clazz, jlong instance,
@@ -197,11 +171,8 @@
                                         jstring jPayPassword,
                                         jstring jCoSigners,
                                         jint jRequiredSignCount,
-<<<<<<< HEAD
-=======
                                         jboolean jsingleAddress,
                                         jboolean jcompatible,
->>>>>>> 2f8f16fc
                                         jlong timestamp) {
     bool exception = false;
     std::string msgException;
@@ -221,11 +192,8 @@
                                                                   phrasePassword, payPassword,
                                                                   coSignersJson,
                                                                   jRequiredSignCount,
-<<<<<<< HEAD
-=======
                                                                   jsingleAddress,
                                                                   jcompatible,
->>>>>>> 2f8f16fc
                                                                   (time_t)timestamp);
     } catch (const std::exception &e) {
         exception = true;
