--- conflicted
+++ resolved
@@ -122,12 +122,9 @@
             jmethodID methodID = env->GetMethodID(clazz, "OnConnectStatusChanged", "(Ljava/lang/String;)V");
 
             env->CallVoidMethod(_obj, methodID, jstatus);
-<<<<<<< HEAD
-=======
 
             env->DeleteLocalRef(jstatus);
             env->DeleteLocalRef(clazz);
->>>>>>> 2f8f16fc
         }
 
 
