package org.elastos.wallet.ela.ui.crvote;


import android.content.Intent;
import android.graphics.drawable.Drawable;
import android.net.Uri;
import android.os.Bundle;
import android.support.v7.widget.GridLayoutManager;
import android.support.v7.widget.LinearLayoutManager;
import android.support.v7.widget.RecyclerView;
import android.support.v7.widget.Toolbar;
import android.text.TextUtils;
import android.view.View;
import android.widget.CheckBox;
import android.widget.ImageView;
import android.widget.LinearLayout;
import android.widget.TextView;

import com.alibaba.fastjson.JSON;
import com.alibaba.fastjson.JSONArray;
import com.alibaba.fastjson.JSONObject;
import com.chad.library.adapter.base.BaseQuickAdapter;
import com.qmuiteam.qmui.layout.QMUILinearLayout;
import com.scwang.smartrefresh.layout.SmartRefreshLayout;
import com.scwang.smartrefresh.layout.api.RefreshLayout;
import com.scwang.smartrefresh.layout.listener.OnLoadMoreListener;
import com.scwang.smartrefresh.layout.listener.OnRefreshListener;

import org.elastos.did.DIDDocument;
import org.elastos.wallet.R;
import org.elastos.wallet.ela.ElaWallet.MyWallet;
import org.elastos.wallet.ela.base.BaseFragment;
import org.elastos.wallet.ela.bean.BusEvent;
import org.elastos.wallet.ela.db.RealmUtil;
import org.elastos.wallet.ela.db.table.SubWallet;
import org.elastos.wallet.ela.db.table.Wallet;
import org.elastos.wallet.ela.rxjavahelp.BaseEntity;
import org.elastos.wallet.ela.rxjavahelp.NewBaseViewData;
import org.elastos.wallet.ela.ui.Assets.fragment.AddAssetFragment;
import org.elastos.wallet.ela.ui.Assets.presenter.WalletManagePresenter;
import org.elastos.wallet.ela.ui.common.bean.CommmonObjEntity;
import org.elastos.wallet.ela.ui.common.bean.CommmonStringEntity;
import org.elastos.wallet.ela.ui.common.bean.ISubWalletListEntity;
import org.elastos.wallet.ela.ui.crvote.adapter.CRListAdapter;
import org.elastos.wallet.ela.ui.crvote.adapter.CRListAdapter1;
import org.elastos.wallet.ela.ui.crvote.adapter.CRListAdapterFather;
import org.elastos.wallet.ela.ui.crvote.bean.CRListBean;
import org.elastos.wallet.ela.ui.crvote.bean.CrStatusBean;
import org.elastos.wallet.ela.ui.crvote.fragment.CRAgreementFragment;
import org.elastos.wallet.ela.ui.crvote.fragment.CRInformationFragment;
import org.elastos.wallet.ela.ui.crvote.fragment.CRManageFragment;
import org.elastos.wallet.ela.ui.crvote.fragment.CRMyVoteFragment;
import org.elastos.wallet.ela.ui.crvote.fragment.CRNodeCartFragment;
import org.elastos.wallet.ela.ui.crvote.fragment.CRSignUpForFragment;
import org.elastos.wallet.ela.ui.crvote.presenter.CRlistPresenter;
import org.elastos.wallet.ela.ui.did.entity.AllPkEntity;
import org.elastos.wallet.ela.ui.did.presenter.AddDIDPresenter;
import org.elastos.wallet.ela.ui.vote.ElectoralAffairs.VoteListPresenter;
import org.elastos.wallet.ela.ui.vote.bean.VoteListBean;
import org.elastos.wallet.ela.utils.Arith;
import org.elastos.wallet.ela.utils.CacheUtil;
import org.elastos.wallet.ela.utils.DialogUtil;
import org.elastos.wallet.ela.utils.DividerItemDecoration;
import org.elastos.wallet.ela.utils.NumberiUtil;
import org.elastos.wallet.ela.utils.RxEnum;
import org.elastos.wallet.ela.utils.SPUtil;
import org.elastos.wallet.ela.utils.listener.WarmPromptListener;
import org.greenrobot.eventbus.Subscribe;
import org.greenrobot.eventbus.ThreadMode;

import java.math.BigDecimal;
import java.util.ArrayList;
<<<<<<< HEAD
=======
import java.util.Date;
>>>>>>> 8e6874e7
import java.util.List;

import butterknife.BindView;
import butterknife.OnClick;

/**
 * 超级节点选举
 */
public class CRListFragment extends BaseFragment implements BaseQuickAdapter.OnItemClickListener, OnRefreshListener, NewBaseViewData, OnLoadMoreListener {
    @BindView(R.id.toolbar_title)
    TextView toolbarTitle;
    @BindView(R.id.toolbar)
    Toolbar toolbar;
    @BindView(R.id.recyclerview)
    RecyclerView recyclerview;
    ArrayList<CRListBean.DataBean.ResultBean.CrcandidatesinfoBean> netList;
    @BindView(R.id.iv_swichlist)
    ImageView ivSwichlist;
    @BindView(R.id.iv_toselect)
    ImageView ivToSelect;
    @BindView(R.id.recyclerview1)
    RecyclerView recyclerview1;
    @BindView(R.id.ll_no)
    LinearLayout llNo;
    @BindView(R.id.tv_signupfor)
    TextView tv_signupfor;
    @BindView(R.id.srl)
    SmartRefreshLayout srl;
    @BindView(R.id.ll_bottom1)
    QMUILinearLayout llBottom1;
    @BindView(R.id.ll_bottom2)
    LinearLayout llBottom2;
    @BindView(R.id.cb_selectall)
    CheckBox cbSelectall;
    private RealmUtil realmUtil = new RealmUtil();
    private Wallet wallet = realmUtil.queryDefauleWallet();
    CRlistPresenter presenter;
    private CRListAdapter1 adapter1;
    private CRListAdapter adapter;
    private CRListAdapterFather curentAdapter;
    private CRListBean.DataBean.ResultBean.CrcandidatesinfoBean curentNode;
    private String CID;
    private int pageNum = 1;
    private final int pageSize = 1000;//基本没分页了
    private AddDIDPresenter addDIDPresenter;

    private String publickey;
    private CrStatusBean crStatusBean;

    @Override
    protected int getLayoutId() {
        return R.layout.fragment_cr_list;
    }

    @Override
    protected void initView(View view) {
        setToobar(toolbar, toolbarTitle, getString(R.string.crcvote), getString(R.string.voting_rules));
        presenter = new CRlistPresenter();
        //presenter.getCROwnerPublicKey(wallet.getWalletId(), MyWallet.ELA, this);
        //获取公钥
        srl.setOnRefreshListener(this);
        srl.setOnLoadMoreListener(this);
        new VoteListPresenter().getDepositVoteList("1", "all", this, false);
        //获取选举状态
        presenter.getRegisteredCRInfo(wallet.getWalletId(), MyWallet.ELA, this);
        addDIDPresenter = new AddDIDPresenter();
        registReceiver();
    }

    @OnClick({R.id.tv_myvote, R.id.tv_title_right, R.id.tv_going_to_vote, R.id.tv_signupfor, R.id.iv_swichlist, R.id.iv_toselect, R.id.ll_add, R.id.cb_selectall})
    public void onViewClicked(View view) {
        Bundle bundle;
        switch (view.getId()) {
            case R.id.ll_add:
                //批量加入
                boolean tag = false;
                ArrayList<CRListBean.DataBean.ResultBean.CrcandidatesinfoBean> list = CacheUtil.getCRProducerList();
                for (CRListBean.DataBean.ResultBean.CrcandidatesinfoBean bean : netList) {
                    //存储选中的=原来的(isSelect)+getChecckPosition
                    if (bean.isChecked()) {
                        tag = true;
                        list.add(bean);
                    }
                }
                if (tag) {
                    CacheUtil.setCRProducerList(list);
                    showToast(getString(R.string.addsucess));
                }

                //关闭批量加入购物车状态
                closeAdd();
                break;
            case R.id.cb_selectall:
                if (netList == null || netList.size() == 0) {
                    return;
                }
                //全选
                if (((CheckBox) view).isChecked()) {
                    curentAdapter.addAllPositionAndNotify();
                } else {
                    curentAdapter.removeAllPositionAndNotify();
                }
                break;
            case R.id.tv_myvote:
                bundle = new Bundle();
                bundle.putSerializable("otherUnActiveVote", otherUnActiveVote);
                bundle.putSerializable("netList", netList);
                start(CRMyVoteFragment.class, bundle);
                break;
            case R.id.tv_title_right:
                int Language = new SPUtil(getContext()).getLanguage();
                if (Language == 0) {
                    Intent intent = new Intent("android.intent.action.VIEW");
                    intent.setData(Uri.parse("https://news-zh.elastos.org/亦来云dpos超级节点竞选细则/"));
                    startActivity(intent);
                } else {
                    Intent intent = new Intent("android.intent.action.VIEW");
                    intent.setData(Uri.parse("https://news.elastos.org/elastos-dpos-supernode-election-process/"));
                    startActivity(intent);
                }
                break;
            case R.id.tv_going_to_vote:
                bundle = new Bundle();
                bundle.putSerializable("netList", netList);
                bundle.putSerializable("otherUnActiveVote", otherUnActiveVote);
                start(CRNodeCartFragment.class, bundle);
                break;
            case R.id.tv_signupfor:
<<<<<<< HEAD
                if (status.equals("Unregistered")) {
=======
                if (crStatusBean.getStatus().equals("Unregistered")) {
>>>>>>> 8e6874e7
                    start(CRAgreementFragment.class);
                } else {
                    addDIDPresenter.getAllSubWallets(wallet.getWalletId(), this);
                }

                break;
            case R.id.iv_swichlist:
                //两种list切换展示
                if (recyclerview.getVisibility() == View.VISIBLE) {
                    ivSwichlist.setImageResource(R.mipmap.vote_switch_squeral);
                    recyclerview.setVisibility(View.GONE);
                    recyclerview1.setVisibility(View.VISIBLE);
                    curentAdapter = adapter1;
                } else {
                    ivSwichlist.setImageResource(R.mipmap.vote_switch_list);
                    recyclerview1.setVisibility(View.GONE);
                    recyclerview.setVisibility(View.VISIBLE);
                    curentAdapter = adapter;
                }
                break;
            case R.id.iv_toselect:
                //切换购物车模式
                if (netList == null || netList.size() == 0) {
                    return;
                }
                // 当展示这种页面ivSwichlist会隐藏
                if (ivSwichlist.getVisibility() == View.VISIBLE) {
                    ivToSelect.setImageResource(R.mipmap.found_vote_finish);
                    ivSwichlist.setVisibility(View.GONE);
                    llBottom2.setVisibility(View.VISIBLE);
                    llBottom1.setVisibility(View.GONE);
                    //同步已经加入购物车的数据setSelect
                    ArrayList<CRListBean.DataBean.ResultBean.CrcandidatesinfoBean> list1 = CacheUtil.getCRProducerList();
                    if (list1 != null && list1.size() > 0) {
                        for (CRListBean.DataBean.ResultBean.CrcandidatesinfoBean bean : netList) {
                            if (list1.contains(bean)) {
                                bean.setSelect(true);
                            }
                        }
                    }
                    curentAdapter.setShowCheckbox(true);

                } else {
                    closeAdd();
                }


                break;
        }
    }

    private void closeAdd() {
        ivToSelect.setImageResource(R.mipmap.multi_import_btn);
        ivSwichlist.setVisibility(View.VISIBLE);
        llBottom2.setVisibility(View.GONE);
        llBottom1.setVisibility(View.VISIBLE);
        if (netList == null || netList.size() == 0) {
            return;
        }
        curentAdapter.setShowCheckbox(false);
       /* curentAdapter.removeAllPosition();
        if (cbSelectall.isChecked()) {
            cbSelectall.setChecked(false);
        }*/

    }


    @Override
    public void onItemClick(BaseQuickAdapter adapter, View view, int position) {
        if (((CRListAdapterFather) adapter).isShowCheckbox()) {
            CheckBox cb = view.findViewById(R.id.checkbox);
            (cb).toggle();
            netList.get(position).setChecked(cb.isChecked());
            /*if (cb.isChecked()) {
                ((CRListAdapterFather) adapter).getChecckPosition().add(position);
            } else {
                ((CRListAdapterFather) adapter).getChecckPosition().remove(position);
            }*/

            //adapter.notifyDataSetChanged();优化内存  不用这个
            return;
        }

        Bundle bundle = new Bundle();
        bundle.putInt("postion", position);
        bundle.putSerializable("netList", netList);
        bundle.putSerializable("otherUnActiveVote", otherUnActiveVote);
        start(CRInformationFragment.class, bundle);
    }


    boolean is = false;//是否有自已的选举


    private void setRecyclerview() {
        if (adapter == null) {
            recyclerview.setLayoutManager(new GridLayoutManager(getContext(), 2));
            DividerItemDecoration decoration = new DividerItemDecoration(getActivity(), DividerItemDecoration.BOTH_SET, 10, R.color.transparent);
            recyclerview.addItemDecoration(decoration);
            adapter = new CRListAdapter(this, netList, is);
            adapter.setOnItemClickListener(this);
            recyclerview.setAdapter(adapter);
            if (curentAdapter == null)
                curentAdapter = adapter;
        } else {
            adapter.setIs(is);
            adapter.notifyDataSetChanged();
        }

    }

    private void setRecyclerview1() {
        if (adapter1 == null) {
            recyclerview1.setLayoutManager(new LinearLayoutManager(getContext()));
            adapter1 = new CRListAdapter1(this, netList, is);
            adapter1.setOnItemClickListener(this);
            recyclerview1.setAdapter(adapter1);
        } else {
            adapter1.setIs(is);
            adapter1.notifyDataSetChanged();
        }
    }


    public void onGetVoteList(List<CRListBean.DataBean.ResultBean.CrcandidatesinfoBean> data) {
        if (netList == null) {
            netList = new ArrayList<>();
        }
        if (pageNum == 1) {
            netList.clear();
        } else if (data == null || data.size() == 0) {
            showToastMessage(getString(R.string.loadall));
            return;
        }
        if (data != null && data.size() != 0) {
            netList.addAll(data);
            //pos==-1表示未移除过 先移除  并获得移除的位置  待添加
            //!curentNode.getState().equals("Active")的已经移除了
            int pos = netList.indexOf(curentNode);
            if (curentNode != null && curentNode.getState().equals("Active") && pos != -1 && pos != 0) {
                //curentNode还在netList中 直接contaion耗费内存
                netList.remove(curentNode);
            }
            //只有active  并且Registered时候添加
            if (!is && curentNode != null && crStatusBean.getStatus().equals("Registered") && curentNode.getState().equals("Active")) {
                if (netList.indexOf(curentNode) != 0) {
                    netList.add(0, curentNode);
                }
                is = true;
            }
        }

        if (netList == null || netList.size() == 0) {
            llNo.setVisibility(View.VISIBLE);
        } else {
            llNo.setVisibility(View.GONE);
        }
        setRecyclerview();
        setRecyclerview1();
        pageNum++;

    }

    /**
     * 重置信息  获得当前节点详情  剔除非active数据
     *
     * @param list
     * @param totalvotes
     */
    private void resetData(List<CRListBean.DataBean.ResultBean.CrcandidatesinfoBean> list, String totalvotes) {


        for (int i = 0; i < list.size(); i++) {
            //筛选当前节点
            CRListBean.DataBean.ResultBean.CrcandidatesinfoBean bean = list.get(i);
            bean.setIndex(i);
            setVoterate(bean, totalvotes);
            if (curentNode == null && bean.getDid().equals(CID)) {
                curentNode = bean;
            }

            //删除非active节点
            if (!bean.getState().equals("Active")) {
                list.remove(i--);//date  remove 不影响netlist  date修改影响netlist
            }

        }


    }

<<<<<<< HEAD
    private String status;
    private CrStatusBean.InfoBean info;

=======
>>>>>>> 8e6874e7

    private Drawable getDrawable(int id) {
        Drawable drawable = getResources().getDrawable(id);
        drawable.setBounds(0, 0, drawable.getIntrinsicWidth(), drawable.getIntrinsicHeight());
        return drawable;
    }

    JSONArray otherUnActiveVote = new JSONArray();

    @Override
    public void onGetData(String methodName, BaseEntity baseEntity, Object o) {

        switch (methodName) {
            case "DIDResolveWithTip":
                DIDDocument didDocument = (DIDDocument) ((CommmonObjEntity) baseEntity).getData();
                if (didDocument == null) {
                    showToast(getString(R.string.notcreatedid));
                    return;
                }
                if (getMyDID().getExpires(didDocument).before(new Date())) {
                    //did过期
                    showToast(getString(R.string.didoutofdate));
                    return;

                }
                addDIDPresenter.getAllSubWallets(wallet.getWalletId(), this);
                break;
            case "getDepositVoteList":
                List<VoteListBean.DataBean.ResultBean.ProducersBean> depositList = ((VoteListBean) baseEntity).getData().getResult().getProducers();
                JSONObject depiositUnActiveVote = new JSONObject();
                List<String> ownerpublickeyList = new ArrayList<>();
                if (depositList != null && depositList.size() > 0) {
                    for (int i = 0; i < depositList.size(); i++) {
                        VoteListBean.DataBean.ResultBean.ProducersBean bean = depositList.get(i);
                        if (!bean.getState().equals("Active")) {
                            ownerpublickeyList.add(bean.getOwnerpublickey());
                        }
                    }
                }
                depiositUnActiveVote.put("Type", "Delegate");
                depiositUnActiveVote.put("Candidates", JSON.toJSON(ownerpublickeyList));
                boolean hasDelegate = false;
                for (int i = 0; i < otherUnActiveVote.size(); i++) {
                    JSONObject jsonObject = (JSONObject) otherUnActiveVote.get(i);
                    if ("Delegate".equals(jsonObject.getString("Type"))) {
                        hasDelegate = true;
                        break;
                    }

                }
                if (!hasDelegate) {
                    otherUnActiveVote.add(depiositUnActiveVote);
                }
                break;
            case "getAllSubWallets":
                ISubWalletListEntity subWalletListEntity = (ISubWalletListEntity) baseEntity;
                for (SubWallet subWallet : subWalletListEntity.getData()) {
                    if (subWallet.getChainId().equals(MyWallet.IDChain)) {
                        addDIDPresenter.getAllPublicKeys(wallet.getWalletId(), MyWallet.IDChain, 0, 1, CRListFragment.this);
                        return;
                    }
                }
                //027d5db6b80da56b549d0cc58022f5993c31111a60c3446d5dcd31e3ea8b74630b
                //没有对应的子钱包 需要打开idchain
                showOpenDIDWarm(subWalletListEntity);

                break;

            case "getAllPublicKeys":
                AllPkEntity allPkEntity = JSON.parseObject(((CommmonStringEntity) baseEntity).getData(), AllPkEntity.class);

                if (allPkEntity.getPublicKeys() == null || allPkEntity.getPublicKeys().size() == 0) {
                    return;
                }
                publickey = allPkEntity.getPublicKeys().get(0);
                addDIDPresenter.getCIDByPublicKey(wallet.getWalletId(), publickey, this);
                break;
            case "getCIDByPublicKey":
                CID = ((CommmonStringEntity) baseEntity).getData();
                //无论是点击创建或者管理  还是打开页面就加载的  did肯定都为null 不为null的上层已经拦截    两种情况互斥
                Bundle bundle = new Bundle();
<<<<<<< HEAD
                bundle.putString("did", did);
                bundle.putString("publickey", publickey);
                if (status.equals("Unregistered")) {
                    bundle.putSerializable("netList", netList);
                    start(CRSignUpForFragment.class, bundle);
                } else {
                    bundle.putString("status", status);
                    bundle.putParcelable("info", info);
=======

                bundle.putParcelable("wallet", wallet);
                if (crStatusBean.getStatus().equals("Unregistered")) {
                    bundle.putString("CID", CID);
                    bundle.putString("publickey", publickey);
                    bundle.putSerializable("netList", netList);
                    start(CRSignUpForFragment.class, bundle);
                } else {
                    bundle.putParcelable("crStatusBean", crStatusBean);
>>>>>>> 8e6874e7
                    bundle.putParcelable("curentNode", curentNode);
                    start(CRManageFragment.class, bundle);
                }
                break;
            case "getCRlist":
                //非unregister并且打开了idchain才会到这来  获得所有cr
                List<CRListBean.DataBean.ResultBean.CrcandidatesinfoBean> curentAllList = ((CRListBean) baseEntity).getData().getResult().getCrcandidatesinfo();
                try {
                    String totalvotes = ((CRListBean) baseEntity).getData().getResult().getTotalvotes();
                    //重置信息  获得当前节点详情  剔除非active数据
                    resetData(curentAllList, totalvotes);
                    onGetVoteList(curentAllList);
                } catch (Exception e) {
                    onGetVoteList(null);
                }


                break;
            case "getRegisteredCRInfo":
<<<<<<< HEAD
                CrStatusBean crStatusBean = JSON.parseObject(((CommmonStringEntity) baseEntity).getData(), CrStatusBean.class);
                status = crStatusBean.getStatus();
                info = crStatusBean.getInfo();
=======
                crStatusBean = JSON.parseObject(((CommmonStringEntity) baseEntity).getData(), CrStatusBean.class);
                String status = crStatusBean.getStatus();
                CrStatusBean.InfoBean info = crStatusBean.getInfo();
>>>>>>> 8e6874e7
                if (!TextUtils.isEmpty(status)) {
                    switch (status) {
                        case "Unregistered":
                            tv_signupfor.setText(getString(R.string.sign_up_for));
                            tv_signupfor.setVisibility(View.VISIBLE);
                            tv_signupfor.setCompoundDrawables(null, getDrawable(R.mipmap.vote_attend), null, null);
                            presenter.getCRlist(pageNum, pageSize, "all", this, true);
                            break;
                        case "ReturnDeposit":
                            publickey = crStatusBean.getInfo().getCROwnerPublicKey();
<<<<<<< HEAD
                            did = crStatusBean.getInfo().getCROwnerDID();
=======
                            CID = crStatusBean.getInfo().getCID();
>>>>>>> 8e6874e7
                            tv_signupfor.setVisibility(View.GONE);
                            presenter.getCRlist(pageNum, pageSize, "all", this, true);

                            break;
                        case "Canceled":
                        case "Registered":
                            publickey = crStatusBean.getInfo().getCROwnerPublicKey();
<<<<<<< HEAD
                            did = crStatusBean.getInfo().getCROwnerDID();
=======
                            CID = crStatusBean.getInfo().getCID();
>>>>>>> 8e6874e7
                            tv_signupfor.setText(getString(R.string.electoral_affairs));
                            tv_signupfor.setVisibility(View.VISIBLE);
                            tv_signupfor.setCompoundDrawables(null, getDrawable(R.mipmap.vote_management), null, null);
                            presenter.getCRlist(pageNum, pageSize, "all", this, true);

                            break;

                    }
                }
                break;
        }
    }

    @Override
    public void onRefresh(RefreshLayout refreshLayout) {
        onErrorRefreshLayout(srl);
        pageNum = 1;
        is = false;
        curentNode = null;
        otherUnActiveVote.clear();
        new VoteListPresenter().getDepositVoteList("1", "all", this, false);
        presenter.getRegisteredCRInfo(wallet.getWalletId(), MyWallet.ELA, this);
    }

    @Override
    public void onLoadMore(RefreshLayout refreshLayout) {
        onErrorRefreshLayout(srl);
        presenter.getCRlist(pageNum, pageSize, "all", this, true);
    }

    private void showOpenDIDWarm(ISubWalletListEntity subWalletListEntity) {
        new DialogUtil().showCommonWarmPrompt(getBaseActivity(), getString(R.string.noidchainopenornot),
                getString(R.string.toopen), getString(R.string.cancel), false, new WarmPromptListener() {
                    @Override
                    public void affireBtnClick(View view) {
                        Bundle bundle = new Bundle();
                        bundle.putString("walletId", wallet.getWalletId());
                        ArrayList<String> chainIds = new ArrayList<>();
                        for (SubWallet iSubWallet : subWalletListEntity.getData()) {
                            chainIds.add(iSubWallet.getChainId());
                        }
                        bundle.putStringArrayList("chainIds", chainIds);
                        start(AddAssetFragment.class, bundle);
                    }
                });
    }

    @Subscribe(threadMode = ThreadMode.MAIN)
    public void Event(BusEvent result) {
        int integer = result.getCode();

        if (integer == RxEnum.ADDPROPERTY.ordinal()) {
            //增加子钱包
            addDIDPresenter.getAllPublicKeys(wallet.getWalletId(), MyWallet.IDChain, 0, 1, CRListFragment.this);
        }
        if (integer == RxEnum.AGREE.ordinal()) {
            //注册did同意了协议
            //注册cr前的判断
<<<<<<< HEAD
            addDIDPresenter.getAllSubWallets(wallet.getWalletId(), this);
=======
            new WalletManagePresenter().DIDResolveWithTip(wallet.getDid(), this,null);

>>>>>>> 8e6874e7

        }


    }

    private void setVoterate(CRListBean.DataBean.ResultBean.CrcandidatesinfoBean bean, String totalvotes) {
        BigDecimal voterateDecimal = Arith.div(bean.getVotes(), totalvotes, 5);
        if (voterateDecimal.compareTo(new BigDecimal(0.01)) < 0) {
            bean.setVoterate("< 1");
        } else {
            String voterate = NumberiUtil.numberFormat(Arith.mul(voterateDecimal, 100), 2);
            bean.setVoterate(voterate);
        }


    }
}<|MERGE_RESOLUTION|>--- conflicted
+++ resolved
@@ -70,10 +70,7 @@
 
 import java.math.BigDecimal;
 import java.util.ArrayList;
-<<<<<<< HEAD
-=======
 import java.util.Date;
->>>>>>> 8e6874e7
 import java.util.List;
 
 import butterknife.BindView;
@@ -202,11 +199,7 @@
                 start(CRNodeCartFragment.class, bundle);
                 break;
             case R.id.tv_signupfor:
-<<<<<<< HEAD
-                if (status.equals("Unregistered")) {
-=======
                 if (crStatusBean.getStatus().equals("Unregistered")) {
->>>>>>> 8e6874e7
                     start(CRAgreementFragment.class);
                 } else {
                     addDIDPresenter.getAllSubWallets(wallet.getWalletId(), this);
@@ -399,12 +392,6 @@
 
     }
 
-<<<<<<< HEAD
-    private String status;
-    private CrStatusBean.InfoBean info;
-
-=======
->>>>>>> 8e6874e7
 
     private Drawable getDrawable(int id) {
         Drawable drawable = getResources().getDrawable(id);
@@ -486,16 +473,6 @@
                 CID = ((CommmonStringEntity) baseEntity).getData();
                 //无论是点击创建或者管理  还是打开页面就加载的  did肯定都为null 不为null的上层已经拦截    两种情况互斥
                 Bundle bundle = new Bundle();
-<<<<<<< HEAD
-                bundle.putString("did", did);
-                bundle.putString("publickey", publickey);
-                if (status.equals("Unregistered")) {
-                    bundle.putSerializable("netList", netList);
-                    start(CRSignUpForFragment.class, bundle);
-                } else {
-                    bundle.putString("status", status);
-                    bundle.putParcelable("info", info);
-=======
 
                 bundle.putParcelable("wallet", wallet);
                 if (crStatusBean.getStatus().equals("Unregistered")) {
@@ -505,7 +482,6 @@
                     start(CRSignUpForFragment.class, bundle);
                 } else {
                     bundle.putParcelable("crStatusBean", crStatusBean);
->>>>>>> 8e6874e7
                     bundle.putParcelable("curentNode", curentNode);
                     start(CRManageFragment.class, bundle);
                 }
@@ -525,15 +501,9 @@
 
                 break;
             case "getRegisteredCRInfo":
-<<<<<<< HEAD
-                CrStatusBean crStatusBean = JSON.parseObject(((CommmonStringEntity) baseEntity).getData(), CrStatusBean.class);
-                status = crStatusBean.getStatus();
-                info = crStatusBean.getInfo();
-=======
                 crStatusBean = JSON.parseObject(((CommmonStringEntity) baseEntity).getData(), CrStatusBean.class);
                 String status = crStatusBean.getStatus();
                 CrStatusBean.InfoBean info = crStatusBean.getInfo();
->>>>>>> 8e6874e7
                 if (!TextUtils.isEmpty(status)) {
                     switch (status) {
                         case "Unregistered":
@@ -544,11 +514,7 @@
                             break;
                         case "ReturnDeposit":
                             publickey = crStatusBean.getInfo().getCROwnerPublicKey();
-<<<<<<< HEAD
-                            did = crStatusBean.getInfo().getCROwnerDID();
-=======
                             CID = crStatusBean.getInfo().getCID();
->>>>>>> 8e6874e7
                             tv_signupfor.setVisibility(View.GONE);
                             presenter.getCRlist(pageNum, pageSize, "all", this, true);
 
@@ -556,11 +522,7 @@
                         case "Canceled":
                         case "Registered":
                             publickey = crStatusBean.getInfo().getCROwnerPublicKey();
-<<<<<<< HEAD
-                            did = crStatusBean.getInfo().getCROwnerDID();
-=======
                             CID = crStatusBean.getInfo().getCID();
->>>>>>> 8e6874e7
                             tv_signupfor.setText(getString(R.string.electoral_affairs));
                             tv_signupfor.setVisibility(View.VISIBLE);
                             tv_signupfor.setCompoundDrawables(null, getDrawable(R.mipmap.vote_management), null, null);
@@ -619,12 +581,8 @@
         if (integer == RxEnum.AGREE.ordinal()) {
             //注册did同意了协议
             //注册cr前的判断
-<<<<<<< HEAD
-            addDIDPresenter.getAllSubWallets(wallet.getWalletId(), this);
-=======
             new WalletManagePresenter().DIDResolveWithTip(wallet.getDid(), this,null);
 
->>>>>>> 8e6874e7
 
         }
 
