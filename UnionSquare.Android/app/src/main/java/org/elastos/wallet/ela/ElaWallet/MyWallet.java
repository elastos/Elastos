--- conflicted
+++ resolved
@@ -221,11 +221,6 @@
                 return errorProcess(errCodeCreateSubWallet + "", "Create " + formatWalletName(masterWalletID, chainID));
 
             }
-<<<<<<< HEAD
-
-            //basicInfo = subWallet.GetBasicInfo();
-=======
->>>>>>> 2f8f16fc
             return new CommmonStringEntity(SUCCESSCODE, subWallet.GetBasicInfo());
         } catch (WalletException e) {
             return exceptionProcess(e, "Create " + formatWalletName(masterWalletID, chainID));
@@ -1161,11 +1156,7 @@
     // args[4]: String url
     // args[5]: String location
     // args[6]: String payPasswd
-<<<<<<< HEAD
-    public BaseEntity generateCRInfoPayload(String masterWalletID, String chainID, String crPublickey, String nickName, String url, long location, String payPasswd) throws JSONException {
-=======
     public BaseEntity generateCRInfoPayload(String masterWalletID, String chainID, String crPublickey, String nickName, String url, long location, String payPasswd) {
->>>>>>> 2f8f16fc
         try {
             SubWallet subWallet = getSubWallet(masterWalletID, chainID);
             if (subWallet == null) {
@@ -1183,11 +1174,7 @@
             String payloadJson = mainchainSubWallet.GenerateCRInfoPayload(crPublickey, nickName, url, location, payPasswd);
 
             KLog.a(payloadJson);
-<<<<<<< HEAD
-            return new CommmonStringWithiMethNameEntity(SUCCESSCODE, payloadJson, "generateCRInfoPayload");
-=======
             return new CommmonStringEntity(SUCCESSCODE, payloadJson);
->>>>>>> 2f8f16fc
         } catch (WalletException e) {
             return exceptionProcess(e, formatWalletName(masterWalletID, chainID) + " generate crInfo payload");
         }
@@ -1197,11 +1184,7 @@
     // args[1]: String chainID
     // args[2]: String crPublickey
     // args[3]: String payPasswd
-<<<<<<< HEAD
-    public BaseEntity generateUnregisterCRPayload(String masterWalletID, String chainID, String crPublickey, String payPasswd) throws JSONException {
-=======
     public BaseEntity generateUnregisterCRPayload(String masterWalletID, String chainID, String crPublickey, String payPasswd) {
->>>>>>> 2f8f16fc
         try {
             SubWallet subWallet = getSubWallet(masterWalletID, chainID);
             if (subWallet == null) {
@@ -1219,11 +1202,7 @@
             String payloadJson = mainchainSubWallet.GenerateUnregisterCRPayload(crPublickey, payPasswd);
 
             KLog.a(payloadJson);
-<<<<<<< HEAD
-            return new CommmonStringWithiMethNameEntity(SUCCESSCODE, payloadJson, "generateUnregisterCRPayload");
-=======
             return new CommmonStringEntity(SUCCESSCODE, payloadJson);
->>>>>>> 2f8f16fc
         } catch (WalletException e) {
             return exceptionProcess(e, formatWalletName(masterWalletID, chainID) + " generate unregister payload");
         }
@@ -1248,11 +1227,7 @@
 
             String did = mainchainSubWallet.GetCROwnerDID();
 
-<<<<<<< HEAD
-            return new CommmonStringWithiMethNameEntity(SUCCESSCODE, did, "getCROwnerDID");
-=======
             return new CommmonStringEntity(SUCCESSCODE, did);
->>>>>>> 2f8f16fc
         } catch (WalletException e) {
             return exceptionProcess(e, formatWalletName(masterWalletID, chainID) + " get cr owner did");
         }
@@ -1277,11 +1252,7 @@
 
             String did = mainchainSubWallet.GetCROwnerPublicKey();
 
-<<<<<<< HEAD
-            return new CommmonStringWithiMethNameEntity(SUCCESSCODE, did, "getCROwnerPublicKey");
-=======
             return new CommmonStringEntity(SUCCESSCODE, did);
->>>>>>> 2f8f16fc
         } catch (WalletException e) {
             return exceptionProcess(e, formatWalletName(masterWalletID, chainID) + " get cr owner publickey");
         }
@@ -1309,15 +1280,9 @@
 
             MainchainSubWallet mainchainSubWallet = (MainchainSubWallet) subWallet;
 
-<<<<<<< HEAD
-            String tx = mainchainSubWallet.CreateRegisterCRTransaction(fromAddress, payload, amount, memo, useVotedUTXO);
-
-            return new CommmonStringWithiMethNameEntity(SUCCESSCODE, tx, "createRegisterCRTransaction");
-=======
             String tx = mainchainSubWallet.CreateRegisterCRTransaction(fromAddress, payload, amount, memo);
 
             return new CommmonStringEntity(SUCCESSCODE, tx);
->>>>>>> 2f8f16fc
         } catch (WalletException e) {
             return exceptionProcess(e, formatWalletName(masterWalletID, chainID) + "create register cr tx");
         }
@@ -1344,15 +1309,9 @@
 
             MainchainSubWallet mainchainSubWallet = (MainchainSubWallet) subWallet;
 
-<<<<<<< HEAD
-            String tx = mainchainSubWallet.CreateUpdateCRTransaction(fromAddress, payload, memo, useVotedUTXO);
-
-            return new CommmonStringWithiMethNameEntity(SUCCESSCODE, tx, "createUpdateCRTransaction");
-=======
             String tx = mainchainSubWallet.CreateUpdateCRTransaction(fromAddress, payload, memo);
 
             return new CommmonStringEntity(SUCCESSCODE, tx);
->>>>>>> 2f8f16fc
         } catch (WalletException e) {
             return exceptionProcess(e, formatWalletName(masterWalletID, chainID) + "create update cr tx");
         }
@@ -1379,15 +1338,9 @@
 
             MainchainSubWallet mainchainSubWallet = (MainchainSubWallet) subWallet;
 
-<<<<<<< HEAD
-            String tx = mainchainSubWallet.CreateUnregisterCRTransaction(fromAddress, payload, memo, useVotedUTXO);
-
-            return new CommmonStringWithiMethNameEntity(SUCCESSCODE, tx, "createUnregisterCRTransaction");
-=======
             String tx = mainchainSubWallet.CreateUnregisterCRTransaction(fromAddress, payload, memo);
 
             return new CommmonStringEntity(SUCCESSCODE, tx);
->>>>>>> 2f8f16fc
         } catch (WalletException e) {
             return exceptionProcess(e, formatWalletName(masterWalletID, chainID) + "create unregister cr tx");
         }
@@ -1414,11 +1367,7 @@
 
             String tx = mainchainSubWallet.CreateRetrieveCRDepositTransaction(amount, memo);
 
-<<<<<<< HEAD
-            return new CommmonStringWithiMethNameEntity(SUCCESSCODE, tx, "createRetrieveCRDepositTransaction");
-=======
             return new CommmonStringEntity(SUCCESSCODE, tx);
->>>>>>> 2f8f16fc
         } catch (WalletException e) {
             return exceptionProcess(e, formatWalletName(masterWalletID, chainID) + "create retrieve cr tx");
         }
@@ -1443,22 +1392,14 @@
 
             MainchainSubWallet mainchainSubWallet = (MainchainSubWallet) subWallet;
 
-<<<<<<< HEAD
-            String tx = mainchainSubWallet.CreateVoteCRTransaction(fromAddress, votes, memo, useVotedUTXO);
-
-            return new CommmonStringWithiMethNameEntity(SUCCESSCODE, tx, "createVoteCRTransaction");
-=======
             String tx = mainchainSubWallet.CreateVoteCRTransaction(fromAddress, votes, memo);
 
             return new CommmonStringEntity(SUCCESSCODE, tx);
->>>>>>> 2f8f16fc
         } catch (WalletException e) {
             return exceptionProcess(e, formatWalletName(masterWalletID, chainID) + "create vote cr tx");
         }
     }
 
-<<<<<<< HEAD
-=======
     // args[0]: String masterWalletID
     // args[1]: String chainID (only main chain ID 'ELA')
     public BaseEntity getVotedCRList(String masterWalletID, String chainID) {
@@ -1507,7 +1448,6 @@
         }
     }
 
->>>>>>> 2f8f16fc
     /********************************************多签改动版本*******************************************/
     public BaseEntity getOwnerAddress(String masterWalletID, String chainID) {
         try {
@@ -1554,11 +1494,7 @@
 
             }
 
-<<<<<<< HEAD
-            String result = subWallet.CreateConsolidateTransaction(memo, useVotedUTXO);
-=======
             String result = subWallet.CreateConsolidateTransaction(memo);
->>>>>>> 2f8f16fc
             return new CommmonStringWithiMethNameEntity(SUCCESSCODE, result, "createCombineUTXOTransaction");
         } catch (WalletException e) {
             return exceptionProcess(e, formatWalletName(masterWalletID, chainID) + "createCombineUTXOTransaction");
@@ -1597,39 +1533,6 @@
         } catch (WalletException e) {
             return exceptionProcess(e, "flushData");
         }
-<<<<<<< HEAD
-    }
-
-    public BaseEntity exportxPrivateKey(String masterWalletID, String payPasswd) {
-        try {
-            MasterWallet masterWallet = getMasterWallet(masterWalletID);
-            if (masterWallet == null) {
-                return errorProcess(errCodeInvalidMasterWallet + "", "Get " + formatWalletName(masterWalletID));
-            }
-            String privateKey = mMasterWalletManager.ExportxPrivateKey(masterWallet, payPasswd);
-            return new CommmonStringWithiMethNameEntity(SUCCESSCODE, privateKey, "exportxPrivateKey");
-        } catch (WalletException e) {
-            return exceptionProcess(e, "ExportxPrivateKey" + formatWalletName(masterWalletID));
-        }
-    }
-
-    public BaseEntity createMultiSignMasterWallet(String masterWalletID, String coSigners, int requiredSignCount, long timestamp) {
-        try {
-            MasterWallet masterWallet = mMasterWalletManager.CreateMultiSignMasterWallet(masterWalletID, coSigners,
-                    requiredSignCount, timestamp);
-            return new CommmonStringWithiMethNameEntity(SUCCESSCODE, masterWallet.GetBasicInfo(), "createMultiSignMasterWallet");
-        } catch (WalletException e) {
-            return exceptionProcess(e, "createMultiSignMasterWallet" + formatWalletName(masterWalletID));
-        }
-    }
-
-    public BaseEntity createMultiSignMasterWallet(String masterWalletID, String privKey, String payPassword,
-                                                  String coSigners, int requiredSignCount, long timestamp) {
-        try {
-            MasterWallet masterWallet = mMasterWalletManager.CreateMultiSignMasterWallet(
-                    masterWalletID, privKey, payPassword, coSigners,
-                    requiredSignCount, timestamp);
-=======
     }
 
     public BaseEntity exportxPrivateKey(String masterWalletID, String payPasswd) {
@@ -1664,7 +1567,6 @@
             MasterWallet masterWallet = mMasterWalletManager.CreateMultiSignMasterWallet(
                     masterWalletID, privKey, payPassword, coSigners,
                     requiredSignCount, singleAddress, compatible, timestamp);
->>>>>>> 2f8f16fc
             return new CommmonStringWithiMethNameEntity(SUCCESSCODE, masterWallet.GetBasicInfo(), "createMultiSignMasterWallet");
         } catch (WalletException e) {
             return exceptionProcess(e, "createMultiSignMasterWallet" + formatWalletName(masterWalletID));
@@ -1673,19 +1575,11 @@
 
     public BaseEntity createMultiSignMasterWallet(
             String masterWalletId, String mnemonic, String phrasePassword, String payPassword,
-<<<<<<< HEAD
-            String coSigners, int requiredSignCount, long timestamp) {
-        try {
-            MasterWallet masterWallet = mMasterWalletManager.CreateMultiSignMasterWallet(
-                    masterWalletId, mnemonic, phrasePassword, payPassword,
-                    coSigners, requiredSignCount, timestamp);
-=======
             String coSigners, int requiredSignCount, boolean singleAddress, boolean compatible, long timestamp) {
         try {
             MasterWallet masterWallet = mMasterWalletManager.CreateMultiSignMasterWallet(
                     masterWalletId, mnemonic, phrasePassword, payPassword,
                     coSigners, requiredSignCount, singleAddress, compatible, timestamp);
->>>>>>> 2f8f16fc
             return new CommmonStringWithiMethNameEntity(SUCCESSCODE, masterWallet.GetBasicInfo(), "createMultiSignMasterWallet");
         } catch (WalletException e) {
             return exceptionProcess(e, "createMultiSignMasterWallet" + formatWalletName(masterWalletId));
@@ -1703,11 +1597,6 @@
             subWallet.SyncStart();
             return new CommmonStringWithiMethNameEntity(SUCCESSCODE, "", "syncStart");
         } catch (WalletException e) {
-<<<<<<< HEAD
-            return exceptionProcess(e, "syncStart " + formatWalletName(masterWalletID, chainID) + " all tx");
-        }
-    }
-=======
             return exceptionProcess(e, "syncStart " + formatWalletName(masterWalletID, chainID));
         }
     }
@@ -1728,5 +1617,4 @@
     }
 
 
->>>>>>> 2f8f16fc
 }
