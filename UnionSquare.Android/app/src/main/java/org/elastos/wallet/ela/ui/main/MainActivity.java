package org.elastos.wallet.ela.ui.main;

import android.content.Context;
import android.content.res.Configuration;
import android.content.res.Resources;
import android.os.Bundle;
import android.support.annotation.Nullable;
import android.util.DisplayMetrics;

import org.elastos.wallet.R;
import org.elastos.wallet.ela.ElaWallet.MyWallet;
import org.elastos.wallet.ela.FirstFragment;
import org.elastos.wallet.ela.MyApplication;
import org.elastos.wallet.ela.base.BaseActivity;
import org.elastos.wallet.ela.bean.BusEvent;
import org.elastos.wallet.ela.ui.main.presenter.MainPresenter;
import org.elastos.wallet.ela.ui.main.viewdata.MainViewData;
import org.elastos.wallet.ela.utils.RxEnum;
import org.elastos.wallet.ela.utils.SPUtil;
import org.elastos.wallet.ela.utils.StatusBarUtil;
import org.greenrobot.eventbus.Subscribe;
import org.greenrobot.eventbus.ThreadMode;

import java.io.File;
import java.io.FileOutputStream;
import java.io.InputStream;
import java.io.OutputStream;
import java.util.ArrayList;
import java.util.List;
import java.util.Locale;


public class MainActivity extends BaseActivity implements MainViewData {


    static {
        System.loadLibrary("spvsdk_jni");
    }

    private boolean flag;


    @Override
    protected int getLayoutId() {
        return R.layout.activity_main;
    }

    @Override
    protected void initView() {
        //initJG();
        init();
        StatusBarUtil.setTranslucentForImageViewInFragment(this, 0, null);
        if (findFragment(FirstFragment.class) == null) {
            loadRootFragment(R.id.mhoneframeLayout, FirstFragment.newInstance());
        }
        flag = false;
        registReceiver();
    }

    @Override
    protected void initInjector() {

    }

    @Override
    public void onBackPressedSupport() {
        // 对于 4个类别的主Fragment内的回退back逻辑,已经在其onBackPressedSupport里各自处理了
        super.onBackPressedSupport();
    }

//    @Override
//    public FragmentAnimator onCreateFragmentAnimator() {
//        // 设置横向(和安卓4.x动画相同)
//        return new DefaultHorizontalAnimator();
//    }


    @Override
    protected void onPause() {
        super.onPause();
        getWallet().onPause(true);

    }

    @Override
    protected void onResume() {

        super.onResume();
        if (MyApplication.getMyWallet() == null) {
            new MainPresenter().getWallet(this);
        } else {
            getWallet().onResume(true);
        }
    }

    @Override
    protected void onCreate(@Nullable Bundle savedInstanceState) {
        super.onCreate(savedInstanceState);
        // changeAppLanguage();
        setLanguage();
    }

    private void init() {
        moveTestConfigFiles2RootPath(this);
    }

    private void setLanguage() {
        if (new SPUtil(this).getLanguage() == -1) {
            if (Locale.getDefault().getLanguage().equals("zh")) {
                new SPUtil(this).setLanguage(0);
            } else if (Locale.getDefault().getLanguage().equals("en")) {
                new SPUtil(this).setLanguage(1);
            } else {
                new SPUtil(this).setLanguage(1);
                changeAppLanguage();
            }
        } else {
            changeAppLanguage();
        }

    }

    public void changeAppLanguage() {
        String sta = new SPUtil(this).getLanguage() == 0 ? "zh" : "en";//这是SharedPreferences工具类，用于保存设置，代码很简单，自己实现吧
        // 本地语言设置
        Locale myLocale = new Locale(sta);
        Resources res = getResources();
        DisplayMetrics dm = res.getDisplayMetrics();
        Configuration conf = res.getConfiguration();
        conf.locale = myLocale;
        res.updateConfiguration(conf, dm);
    }

    @Override
    protected void onDestroy() {
        super.onDestroy();
        if (flag) {
            return;
        }
        getWallet().onDestroy();
        getWallet().mMasterWalletManager = null;
        MyApplication.setMyWallet(null);
    }


    @Override
    public void onGetMyWallet(MyWallet myWallet) {
        myWallet.onResume(true);
    }

    public static void moveTestConfigFiles2RootPath(Context context) {
        String rootPath = context.getFilesDir().getParent();
        List<String> names = new ArrayList<String>();
        String name = "Config.cfg";
        switch (MyApplication.chainID) {
            case 1:
                name = "Config_TestNet.cfg";
                break;
            case 2:
                name = "Config_RegTest.cfg";
                break;

        }
        names.add(name);
        names.add("mnemonic_chinese.txt");
        names.add("mnemonic_french.txt");
        names.add("mnemonic_italian.txt");
        names.add("mnemonic_japanese.txt");
        names.add("mnemonic_spanish.txt");

        List<String> names1 = new ArrayList<String>();
        names1.add("Config.cfg");
        names1.add("mnemonic_chinese.txt");
        names1.add("mnemonic_french.txt");
        names1.add("mnemonic_italian.txt");
        names1.add("mnemonic_japanese.txt");
        names1.add("mnemonic_spanish.txt");

        for (int i = 0; i < names1.size(); i++) {
            File file = new File(rootPath + "/" + names1.get(i));
<<<<<<< HEAD
            /*if (file.exists()) {
=======
           /* if (file.exists()) {
>>>>>>> 2f8f16fc
                continue;
            }*/
            InputStream is = context.getClass().getClassLoader().getResourceAsStream("assets/" + names.get(i));
            try {
                OutputStream fosto = new FileOutputStream(file);
                byte bt[] = new byte[1024];
                int c = 0;
                while ((c = is.read(bt)) > 0) {
                    fosto.write(bt, 0, c);
                }
                is.close();
                fosto.close();

            } catch (Exception ex) {
                ex.printStackTrace();
            }
        }
    }

    @Subscribe(threadMode = ThreadMode.MAIN)
    public void Event(BusEvent result) {
        int integer = result.getCode();
        if (integer == RxEnum.CHANGELANGUAGE.ordinal()) {

            flag = true;
        }
    }
}<|MERGE_RESOLUTION|>--- conflicted
+++ resolved
@@ -178,11 +178,7 @@
 
         for (int i = 0; i < names1.size(); i++) {
             File file = new File(rootPath + "/" + names1.get(i));
-<<<<<<< HEAD
-            /*if (file.exists()) {
-=======
            /* if (file.exists()) {
->>>>>>> 2f8f16fc
                 continue;
             }*/
             InputStream is = context.getClass().getClassLoader().getResourceAsStream("assets/" + names.get(i));
