--- conflicted
+++ resolved
@@ -43,11 +43,7 @@
         } else if (is) {
             no = (bean.getIndex() < data.get(0).getIndex()) ? no - 1 : no ;
         }*/
-<<<<<<< HEAD
-        if (bean.getIndex() <12) {
-=======
         if (bean.getIndex() < 12) {
->>>>>>> 8e6874e7
             helper.setText(R.id.tv_rank, "No." + (bean.getIndex() + 1));
         } else {
             helper.setText(R.id.tv_rank, "" + (bean.getIndex() + 1));
