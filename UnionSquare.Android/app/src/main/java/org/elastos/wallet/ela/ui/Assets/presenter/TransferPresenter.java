--- conflicted
+++ resolved
@@ -25,11 +25,7 @@
     }
 
 
-<<<<<<< HEAD
-    public void createTransaction(String walletId, String chainId, String s, String address, String amount, String memo, boolean useVotedUTXO,BaseFragment baseFragment) {
-=======
     public void createTransaction(String walletId, String chainId, String s, String address, String amount, String memo, boolean useVotedUTXO, BaseFragment baseFragment) {
->>>>>>> 2f8f16fc
         Observer observer = createObserver(CommonStringListner.class, baseFragment);
         Observable observable = createObservable(new ObservableListener() {
             @Override
