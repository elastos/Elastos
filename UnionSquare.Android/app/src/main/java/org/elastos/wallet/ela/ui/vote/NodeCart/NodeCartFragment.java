--- conflicted
+++ resolved
@@ -134,10 +134,7 @@
         super.setExtraData(data);
         tvRatio.setText(NumberiUtil.numberFormat(Double.parseDouble(data.getString("zb", "0")) * 100 + "", 5) + "%");
         sb_suger.setProgress((int) (Double.parseDouble(data.getString("zb", "0")) * 100));
-<<<<<<< HEAD
-=======
         //netList后期还承担未选择list
->>>>>>> 2f8f16fc
         netList = (ArrayList<VoteListBean.DataBean.ResultBean.ProducersBean>) data.getSerializable("netList");
     }
 
@@ -191,33 +188,6 @@
         } else {
             ll_blank.setVisibility(View.GONE);
             recyclerView.setVisibility(View.VISIBLE);
-<<<<<<< HEAD
-            tv_num.setText(getString(R.string.futuregenerations) + list.size() + ")");
-            // 实例化自定义的MyAdapter
-            mAdapter = new MyAdapter(list,this);
-            // 绑定Adapter
-            recyclerView.setAdapter(mAdapter);
-            // checkBox.setChecked(true);
-            checkNum = 0;
-            tv_yxz.setText("0" + getString(R.string.has_been_selected));
-            checkBox.setEnabled(true);
-            sc_checkbox.setEnabled(true);
-        }
-
-        sc_checkbox.setOnClickListener(new View.OnClickListener() {
-            @Override
-            public void onClick(View v) {
-                if (sc_checkbox.isChecked()) {
-                    // 遍历list的长度，将MyAdapter中的map值全部设为true
-                    // 数量设为list的长度
-                    checkNum = list.size();
-                    // 刷新listview和TextView的显示
-                    dataChanged(list.size(), true);
-                } else {
-                    checkNum = 0;
-                    // 遍历list的长度，将MyAdapter中的map值全部设为true
-                    dataChanged(list.size(), false);
-=======
             if (mAdapter == null) {
                 mAdapter = new MyAdapter(list, this);
                 if (curentPage == 0) {
@@ -226,7 +196,6 @@
                     this.selectAdapter = mAdapter;
                 } else if (curentPage == 2) {
                     this.unSelectAdapter = mAdapter;
->>>>>>> 2f8f16fc
                 }
             } else {
 
@@ -484,16 +453,7 @@
     public void onGetCommonData(String methodname, String data) {
         //  Double sl = Double.parseDouble(num) * MyWallet.RATE_;
         switch (methodname) {
-<<<<<<< HEAD
-            //验证密码
-            case "exportWalletWithMnemonic":
-                //创建投票
-                presenter.createVoteProducerTransaction(wallet.getWalletId(), MyWallet.ELA, "",
-                        Arith.mul(num, MyWallet.RATE_S).toPlainString(), String.valueOf(jsonArray), "", true, this);
-                break;
-=======
-
->>>>>>> 2f8f16fc
+
             //创建投票交易
             case "createVoteProducerTransaction":
                 Intent intent = new Intent(getActivity(), TransferActivity.class);
