package org.elastos.wallet.ela.ui.vote.ElectoralAffairs;

import org.elastos.wallet.ela.base.BaseFragment;
import org.elastos.wallet.ela.net.RetrofitManager;
import org.elastos.wallet.ela.rxjavahelp.PresenterAbstract;

import java.util.HashMap;
import java.util.Map;

import io.reactivex.Observable;
import io.reactivex.Observer;

public class VoteListPresenter extends PresenterAbstract {


    public void votelistbean(String moreInfo, BaseFragment baseFragment) {
        // initProgressDialog(baseFragment.getContext());
        Map<String, String> map = new HashMap();
        map.put("moreInfo", moreInfo);
        Observable observable = RetrofitManager.getApiService(baseFragment.getContext()).votelistbean(map);
        Observer observer = createObserver(VotelistbeanListener.class, baseFragment);
<<<<<<< HEAD
        subscriberObservable(observer, observable,baseFragment);
=======
        subscriberObservable(observer, observable, baseFragment);
>>>>>>> 2f8f16fc
    }

}<|MERGE_RESOLUTION|>--- conflicted
+++ resolved
@@ -19,11 +19,7 @@
         map.put("moreInfo", moreInfo);
         Observable observable = RetrofitManager.getApiService(baseFragment.getContext()).votelistbean(map);
         Observer observer = createObserver(VotelistbeanListener.class, baseFragment);
-<<<<<<< HEAD
-        subscriberObservable(observer, observable,baseFragment);
-=======
         subscriberObservable(observer, observable, baseFragment);
->>>>>>> 2f8f16fc
     }
 
 }