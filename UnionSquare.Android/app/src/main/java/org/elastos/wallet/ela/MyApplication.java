package org.elastos.wallet.ela;

import android.content.Context;
import android.support.multidex.MultiDexApplication;
import android.webkit.WebView;

import com.blankj.utilcode.util.Utils;
/*import com.tencent.bugly.crashreport.CrashReport;*/

import org.elastos.wallet.BuildConfig;
import org.elastos.wallet.ela.ElaWallet.MyWallet;
import org.elastos.wallet.ela.di.component.ApplicationComponent;
import org.elastos.wallet.ela.di.component.DaggerApplicationComponent;
import org.elastos.wallet.ela.di.moudule.ApplicationModule;
import org.elastos.wallet.ela.utils.SPUtil;

import java.util.HashSet;
import java.util.Set;

import io.realm.Realm;


public class MyApplication extends MultiDexApplication {

    private static MyApplication myApplication;
    public static int chainID = 0;//  -1alpha 默认0正式  1testnet 2 regtest 小于0为mainnet的不同包名版本

    protected static MyWallet myWallet;
    private ApplicationComponent mApplicationComponent;
    public static Set<String> serverList = new HashSet<>();
    public static String REQUEST_BASE_URL;

    @Override
    public void onCreate() {
        super.onCreate();
        new WebView(this).destroy();
        myApplication = this;
        serverList.add("https://unionsquare01.elastos.com.cn");
        serverList.add("https://unionsquare.elastos.org/");
        serverList = new SPUtil(this.getApplicationContext()).getDefaultServerList(serverList);
        REQUEST_BASE_URL = new SPUtil(this.getApplicationContext()).getDefaultServer(serverList.iterator().next());
        initApplicationComponent();
        Utils.init(this);
        Realm.init(getApplicationContext());
        String pachageName = getPackageName();

        if (pachageName.endsWith("unionsquare")) {
            chainID = -1;
            //useBugly();
        }
        if (pachageName.endsWith("testnet")) {
            chainID = 1;
<<<<<<< HEAD
           // useBugly();
        }
        if (pachageName.endsWith("regtest")) {
            chainID = 2;
           // useBugly();
=======
            useBugly();
            REQUEST_BASE_URL = "https://52.81.8.194:442/";
        }
        if (pachageName.endsWith("regtest")) {
            chainID = 2;
            useBugly();
            REQUEST_BASE_URL = "https://54.223.244.60/";
>>>>>>> 2f8f16fc
        }


    }

    private void useBugly() {
        if (!BuildConfig.DEBUG) {
           // CrashReport.initCrashReport(getApplicationContext(), "9c89947c00", false);
        }
    }

    public static Context getAppContext() {
        return myApplication.getApplicationContext();
    }


    /**
     * 初始化ApplicationComponent
     */
    private void initApplicationComponent() {
        mApplicationComponent = DaggerApplicationComponent.builder()
                .applicationModule(new ApplicationModule(this))
                .build();
    }

    public ApplicationComponent getApplicationComponent() {
        return mApplicationComponent;
    }

    public static MyApplication getInstance() {
        return myApplication;
    }

    public static MyWallet getMyWallet() {
        return myWallet;
    }

    public static void setMyWallet(MyWallet myWallet) {
        MyApplication.myWallet = myWallet;
    }

}<|MERGE_RESOLUTION|>--- conflicted
+++ resolved
@@ -50,13 +50,6 @@
         }
         if (pachageName.endsWith("testnet")) {
             chainID = 1;
-<<<<<<< HEAD
-           // useBugly();
-        }
-        if (pachageName.endsWith("regtest")) {
-            chainID = 2;
-           // useBugly();
-=======
             useBugly();
             REQUEST_BASE_URL = "https://52.81.8.194:442/";
         }
@@ -64,7 +57,6 @@
             chainID = 2;
             useBugly();
             REQUEST_BASE_URL = "https://54.223.244.60/";
->>>>>>> 2f8f16fc
         }
 
 
