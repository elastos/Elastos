--- conflicted
+++ resolved
@@ -38,13 +38,8 @@
 import org.elastos.wallet.ela.ui.Assets.viewdata.CommonBalanceViewData;
 import org.elastos.wallet.ela.ui.common.listener.CommonRvListener1;
 import org.elastos.wallet.ela.ui.common.viewdata.CommmonStringWithMethNameViewData;
-<<<<<<< HEAD
-import org.elastos.wallet.ela.utils.DateUtil;
-import org.elastos.wallet.ela.utils.Log;
-=======
 import org.elastos.wallet.ela.utils.Constant;
 import org.elastos.wallet.ela.utils.QrBean;
->>>>>>> 2f8f16fc
 import org.elastos.wallet.ela.utils.RxEnum;
 import org.elastos.wallet.ela.utils.ScanQRcodeUtil;
 import org.greenrobot.eventbus.Subscribe;
@@ -94,10 +89,6 @@
     @Override
 
     public void onSaveInstanceState(Bundle outState) {
-<<<<<<< HEAD
-       // Log.d(getClass().getName(), "onSaveInstanceState");
-=======
->>>>>>> 2f8f16fc
         realmUtil.updateSubWalletDetial(listMap);
         super.onSaveInstanceState(outState);
     }
@@ -376,11 +367,7 @@
                         subWallet.setFiled1("Connected");
                     }
                     subWallet.setProgress(progress);
-<<<<<<< HEAD
-                    if (progress==100){
-=======
                     if (progress == 100) {
->>>>>>> 2f8f16fc
                         subWallet.setFiled2("true");
                     }
                     if (wallet.getWalletId().equals(MasterWalletID)) {
@@ -475,12 +462,6 @@
             commonGetBalancePresenter.getBalance(wallet.getWalletId(), assetsItemEntity.getChainId(), 2, this);
             assetsPresenter.syncStart(wallet.getWalletId(), assetsItemEntity.getChainId(), this);
         }
-<<<<<<< HEAD
-        if (refreshLayout.getState() == RefreshState.Refreshing) {
-            refreshLayout.finishRefresh();
-        }
-=======
->>>>>>> 2f8f16fc
 
     }
 
@@ -564,8 +545,6 @@
     public void onGetCommonData(String methodname, String data) {
 
     }
-<<<<<<< HEAD
-=======
 
     private int currentType = -1;
     private Map<Integer, String> dataMap;
@@ -608,5 +587,4 @@
         bundle.putString("result", result);
         ((BaseFragment) getParentFragment()).start(ErrorScanFragment.class, bundle);
     }
->>>>>>> 2f8f16fc
 }