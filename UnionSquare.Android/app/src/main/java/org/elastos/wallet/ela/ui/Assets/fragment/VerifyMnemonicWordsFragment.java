--- conflicted
+++ resolved
@@ -152,11 +152,7 @@
         if (data != null) {
             //创建Mainchain子钱包
             Wallet masterWallet = realmUtil.updateWalletDetial(createWalletBean.getMasterWalletName(), createWalletBean.getMasterWalletID(), data);
-<<<<<<< HEAD
-            realmUtil.updateSubWalletDetial(createWalletBean.getMasterWalletID(),data, new RealmTransactionAbs() {
-=======
             realmUtil.updateSubWalletDetial(createWalletBean.getMasterWalletID(), data, new RealmTransactionAbs() {
->>>>>>> 2f8f16fc
                 @Override
                 public void onSuccess() {
                     realmUtil.updateWalletDefault(createWalletBean.getMasterWalletID(), new RealmTransactionAbs() {
