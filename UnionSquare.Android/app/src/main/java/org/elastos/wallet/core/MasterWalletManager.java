// Copyright (c) 2012-2019 The Elastos Open Source Project
// Distributed under the MIT software license, see the accompanying
// file COPYING or http://www.opensource.org/licenses/mit-license.php.

package org.elastos.wallet.core;

import android.util.Log;

import java.util.ArrayList;

public class MasterWalletManager {
    private String TAG = "MasterWalletManager";
    private long mInstance;
    private String mRootPath;
    private ArrayList<MasterWallet> mMasterWallets = new ArrayList<MasterWallet>();

    private boolean MasterWalletExist(String walletID) {
        for (int i = 0; i < mMasterWallets.size(); ++i) {
            if (mMasterWallets.get(i).equals(walletID))
                return true;
        }

        return false;
    }

    public MasterWalletManager(String rootPath, String dataPath) throws WalletException {
        mRootPath = rootPath;
        mInstance = InitMasterWalletManager(mRootPath, dataPath);

        long[] masterWalletProxies = GetAllMasterWallets(mInstance);
        for (int i = 0; i < masterWalletProxies.length; i++) {
            mMasterWallets.add(new MasterWallet(masterWalletProxies[i]));
        }
    }

    public void Dispose() {
        Log.i(TAG, "Dispose");
        DisposeNative(mInstance);
    }

    public MasterWallet CreateMasterWallet(
            String masterWalletId, String mnemonic, String phrasePassword, String payPassword,
            boolean singleAddress) throws WalletException {

        if (MasterWalletExist(masterWalletId)) {
            Log.e(TAG, "Master wallet [" + masterWalletId + "] exist");
            return null;
        }

        long instance = CreateMasterWallet(mInstance, masterWalletId, mnemonic,
                phrasePassword, payPassword, singleAddress);

        if (instance == 0) {
            Log.e(TAG, "Create master wallet fail");
            return null;
        }

        MasterWallet masterWallet = new MasterWallet(instance);
        mMasterWallets.add(masterWallet);

        return masterWallet;
    }

    public ArrayList<MasterWallet> GetAllMasterWallets() throws WalletException {

        long[] masterWalletProxies = GetAllMasterWallets(mInstance);

        for (int i = 0; i < masterWalletProxies.length; i++) {
            MasterWallet masterWallet = new MasterWallet(masterWalletProxies[i]);
            boolean found = false;
            for (int j = 0; j < mMasterWallets.size(); ++j) {
                if (mMasterWallets.get(j).GetID().equals(masterWallet.GetID()))
                    found = true;
            }

            if (!found)
                mMasterWallets.add(masterWallet);
        }

        return mMasterWallets;
    }

    public String[] GetAllMasterWalletID() throws WalletException {
        return GetAllMasterWalletID(mInstance);
    }

    public MasterWallet GetWallet(String masterWalletId) throws WalletException {
        for (int i = 0; i < mMasterWallets.size(); ++i) {
            if (mMasterWallets.get(i).GetID().equals(masterWalletId))
                return mMasterWallets.get(i);
        }

        Log.e(TAG, "master wallet [" + masterWalletId + "] not found");

        return null;
    }

    public void DestroyWallet(String masterWalletId) throws WalletException {
        for (int i = 0; i < mMasterWallets.size(); ++i) {
            if (mMasterWallets.get(i).GetID().equals(masterWalletId)) {
                mMasterWallets.remove(i);
                break;
            }
        }
        DestroyWallet(mInstance, masterWalletId);
    }

    public MasterWallet ImportWalletWithKeystore(
            String masterWalletId, String keystoreContent, String backupPassWord,
            String payPassWord) throws WalletException {

        long masterProxy = ImportWalletWithKeystore(mInstance, masterWalletId,
                keystoreContent, backupPassWord, payPassWord);

        if (masterProxy == 0) {
            Log.e(TAG, "Import master wallet with key store fail");
            return null;
        }
        MasterWallet masterWallet = new MasterWallet(masterProxy);
        mMasterWallets.add(masterWallet);

        return masterWallet;
    }

    public MasterWallet ImportWalletWithMnemonic(
            String masterWalletId, String mnemonic, String phrasePassword, String payPassWord,
            boolean singleAddress, long timestamp) throws WalletException {

        if (MasterWalletExist(masterWalletId)) {
            Log.e(TAG, "Master wallet [" + masterWalletId + "] exist");
            return null;
        }

        long masterProxy = ImportWalletWithMnemonic(mInstance, masterWalletId,
                mnemonic, phrasePassword, payPassWord, singleAddress, timestamp);

        if (masterProxy == 0) {
            Log.e(TAG, "Import master wallet with mnemonic fail");
            return null;
        }
        MasterWallet masterWallet = new MasterWallet(masterProxy);
        mMasterWallets.add(masterWallet);

        return masterWallet;
    }

    public MasterWallet ImportReadonlyWallet(String masterWalletID, String walletJson) throws WalletException {
        if (MasterWalletExist(masterWalletID)) {
            Log.e(TAG, "Master wallet [" + masterWalletID + "] exist");
            return null;
        }

        long masterProxy = ImportReadonlyWallet(mInstance, masterWalletID, walletJson);

        if (masterProxy == 0) {
            Log.e(TAG, "Import master wallet [" + masterWalletID + "] error");
            return null;
        }

        MasterWallet masterWallet = new MasterWallet(masterProxy);
        mMasterWallets.add(masterWallet);

        return masterWallet;
    }


    public String ExportWalletWithKeystore(MasterWallet masterWallet, String backupPassWord,
                                           String payPassword) throws WalletException {

        return ExportWalletWithKeystore(mInstance, masterWallet, backupPassWord, payPassword);
    }

    public String ExportWalletWithMnemonic(MasterWallet masterWallet,
                                           String payPassWord) throws WalletException {

        return ExportWalletWithMnemonic(mInstance, masterWallet, payPassWord);
    }

    public String ExportReadonlyWallet(MasterWallet masterWallet) throws WalletException {
        return ExportReadonlyWallet(mInstance, masterWallet);
    }

    public String ExportxPrivateKey(MasterWallet masterWallet, String payPasswd) throws WalletException {
        return ExportxPrivateKey(mInstance, masterWallet, payPasswd);
<<<<<<< HEAD
    }

    public String ExportMasterPublicKey(MasterWallet masterWallet) throws WalletException {
        return ExportMasterPublicKey(mInstance, masterWallet);
    }

    public String GenerateMnemonic(String language, int wordCount) throws WalletException {
        return GenerateMnemonic(mInstance, language, wordCount);
=======
>>>>>>> 2f8f16fc
    }

    public String ExportMasterPublicKey(MasterWallet masterWallet) throws WalletException {
        return ExportMasterPublicKey(mInstance, masterWallet);
    }

<<<<<<< HEAD
    public String GetMultiSignPubKeyWithPrivKey(String privKey) throws WalletException {
        return GetMultiSignPubKeyWithPrivKey(mInstance, privKey);
    }

    public MasterWallet CreateMultiSignMasterWallet(String masterWalletID, String coSigners,
                                                    int requiredSignCount, long timestamp) throws WalletException {
=======
    public String GenerateMnemonic(String language, int wordCount) throws WalletException {
        return GenerateMnemonic(mInstance, language, wordCount);
    }

    public MasterWallet CreateMultiSignMasterWallet(String masterWalletID, String coSigners,
                                                    int requiredSignCount, boolean singleAddress,
                                                    boolean compatible, long timestamp) throws WalletException {
>>>>>>> 2f8f16fc

        if (MasterWalletExist(masterWalletID)) {
            Log.e(TAG, "Master wallet [" + masterWalletID + "] exist");
            return null;
        }

        long masterProxy = CreateMultiSignMasterWallet(mInstance, masterWalletID,
<<<<<<< HEAD
                coSigners, requiredSignCount, timestamp);
=======
                coSigners, requiredSignCount, singleAddress, compatible, timestamp);
>>>>>>> 2f8f16fc

        if (masterProxy == 0) {
            Log.e(TAG, "Create multi sign master wallet fail");
            return null;
        }

        MasterWallet masterWallet = new MasterWallet(masterProxy);
        mMasterWallets.add(masterWallet);

        return masterWallet;
    }

    public MasterWallet CreateMultiSignMasterWallet(
            String masterWalletID, String privKey, String payPassword, String coSigners,
<<<<<<< HEAD
            int requiredSignCount, long timestamp) throws WalletException {
=======
            int requiredSignCount, boolean singleAddress, boolean compatible, long timestamp) throws WalletException {
>>>>>>> 2f8f16fc

        if (MasterWalletExist(masterWalletID)) {
            Log.e(TAG, "Master wallet [" + masterWalletID + "] exist");
            return null;
        }

        long masterProxy = CreateMultiSignMasterWalletWithPrivKey(mInstance, masterWalletID,
<<<<<<< HEAD
                privKey, payPassword, coSigners, requiredSignCount, timestamp);
=======
                privKey, payPassword, coSigners, requiredSignCount, singleAddress, compatible, timestamp);
>>>>>>> 2f8f16fc

        if (masterProxy == 0) {
            Log.e(TAG, "Create multi sign master wallet with private key fail");
            return null;
        }

        MasterWallet masterWallet = new MasterWallet(masterProxy);
        mMasterWallets.add(masterWallet);

        return masterWallet;
    }

    public MasterWallet CreateMultiSignMasterWallet(
            String masterWalletId, String mnemonic, String phrasePassword, String payPassword,
<<<<<<< HEAD
            String coSigners, int requiredSignCount, long timestamp) throws WalletException {
=======
            String coSigners, int requiredSignCount, boolean singleAddress, boolean compatible,
            long timestamp) throws WalletException {
>>>>>>> 2f8f16fc


        if (MasterWalletExist(masterWalletId)) {
            Log.e(TAG, "Master wallet [" + masterWalletId + "] exist");
            return null;
        }

        long masterProxy = CreateMultiSignMasterWalletWithMnemonic(mInstance, masterWalletId,
<<<<<<< HEAD
                mnemonic, phrasePassword, payPassword, coSigners, requiredSignCount, timestamp);
=======
                mnemonic, phrasePassword, payPassword, coSigners, requiredSignCount, singleAddress,
                compatible, timestamp);
>>>>>>> 2f8f16fc

        if (masterProxy == 0) {
            Log.e(TAG, "Create multi sign master wallet with mnemonic fail");
            return null;
        }

        MasterWallet masterWallet = new MasterWallet(masterProxy);
        mMasterWallets.add(masterWallet);

        return masterWallet;
    }

    public String GetVersion() {
        return GetVersion(mInstance);
    }
<<<<<<< HEAD

    public void FlushData() { FlushData(mInstance); }

    private native String GenerateMnemonic(long instance, String language, int wordCount);
=======
>>>>>>> 2f8f16fc

    public void FlushData() { FlushData(mInstance); }

    private native String GenerateMnemonic(long instance, String language, int wordCount);

    private native long CreateMasterWallet(
            long instance, String masterWalletId, String mnemonic, String phrasePassword,
            String payPassword, boolean singleAddress);

    private native long CreateMultiSignMasterWallet(long instance, String masterWalletId,
                                                    String coSigners, int requiredSignCount,
<<<<<<< HEAD
=======
                                                    boolean singleAddress, boolean compatible,
>>>>>>> 2f8f16fc
                                                    long timestamp);

    private native long CreateMultiSignMasterWalletWithPrivKey(
            long instance, String masterWalletId, String privKey, String payPassword,
<<<<<<< HEAD
            String coSigners, int requiredSignCount, long timestamp);

    private native long CreateMultiSignMasterWalletWithMnemonic(
            long instance, String masterWalletId, String mnemonic, String phrasePassword,
            String payPassword, String coSigners, int requiredSignCount, long timestamp);
=======
            String coSigners, int requiredSignCount, boolean singleAddress, boolean compatible, long timestamp);

    private native long CreateMultiSignMasterWalletWithMnemonic(
            long instance, String masterWalletId, String mnemonic, String phrasePassword,
            String payPassword, String coSigners, int requiredSignCount, boolean singleAddress,
            boolean compatible, long timestamp);
>>>>>>> 2f8f16fc

    private native long ImportWalletWithKeystore(
            long instance, String masterWalletId, String keystoreContent, String backupPassWord,
            String payPassWord);

    private native long ImportWalletWithMnemonic(
            long instance, String masterWalletId, String mnemonic, String phrasePassword,
            String payPassWord, boolean singleAddress, long timestamp);

    private native long ImportReadonlyWallet(long instance, String masterWalletID, String walletJson);

    private native String ExportWalletWithKeystore(long instance, MasterWallet masterWallet,
                                                   String backupPassWord, String payPassword);

    private native String ExportWalletWithMnemonic(long instance, MasterWallet masterWallet,
                                                   String backupPassWord);

    private native String ExportReadonlyWallet(long instance, MasterWallet masterWallet);

    private native String ExportxPrivateKey(long instance, MasterWallet masterWallet, String payPasswd);

    private native String ExportMasterPublicKey(long instance, MasterWallet masterWallet);

    private native String GetVersion(long instance);

    private native void DestroyWallet(long instance, String masterWalletId);

    private native void FlushData(long mInstance);

    private native long[] GetAllMasterWallets(long instance);

    private native String[] GetAllMasterWalletID(long instance);

    private native long GetMasterWallet(long instance, String masterWalletId);

    private native long InitMasterWalletManager(String rootPath, String dataPath);

    private native void DisposeNative(long instance);
}<|MERGE_RESOLUTION|>--- conflicted
+++ resolved
@@ -182,31 +182,12 @@
 
     public String ExportxPrivateKey(MasterWallet masterWallet, String payPasswd) throws WalletException {
         return ExportxPrivateKey(mInstance, masterWallet, payPasswd);
-<<<<<<< HEAD
     }
 
     public String ExportMasterPublicKey(MasterWallet masterWallet) throws WalletException {
         return ExportMasterPublicKey(mInstance, masterWallet);
     }
 
-    public String GenerateMnemonic(String language, int wordCount) throws WalletException {
-        return GenerateMnemonic(mInstance, language, wordCount);
-=======
->>>>>>> 2f8f16fc
-    }
-
-    public String ExportMasterPublicKey(MasterWallet masterWallet) throws WalletException {
-        return ExportMasterPublicKey(mInstance, masterWallet);
-    }
-
-<<<<<<< HEAD
-    public String GetMultiSignPubKeyWithPrivKey(String privKey) throws WalletException {
-        return GetMultiSignPubKeyWithPrivKey(mInstance, privKey);
-    }
-
-    public MasterWallet CreateMultiSignMasterWallet(String masterWalletID, String coSigners,
-                                                    int requiredSignCount, long timestamp) throws WalletException {
-=======
     public String GenerateMnemonic(String language, int wordCount) throws WalletException {
         return GenerateMnemonic(mInstance, language, wordCount);
     }
@@ -214,7 +195,6 @@
     public MasterWallet CreateMultiSignMasterWallet(String masterWalletID, String coSigners,
                                                     int requiredSignCount, boolean singleAddress,
                                                     boolean compatible, long timestamp) throws WalletException {
->>>>>>> 2f8f16fc
 
         if (MasterWalletExist(masterWalletID)) {
             Log.e(TAG, "Master wallet [" + masterWalletID + "] exist");
@@ -222,11 +202,7 @@
         }
 
         long masterProxy = CreateMultiSignMasterWallet(mInstance, masterWalletID,
-<<<<<<< HEAD
-                coSigners, requiredSignCount, timestamp);
-=======
                 coSigners, requiredSignCount, singleAddress, compatible, timestamp);
->>>>>>> 2f8f16fc
 
         if (masterProxy == 0) {
             Log.e(TAG, "Create multi sign master wallet fail");
@@ -241,11 +217,7 @@
 
     public MasterWallet CreateMultiSignMasterWallet(
             String masterWalletID, String privKey, String payPassword, String coSigners,
-<<<<<<< HEAD
-            int requiredSignCount, long timestamp) throws WalletException {
-=======
             int requiredSignCount, boolean singleAddress, boolean compatible, long timestamp) throws WalletException {
->>>>>>> 2f8f16fc
 
         if (MasterWalletExist(masterWalletID)) {
             Log.e(TAG, "Master wallet [" + masterWalletID + "] exist");
@@ -253,11 +225,7 @@
         }
 
         long masterProxy = CreateMultiSignMasterWalletWithPrivKey(mInstance, masterWalletID,
-<<<<<<< HEAD
-                privKey, payPassword, coSigners, requiredSignCount, timestamp);
-=======
                 privKey, payPassword, coSigners, requiredSignCount, singleAddress, compatible, timestamp);
->>>>>>> 2f8f16fc
 
         if (masterProxy == 0) {
             Log.e(TAG, "Create multi sign master wallet with private key fail");
@@ -272,12 +240,8 @@
 
     public MasterWallet CreateMultiSignMasterWallet(
             String masterWalletId, String mnemonic, String phrasePassword, String payPassword,
-<<<<<<< HEAD
-            String coSigners, int requiredSignCount, long timestamp) throws WalletException {
-=======
             String coSigners, int requiredSignCount, boolean singleAddress, boolean compatible,
             long timestamp) throws WalletException {
->>>>>>> 2f8f16fc
 
 
         if (MasterWalletExist(masterWalletId)) {
@@ -286,12 +250,8 @@
         }
 
         long masterProxy = CreateMultiSignMasterWalletWithMnemonic(mInstance, masterWalletId,
-<<<<<<< HEAD
-                mnemonic, phrasePassword, payPassword, coSigners, requiredSignCount, timestamp);
-=======
                 mnemonic, phrasePassword, payPassword, coSigners, requiredSignCount, singleAddress,
                 compatible, timestamp);
->>>>>>> 2f8f16fc
 
         if (masterProxy == 0) {
             Log.e(TAG, "Create multi sign master wallet with mnemonic fail");
@@ -307,13 +267,6 @@
     public String GetVersion() {
         return GetVersion(mInstance);
     }
-<<<<<<< HEAD
-
-    public void FlushData() { FlushData(mInstance); }
-
-    private native String GenerateMnemonic(long instance, String language, int wordCount);
-=======
->>>>>>> 2f8f16fc
 
     public void FlushData() { FlushData(mInstance); }
 
@@ -325,28 +278,17 @@
 
     private native long CreateMultiSignMasterWallet(long instance, String masterWalletId,
                                                     String coSigners, int requiredSignCount,
-<<<<<<< HEAD
-=======
                                                     boolean singleAddress, boolean compatible,
->>>>>>> 2f8f16fc
                                                     long timestamp);
 
     private native long CreateMultiSignMasterWalletWithPrivKey(
             long instance, String masterWalletId, String privKey, String payPassword,
-<<<<<<< HEAD
-            String coSigners, int requiredSignCount, long timestamp);
-
-    private native long CreateMultiSignMasterWalletWithMnemonic(
-            long instance, String masterWalletId, String mnemonic, String phrasePassword,
-            String payPassword, String coSigners, int requiredSignCount, long timestamp);
-=======
             String coSigners, int requiredSignCount, boolean singleAddress, boolean compatible, long timestamp);
 
     private native long CreateMultiSignMasterWalletWithMnemonic(
             long instance, String masterWalletId, String mnemonic, String phrasePassword,
             String payPassword, String coSigners, int requiredSignCount, boolean singleAddress,
             boolean compatible, long timestamp);
->>>>>>> 2f8f16fc
 
     private native long ImportWalletWithKeystore(
             long instance, String masterWalletId, String keystoreContent, String backupPassWord,
