package org.elastos.wallet.ela.utils;

<<<<<<< HEAD

=======
>>>>>>> 2f8f16fc

public enum RxEnum {
    //
    ONE,//创建钱包
    TWO,//刷新钱包余额
    DELETE,//删除钱包
    FOUR,
    UPDATAPROPERTY,//增加或者删除资产
    UPDATA_WALLET_NAME,//钱包名称
    SIX,//性别
    IDENTITY_AUTHENTICATION,//认证身份
    PHONE_AUTHENTICATION,//认证电话
    CARD_AUTHENTICATION,//认证银行卡
    UPDATA_NICKNAME,//昵称
    TOKEN_REFRESH,//刷新token
    UPDATA_FILED1,
    UPDATA_PHONE,//手机号
    TRANSFER,//交易成功
    AVASTER,//头像
    UPDATE_UNIT,//法币单位
    SHARE,
    INVITE,//邀请好友
    UPTADE,//更新
    BACKUP,//备份助记词
    TIME,//开始时间
    STATUS,//状态栏
    TRADESUCCESSFULLY,//交易成功
    TXSUCCESSFULLY,//提现成功
    MQTT,
    WALLETUPDATE,//更新切换当前的默认钱包
    SELECTWALLET,//选择钱包
    LOCKTRANSFER,//lock交易成功
    SUPMTRADESUCCESSFULLY,//交易成功
    AREA,//
    CHOODECOIN,//财富选择币种
    SETPAYPWD,//设置财富密码
    UPDATAPAYPWD,//设置财富密码
    FORGETPAYPWD,//修改财富密码
    MINESUCESS,//挖矿成功
    MINEERRO,//挖矿数量不足
    BINDMONEY,//某一收付款绑定或解绑成功
    UPDATACONTACT,//
    CHOOSECONTACT,//选择联系人
    TRANSFERSUCESS,//发起转账成功
    CHOSESIDECHAIN,//选择测链地址
    UPDATAPROGRESS,//首页同步
    VOTETRANSFERACTIVITY,//投票
    BALANCECHANGE,//balance发生变化
    CHANGELANGUAGE,//改变语言
    SIGNSUCCESS,//签名成功

    //opentype
    CREATEDEFAULT,//创建单签钱包时候的
    MANAGER,//钱包管理
    PRIVATEKEY,//创建多签钱包时候添加私钥使用
    //添加私钥
    CREATEPRIVATEKEY,//新建私钥成功
    IMPORTRIVATEKEY,//导入助记词成功
    SELECTRIVATEKEY,//导入助记词成功
    TOSIGN,//生成待签名交易


   /* enum Type {
        CoinBase, // 创币交易
        RegisterAsset, // 注册资产交易
        TransferAsset, // 普通转账交易
        Record, // 记录交易
        Deploy, // 部署交易
        SideChainPow, // 侧链挖矿交易
        RechargeToSideChain, // 侧链充值交易
        WithdrawFromSideChain, // 侧链提现交易
        TransferCrossChainAsset, // 跨链交易

        RegisterProducer, // 注册参选交易
        CancelProducer,// 取消参选交易
        UpdateProducer, // 更新参选信息交易
        ReturnDepositCoin, // 取回参选质押资产交易

        IllegalProposalEvidence, // 不用管
        IllegalVoteEvidence, // 不用管
        IllegalBlockEvidence, // 不用管

        RegisterIdentification, // 注册ID交易 待定 will refactor later
        //  TypeMaxCount
    }*/


}<|MERGE_RESOLUTION|>--- conflicted
+++ resolved
@@ -1,9 +1,5 @@
 package org.elastos.wallet.ela.utils;
 
-<<<<<<< HEAD
-
-=======
->>>>>>> 2f8f16fc
 
 public enum RxEnum {
     //
