package org.elastos.wallet.ela.net;

import android.content.Context;

import com.blankj.utilcode.util.NetworkUtils;

import org.elastos.wallet.BuildConfig;
import org.elastos.wallet.ela.MyApplication;
import org.elastos.wallet.ela.utils.Constant;
import org.elastos.wallet.ela.utils.SPUtil;

import java.io.File;
import java.io.IOException;
import java.util.concurrent.TimeUnit;

import okhttp3.Cache;
import okhttp3.CacheControl;
import okhttp3.Interceptor;
import okhttp3.OkHttpClient;
import okhttp3.Request;
import okhttp3.Response;
import okhttp3.logging.HttpLoggingInterceptor;
import retrofit2.Retrofit;
import retrofit2.adapter.rxjava2.RxJava2CallAdapterFactory;
import retrofit2.converter.gson.GsonConverterFactory;


public class RetrofitManager {
    private static long CONNECT_TIMEOUT = 25L;
    private static long READ_TIMEOUT = 10L;
    private static long WRITE_TIMEOUT = 10L;
    //设缓存有效期为1天
    private static final long CACHE_STALE_SEC = 60 * 60 * 24 * 1;
    //查询缓存的Cache-Control设置，为if-only-cache时只查询缓存而不会请求服务器，max-stale可以配合设置缓存失效时间
    public static final String CACHE_CONTROL_CACHE = "only-if-cached, max-stale=" + CACHE_STALE_SEC;
    //查询网络的Cache-Control设置
    //(假如请求了服务器并在a时刻返回响应结果，则在max-age规定的秒数内，浏览器将不会发送对应的请求到服务器，数据由缓存直接返回)
    public static final String CACHE_CONTROL_NETWORK = "Cache-Control: public, max-age=10";
    // 避免出现 HTTP 403 Forbidden，参考：http://stackoverflow.com/questions/13670692/403-forbidden-with-java-but-not-web-browser
    private static final String AVOID_HTTP403_FORBIDDEN = "User-Agent: Mozilla/5.0 (Windows NT 6.1; WOW64) AppleWebKit/537.11 (KHTML, like Gecko) Chrome/23.0.1271.95 Safari/537.11";
    private static volatile OkHttpClient mOkHttpClient;

    public static ApiServer getApiService1() {
        return apiService1;
    }

    private static ApiServer apiService1;

    public static synchronized ApiServer getApiService(Context context) {
        if (MyApplication.chainID <= 0) {
            String address = new SPUtil(context).getDefaultServer(MyApplication.serverList.iterator().next());
            if (!address.equals(MyApplication.REQUEST_BASE_URL)) {
                //主网高可用导致差异 强制刷新apiService1
                MyApplication.REQUEST_BASE_URL = address;
                createApiService(context);
                return apiService1;
            }
        }
        if (apiService1 == null) {
            createApiService(context);
        }
        return apiService1;
    }


    private static void createApiService(Context context) {
        apiService1 = create(ApiServer.class, context);
    }


    /**
     * 云端响应头拦截器，用来配置缓存策略
     * Dangerous interceptor that rewrites the server's cache-control header.
     */
    private static final Interceptor mRewriteCacheControlInterceptor = new Interceptor() {
        @Override
        public Response intercept(Chain chain) throws IOException {
            Request request = chain.request();
            if (!NetworkUtils.isConnected()) {
                request = request.newBuilder()
                        .cacheControl(CacheControl.FORCE_CACHE)
                        .build();
            }
            Response originalResponse = chain.proceed(request);
            if (NetworkUtils.isConnected()) {
                //有网的时候读接口上的@Headers里的配置，可以在这里进行统一的设置
                String cacheControl = request.cacheControl().toString();
                return originalResponse.newBuilder()
                        .header("Cache-Control", cacheControl)
                        .removeHeader("Pragma")
                        .build();
            } else {
                return originalResponse.newBuilder()
                        .header("Cache-Control", "public, only-if-cached, max-stale=" + CACHE_CONTROL_CACHE)
                        .removeHeader("Pragma")
                        .build();
            }
        }
    };


    /**
     * 获取OkHttpClient实例
     *
     * @return
     */
    private static OkHttpClient getOkHttpClient(Context context) {
        HttpLoggingInterceptor logInterceptor = new HttpLoggingInterceptor(new HttpLogger());
        if (BuildConfig.DEBUG) {
            logInterceptor.setLevel(HttpLoggingInterceptor.Level.BODY);
        } else {
            logInterceptor.setLevel(HttpLoggingInterceptor.Level.NONE);
        }
        OkHttpClient.Builder builder = new OkHttpClient.Builder();
        try {
            OkhttpManager.getInstance().setTrustrCertificates(context.getAssets().open("server.cer"));
        } catch (IOException e) {
            e.printStackTrace();
        }
        builder = OkhttpManager.getInstance().build();
        if (mOkHttpClient == null) {
            synchronized (RetrofitManager.class) {
                Cache cache = new Cache(new File(MyApplication.getAppContext().getCacheDir(), "HttpCache"), 1024 * 1024 * 100);
                if (mOkHttpClient == null) {
                    mOkHttpClient = builder//.cache(cache)
                            .connectTimeout(CONNECT_TIMEOUT, TimeUnit.SECONDS)
                            .readTimeout(READ_TIMEOUT, TimeUnit.SECONDS)
                            .writeTimeout(WRITE_TIMEOUT, TimeUnit.SECONDS)
<<<<<<< HEAD
                           // .addInterceptor(mRewriteCacheControlInterceptor)
=======
                            // .addInterceptor(mRewriteCacheControlInterceptor)
>>>>>>> 2f8f16fc
                            .addInterceptor(logInterceptor)
                            .addInterceptor(new InterceptorCom())
                            /*  .cookieJar(new CookiesManager())*/
                            .build();
                }
            }
        }
        return mOkHttpClient;
    }


    /**
     * 获取OkHttpClient实例
     *
     * @return
     */
    private static OkHttpClient getOkHttpClient() {
        HttpLoggingInterceptor logInterceptor = new HttpLoggingInterceptor(new HttpLogger());
        if (BuildConfig.DEBUG) {
            logInterceptor.setLevel(HttpLoggingInterceptor.Level.BODY);
        } else {
            logInterceptor.setLevel(HttpLoggingInterceptor.Level.NONE);
        }
        OkHttpClient.Builder builder = new OkHttpClient.Builder();
        if (mOkHttpClient == null) {
            synchronized (RetrofitManager.class) {
                Cache cache = new Cache(new File(MyApplication.getAppContext().getCacheDir(), "HttpCache"), 1024 * 1024 * 100);
                if (mOkHttpClient == null) {
                    mOkHttpClient = builder//.cache(cache)
                            .connectTimeout(CONNECT_TIMEOUT, TimeUnit.SECONDS)
                            .readTimeout(READ_TIMEOUT, TimeUnit.SECONDS)
                            .writeTimeout(WRITE_TIMEOUT, TimeUnit.SECONDS)
                            //.addInterceptor(mRewriteCacheControlInterceptor)
                            .addInterceptor(logInterceptor)
                            .addInterceptor(new InterceptorCom())
                            /*  .cookieJar(new CookiesManager())*/
                            .build();
                }
            }
        }
        return mOkHttpClient;
    }

    /**
     * 获取Service
     *
     * @param clazz
     * @param <T>
     * @return
     */
    private static <T> T create(Class<T> clazz, Context context) {
        Retrofit retrofit;
        Retrofit.Builder build = new Retrofit.Builder().baseUrl(MyApplication.REQUEST_BASE_URL)
                .addConverterFactory(GsonConverterFactory.create())
                .addCallAdapterFactory(RxJava2CallAdapterFactory.create());
        if (MyApplication.chainID <= 0) {
            retrofit = build.client(getOkHttpClient()).build();
        } else {
            retrofit = build.client(getOkHttpClient(context)).build();
        }
        return retrofit.create(clazz);
    }

    private static <T> T create(Class<T> clazz) {
        Retrofit retrofit = new Retrofit.Builder().baseUrl(MyApplication.REQUEST_BASE_URL)
                .client(getOkHttpClient())
                .addConverterFactory(GsonConverterFactory.create())
                .addCallAdapterFactory(RxJava2CallAdapterFactory.create()).build();
        return retrofit.create(clazz);
    }


    public static ApiServer specialCreate() {
        Retrofit retrofit;
        Retrofit.Builder build = new Retrofit.Builder().baseUrl(Constant.SERVERLIST_BASE)
                .addConverterFactory(GsonConverterFactory.create())
                .addCallAdapterFactory(RxJava2CallAdapterFactory.create());
        HttpLoggingInterceptor logInterceptor = new HttpLoggingInterceptor(new HttpLogger());
        logInterceptor.setLevel(HttpLoggingInterceptor.Level.BODY);
        OkHttpClient.Builder builder = new OkHttpClient.Builder();

        synchronized (RetrofitManager.class) {
            OkHttpClient mOkHttpClient = builder//.cache(cache)
                    .connectTimeout(2, TimeUnit.SECONDS)
                    .readTimeout(2, TimeUnit.SECONDS)
                    .writeTimeout(2, TimeUnit.SECONDS)
                    .addInterceptor(logInterceptor)
                    .addInterceptor(new InterceptorCom())
                    .build();
            retrofit = build.client(mOkHttpClient).build();
            return retrofit.create(ApiServer.class);
        }

    }
}<|MERGE_RESOLUTION|>--- conflicted
+++ resolved
@@ -126,11 +126,7 @@
                             .connectTimeout(CONNECT_TIMEOUT, TimeUnit.SECONDS)
                             .readTimeout(READ_TIMEOUT, TimeUnit.SECONDS)
                             .writeTimeout(WRITE_TIMEOUT, TimeUnit.SECONDS)
-<<<<<<< HEAD
-                           // .addInterceptor(mRewriteCacheControlInterceptor)
-=======
                             // .addInterceptor(mRewriteCacheControlInterceptor)
->>>>>>> 2f8f16fc
                             .addInterceptor(logInterceptor)
                             .addInterceptor(new InterceptorCom())
                             /*  .cookieJar(new CookiesManager())*/
