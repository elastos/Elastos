package org.elastos.wallet.ela.ui.vote.NodeCart;

import android.graphics.Bitmap;
import android.graphics.drawable.Drawable;
import android.support.annotation.NonNull;
import android.support.annotation.Nullable;
import android.support.v7.widget.AppCompatCheckBox;
import android.support.v7.widget.AppCompatImageView;
import android.view.LayoutInflater;
import android.view.View;
import android.view.ViewGroup;
import android.widget.BaseAdapter;
import android.widget.CheckBox;
import android.widget.ImageView;
import android.widget.TextView;

import com.bumptech.glide.request.target.CustomViewTarget;
import com.bumptech.glide.request.transition.Transition;

import org.elastos.wallet.R;
import org.elastos.wallet.ela.base.BaseFragment;
import org.elastos.wallet.ela.ui.vote.SuperNodeList.NodeDotJsonViewData;
import org.elastos.wallet.ela.ui.vote.SuperNodeList.NodeInfoBean;
import org.elastos.wallet.ela.ui.vote.SuperNodeList.SuperNodeListPresenter;
import org.elastos.wallet.ela.ui.vote.bean.VoteListBean;
import org.elastos.wallet.ela.utils.AppUtlis;
import org.elastos.wallet.ela.utils.GlideApp;
import org.elastos.wallet.ela.utils.GlideRequest;
import org.elastos.wallet.ela.utils.NumberiUtil;

import java.util.ArrayList;
import java.util.HashMap;
import java.util.List;
import java.util.Map;

public class MyAdapter extends BaseAdapter {
    private final GlideRequest<Bitmap> glideRequest;


    // 填充数据的list
    private List<VoteListBean.DataBean.ResultBean.ProducersBean> list;
    // 用来控制CheckBox的选中状况
    private HashMap<Integer, Boolean> dataMap;
    // 上下文
    private BaseFragment context;
<<<<<<< HEAD
    // 用来导入布局
    private LayoutInflater inflater = null;
    private Map<String, String> map;

    // 构造器
    public MyAdapter(List<VoteListBean.DataBean.ResultBean.ProducersBean> list, BaseFragment context) {
        this.context = context;
        this.list = list;
        inflater = LayoutInflater.from(context.getContext());
        isSelected = new HashMap<Integer, Boolean>();
        // 初始化数据
        initDate();
=======

    private Map<String, String> map;

    // 构造器
    MyAdapter(List<VoteListBean.DataBean.ResultBean.ProducersBean> list, BaseFragment context) {
        this.context = context;
        this.list = list;

        dataMap = new HashMap<Integer, Boolean>();
        // 初始化数据
        initDateStaus(false);
>>>>>>> 2f8f16fc
        glideRequest = GlideApp.with(context).asBitmap().error(R.mipmap.found_vote_initial_circle).circleCrop();
        if (map == null) {
            map = new HashMap<>();
        } else {
            map.clear();
        }
<<<<<<< HEAD
=======
    }

    // 初始化dataMap的数据
    void initDateStaus(boolean status) {
        if (list != null) {
            for (int i = 0; i < list.size(); i++) {
                dataMap.put(i, status);
            }
        }
    }

    void setDateStaus(int size, boolean status) {
        if (list != null) {
            for (int i = 0; i < size; i++) {
                dataMap.put(i, status);
            }
        }
>>>>>>> 2f8f16fc
    }

    int getCheckNum() {
        int sum = 0;
        if (list != null) {
            for (int i = 0; i < list.size(); i++) {
                if (dataMap.get(i)!=null&&dataMap.get(i)) {
                    sum++;
                }
            }
        }
        return sum;
    }

    @Override
    public int getCount() {
        return list.size();
    }

    @Override
    public Object getItem(int position) {
        return list.get(position);
    }

    @Override
    public long getItemId(int position) {
        return position;
    }

    @Override
    public View getView(int position, View convertView, ViewGroup parent) {
        ViewHolder holder = null;
        if (convertView == null) {
            holder = new ViewHolder();
            convertView = LayoutInflater.from(context.getContext()).inflate(R.layout.item_node_car, null);
            //holder.tv = (TextView) convertView.findViewById(R.id.item_tv);
            holder.cb = (AppCompatCheckBox) convertView.findViewById(R.id.checkbox);
            holder.tv_name = (TextView) convertView.findViewById(R.id.tv_name);
            holder.tv_address = (TextView) convertView.findViewById(R.id.tv_address);
            holder.tv_id = (TextView) convertView.findViewById(R.id.tv_id);
            holder.tv_zb = (TextView) convertView.findViewById(R.id.tv_zb);
            holder.ivIcon = convertView.findViewById(R.id.iv_icon);
            // 为view设置标签
            convertView.setTag(holder);
        } else {
            // 取出holder
            holder = (ViewHolder) convertView.getTag();
        }
        // 设置list中TextView的显示
        //   holder.tv.setText(list.get(position));
        // 根据isSelected来设置checkbox的选中状况
        if (dataMap.get(position) != null) {
            holder.cb.setChecked(dataMap.get(position));
        }
        VoteListBean.DataBean.ResultBean.ProducersBean producersBean = list.get(position);

        holder.tv_zb.setText(NumberiUtil.numberFormat(Double.parseDouble(producersBean.getVoterate()) * 100 + "", 5) + "%");
        holder.tv_name.setText(producersBean.getNickname());
        holder.tv_address.setText(AppUtlis.getLoc(context.getContext(), producersBean.getLocation() + ""));
        int id = producersBean.getIndex() + 1;
        holder.tv_id.setText("NO." + id);//12
        AppCompatImageView iv = holder.ivIcon;
        iv.setImageResource(R.mipmap.found_vote_initial_circle);
        String baseUrl = producersBean.getUrl();
        iv.setTag(R.id.error_tag_empty, baseUrl);
        GlideApp.with(context).clear(iv);
        if (baseUrl == null) {
            return convertView;
        }
        if (map.get(baseUrl) != null) {
            if ("".equals(map.get(baseUrl))) {
                return convertView;
            }
            glideRequest.load(map.get(baseUrl)).into(iv);
            return convertView;
        }

        new SuperNodeListPresenter().getUrlJson(iv, baseUrl, context, new NodeDotJsonViewData() {
            @Override
            public void onError(String url) {
                map.put(url, "");
            }

            @Override
            public void onGetNodeDotJsonData(ImageView iv1, NodeInfoBean t, String url) {
                //这个时候的iv已经不是那个iv了  所有传递iv试试
                if (iv1.getTag(R.id.error_tag_empty) == null || !(iv1.getTag(R.id.error_tag_empty).toString()).equals(url)) {
                    return;
                }
                if (t == null || t.getOrg() == null || t.getOrg().getBranding() == null || t.getOrg().getBranding().getLogo_256() == null) {
                    map.put(url, "");
                    return;
                }

                String imgUrl = t.getOrg().getBranding().getLogo_256();
                map.put(url, imgUrl);
                glideRequest.load(imgUrl).into(iv1);
            }
        });


        return convertView;
    }

    public List<VoteListBean.DataBean.ResultBean.ProducersBean> getAllSelectList() {
        List<VoteListBean.DataBean.ResultBean.ProducersBean> selectList = new ArrayList();
        if (list != null) {
            for (int i = 0; i < list.size(); i++) {
                if (dataMap.get(i) != null && dataMap.get(i)) {
                    selectList.add(list.get(i));
                }
            }
        }
        return selectList;
    }

    public HashMap<Integer, Boolean> getDataMap() {
        return dataMap;
    }

    public void setDataMap(HashMap<Integer, Boolean> dataMap) {
        this.dataMap = dataMap;
    }

    public List<VoteListBean.DataBean.ResultBean.ProducersBean> getList() {
        return list;
    }

    public void setList(List<VoteListBean.DataBean.ResultBean.ProducersBean> list) {
        this.list = list;
    }

    public class ViewHolder {
        TextView tv_name;
        TextView tv_address;
        TextView tv_id;
        AppCompatImageView ivIcon;


        CheckBox cb;
        TextView tv_zb;

        public CheckBox getCb() {
            return cb;
        }

        public void setCb(CheckBox cb) {
            this.cb = cb;
        }

    }

}<|MERGE_RESOLUTION|>--- conflicted
+++ resolved
@@ -1,9 +1,6 @@
 package org.elastos.wallet.ela.ui.vote.NodeCart;
 
 import android.graphics.Bitmap;
-import android.graphics.drawable.Drawable;
-import android.support.annotation.NonNull;
-import android.support.annotation.Nullable;
 import android.support.v7.widget.AppCompatCheckBox;
 import android.support.v7.widget.AppCompatImageView;
 import android.view.LayoutInflater;
@@ -13,9 +10,6 @@
 import android.widget.CheckBox;
 import android.widget.ImageView;
 import android.widget.TextView;
-
-import com.bumptech.glide.request.target.CustomViewTarget;
-import com.bumptech.glide.request.transition.Transition;
 
 import org.elastos.wallet.R;
 import org.elastos.wallet.ela.base.BaseFragment;
@@ -43,20 +37,6 @@
     private HashMap<Integer, Boolean> dataMap;
     // 上下文
     private BaseFragment context;
-<<<<<<< HEAD
-    // 用来导入布局
-    private LayoutInflater inflater = null;
-    private Map<String, String> map;
-
-    // 构造器
-    public MyAdapter(List<VoteListBean.DataBean.ResultBean.ProducersBean> list, BaseFragment context) {
-        this.context = context;
-        this.list = list;
-        inflater = LayoutInflater.from(context.getContext());
-        isSelected = new HashMap<Integer, Boolean>();
-        // 初始化数据
-        initDate();
-=======
 
     private Map<String, String> map;
 
@@ -68,15 +48,12 @@
         dataMap = new HashMap<Integer, Boolean>();
         // 初始化数据
         initDateStaus(false);
->>>>>>> 2f8f16fc
         glideRequest = GlideApp.with(context).asBitmap().error(R.mipmap.found_vote_initial_circle).circleCrop();
         if (map == null) {
             map = new HashMap<>();
         } else {
             map.clear();
         }
-<<<<<<< HEAD
-=======
     }
 
     // 初始化dataMap的数据
@@ -94,7 +71,6 @@
                 dataMap.put(i, status);
             }
         }
->>>>>>> 2f8f16fc
     }
 
     int getCheckNum() {
