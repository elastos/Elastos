package org.elastos.wallet.ela.ui.did.presenter;

import com.alibaba.fastjson.JSON;

import org.elastos.wallet.ela.ElaWallet.MyWallet;
import org.elastos.wallet.ela.base.BaseFragment;
import org.elastos.wallet.ela.rxjavahelp.BaseEntity;
import org.elastos.wallet.ela.rxjavahelp.NewPresenterAbstract;
import org.elastos.wallet.ela.rxjavahelp.ObservableListener;
import org.elastos.wallet.ela.ui.common.bean.CommmonStringEntity;
import org.elastos.wallet.ela.ui.did.entity.AllPkEntity;

import io.reactivex.Observable;
import io.reactivex.Observer;

public class AddDIDPresenter extends NewPresenterAbstract {

    public void getDID(String walletId, String chainID, int start, int count, BaseFragment baseFragment) {
        Observer observer = createObserver(baseFragment, "getDID", walletId);
        Observable observable = createObservable(new ObservableListener() {
            @Override
            public BaseEntity subscribe() {
                BaseEntity baseEntity = baseFragment.getMyWallet().getAllPublicKeys(walletId, chainID, start, count);
                if (MyWallet.SUCCESSCODE.equals(baseEntity.getCode())) {
                    AllPkEntity allPkEntity = JSON.parseObject(((CommmonStringEntity) baseEntity).getData(), AllPkEntity.class);
                    return baseFragment.getMyWallet().getDIDByPublicKey(walletId, allPkEntity.getPublicKeys().get(0));
                } else {
                    return baseEntity;
                }
            }
        });
        subscriberObservable(observer, observable, baseFragment);
    }

    public void getAllPublicKeys(String walletId, String chainID, int start, int count, BaseFragment baseFragment) {
<<<<<<< HEAD
        Observer observer = createObserver(baseFragment, "getAllPublicKeys", false);
=======
        Observer observer = createObserver(baseFragment, "getAllPublicKeys", walletId);
>>>>>>> 8e6874e7
        Observable observable = createObservable(new ObservableListener() {
            @Override
            public BaseEntity subscribe() {
                return baseFragment.getMyWallet().getAllPublicKeys(walletId, chainID, start, count);
            }
        });
        subscriberObservable(observer, observable, baseFragment);
    }


    public void getCIDByPublicKey(String masterWalletID, String publicKey, BaseFragment baseFragment) {
        Observer observer = createObserver(baseFragment, "getCIDByPublicKey");
        Observable observable = createObservable(new ObservableListener() {
            @Override
            public BaseEntity subscribe() {
                return baseFragment.getMyWallet().getCIDByPublicKey(masterWalletID, publicKey);
            }
        });
        subscriberObservable(observer, observable, baseFragment);
    }


    public void getAllSubWallets(String walletId, BaseFragment baseFragment) {
        Observer observer = createObserver(baseFragment, "getAllSubWallets", walletId);
        Observable observable = createObservable(new ObservableListener() {
            @Override
            public BaseEntity subscribe() {
                return baseFragment.getMyWallet().getAllSubWallets(walletId);
            }
        });
        subscriberObservable(observer, observable, baseFragment);
    }

    /**
     * 为了逻辑清晰使用不同方法名处理不同位置调用后的结果
     *
     * @param walletId
     * @param baseFragment
     */
    public void getAllSubWallets1(String walletId, BaseFragment baseFragment) {
        Observer observer = createObserver(baseFragment, "getAllSubWallets1", walletId);
        Observable observable = createObservable(new ObservableListener() {
            @Override
            public BaseEntity subscribe() {
                return baseFragment.getMyWallet().getAllSubWallets(walletId);
            }
        });
        subscriberObservable(observer, observable, baseFragment);
    }
}<|MERGE_RESOLUTION|>--- conflicted
+++ resolved
@@ -33,11 +33,7 @@
     }
 
     public void getAllPublicKeys(String walletId, String chainID, int start, int count, BaseFragment baseFragment) {
-<<<<<<< HEAD
-        Observer observer = createObserver(baseFragment, "getAllPublicKeys", false);
-=======
         Observer observer = createObserver(baseFragment, "getAllPublicKeys", walletId);
->>>>>>> 8e6874e7
         Observable observable = createObservable(new ObservableListener() {
             @Override
             public BaseEntity subscribe() {
