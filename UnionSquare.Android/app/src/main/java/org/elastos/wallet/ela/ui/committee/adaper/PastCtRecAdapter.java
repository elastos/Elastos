package org.elastos.wallet.ela.ui.committee.adaper;

import android.content.Context;
import android.support.annotation.NonNull;
import android.support.v7.widget.RecyclerView;
import android.view.LayoutInflater;
import android.view.View;
import android.view.ViewGroup;
import android.widget.TextView;

import org.elastos.wallet.R;
import org.elastos.wallet.ela.db.table.Wallet;
import org.elastos.wallet.ela.ui.committee.bean.PastCtBean;
import org.elastos.wallet.ela.ui.common.listener.CommonRvListener;
import org.elastos.wallet.ela.utils.AppUtlis;
import org.elastos.wallet.ela.utils.DateUtil;

import java.util.List;

import butterknife.BindView;
import butterknife.ButterKnife;

public class PastCtRecAdapter extends RecyclerView.Adapter<PastCtRecAdapter.ViewHolder>{

    public PastCtRecAdapter(Context context, List<PastCtBean.DataBean> list, boolean isCRC, boolean isVoting) {
        this.context = context;
        this.list = list;
        this.isCRC = isCRC;
        this.isVoting = isVoting;
    }

    @NonNull
    @Override
    public ViewHolder onCreateViewHolder(@NonNull ViewGroup viewGroup, int i) {
        View v;
        if(i==0) {
            v = LayoutInflater.from(viewGroup.getContext()).inflate(R.layout.item_ct_past_normal, viewGroup, false);
        } else {
            v = LayoutInflater.from(viewGroup.getContext()).inflate(R.layout.item_ct_past_manager, viewGroup, false);
        }
        ViewHolder holder = new ViewHolder(v);
        return holder;
    }

    @Override
    public void onBindViewHolder(@NonNull ViewHolder viewHolder, int i) {
        PastCtBean.DataBean data = list.get(i);
        viewHolder.time.setText(
                String.format("%1$s — %2$s", DateUtil.formatTimestamp(data.getStartDate(), "yyyy.MM.dd"), DateUtil.formatTimestamp(data.getEndDate(), "yyyy.MM.dd")));
        String status = data.getStatus();
        viewHolder.manager.setVisibility(View.GONE);
        if(AppUtlis.isNullOrEmpty(status) || status.equalsIgnoreCase("HISTORY")) {
            viewHolder.title.setText(String.format(context.getString(R.string.pastitemtitle), data.getIndex(), ""));
        } else if(status.equalsIgnoreCase("CURRENT")) {
            viewHolder.title.setText(String.format(context.getString(R.string.pastitemtitle), data.getIndex(),context.getString(R.string.current)));
            if(isCRC) {
                viewHolder.manager.setText(context.getString(R.string.ctmanager));
                viewHolder.manager.setVisibility(View.VISIBLE);
            }
        } else if(status.equalsIgnoreCase("VOTING")) {
<<<<<<< HEAD
            viewHolder.manager.setVisibility(View.VISIBLE);
            viewHolder.manager.setText(context.getString(R.string.votemanager));
            viewHolder.title.setText(String.format(context.getString(R.string.pastitemtitle), data.getIndex(), "("+context.getString(R.string.voting)+")"));
=======
            viewHolder.title.setText(String.format(context.getString(R.string.pastitemtitle), data.getIndex(), context.getString(R.string.voting)));
            if(isVoting) {
                viewHolder.manager.setVisibility(View.VISIBLE);
                viewHolder.manager.setText(context.getString(R.string.votemanager));
            }
>>>>>>> b3c9d7a1
        } else {
            viewHolder.title.setText(String.format(context.getString(R.string.pastitemtitle), data.getIndex(), ""));
        }

        if(isVoting) {
            viewHolder.manager.setVisibility(View.VISIBLE);
            viewHolder.manager.setText(context.getString(R.string.votemanager));
        }

        if(null != managerListener) {
            viewHolder.manager.setOnClickListener(v ->
                    managerListener.onManagerClick(i, status)
            );
        }
        if (commonRvListener != null) {
            viewHolder.itemView.setOnClickListener(v -> commonRvListener.onRvItemClick(i, data));
        }
    }

    @Override
    public int getItemViewType(int position) {
        String status = list.get(position).getStatus();
        if(!AppUtlis.isNullOrEmpty(status) && !status.equalsIgnoreCase("HISTORY")) {
            return 1;
        }
        return 0;
    }

    @Override
    public int getItemCount() {
        return list==null ? 0 : list.size();
    }

    public interface ManagerListener {
        void onManagerClick(int position, String type);
    }

    public static class ViewHolder extends RecyclerView.ViewHolder {

        @BindView(R.id.title)
        TextView title;
        @BindView(R.id.time)
        TextView time;
        @BindView(R.id.manager_btn)
        TextView manager;

        ViewHolder(View view) {
            super(view);
            ButterKnife.bind(this, view);
        }
    }

    public void setManagerListener(ManagerListener listener) {
        this.managerListener = listener;
    }

    public void setCommonRvListener(CommonRvListener commonRvListener) {
        this.commonRvListener = commonRvListener;
    }

    private Context context;
    private ManagerListener managerListener;
    private CommonRvListener commonRvListener;
    private boolean isCRC;
    private boolean isVoting;
    private List<PastCtBean.DataBean> list;
}<|MERGE_RESOLUTION|>--- conflicted
+++ resolved
@@ -58,17 +58,9 @@
                 viewHolder.manager.setVisibility(View.VISIBLE);
             }
         } else if(status.equalsIgnoreCase("VOTING")) {
-<<<<<<< HEAD
             viewHolder.manager.setVisibility(View.VISIBLE);
             viewHolder.manager.setText(context.getString(R.string.votemanager));
             viewHolder.title.setText(String.format(context.getString(R.string.pastitemtitle), data.getIndex(), "("+context.getString(R.string.voting)+")"));
-=======
-            viewHolder.title.setText(String.format(context.getString(R.string.pastitemtitle), data.getIndex(), context.getString(R.string.voting)));
-            if(isVoting) {
-                viewHolder.manager.setVisibility(View.VISIBLE);
-                viewHolder.manager.setText(context.getString(R.string.votemanager));
-            }
->>>>>>> b3c9d7a1
         } else {
             viewHolder.title.setText(String.format(context.getString(R.string.pastitemtitle), data.getIndex(), ""));
         }
