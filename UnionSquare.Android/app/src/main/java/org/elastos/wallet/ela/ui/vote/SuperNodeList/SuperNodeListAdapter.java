package org.elastos.wallet.ela.ui.vote.SuperNodeList;

import android.graphics.Bitmap;
import android.graphics.Color;
import android.support.annotation.Nullable;
import android.widget.ImageView;

import com.chad.library.adapter.base.BaseQuickAdapter;
import com.chad.library.adapter.base.BaseViewHolder;

import org.elastos.wallet.R;
import org.elastos.wallet.ela.base.BaseFragment;
import org.elastos.wallet.ela.ui.vote.bean.VoteListBean;
import org.elastos.wallet.ela.utils.GlideApp;
import org.elastos.wallet.ela.utils.GlideRequest;

import java.math.BigDecimal;
import java.util.HashMap;
import java.util.List;
import java.util.Map;

public class SuperNodeListAdapter extends BaseQuickAdapter<VoteListBean.DataBean.ResultBean.ProducersBean, BaseViewHolder> {

    private final GlideRequest<Bitmap> glideRequest;
    private BaseFragment context;
    private Map<String, String> map;
<<<<<<< HEAD
=======

>>>>>>> 2f8f16fc

    private boolean is;
    private int pos;

<<<<<<< HEAD
    public SuperNodeListAdapter(BaseFragment context, @Nullable List<VoteListBean.DataBean.ResultBean.ProducersBean> data, int pos, boolean is) {
=======
    public SuperNodeListAdapter(BaseFragment context, @Nullable List<VoteListBean.DataBean.ResultBean.ProducersBean> data, boolean is, int pos) {
>>>>>>> 2f8f16fc
        super(R.layout.item_super_node_list, data);
        this.context = context;
        //this.mContext = context.getContext();
        this.is = is;
        this.pos = pos;
<<<<<<< HEAD
        //  this.is = is;
=======
>>>>>>> 2f8f16fc
        glideRequest = GlideApp.with(context).asBitmap().error(R.mipmap.found_vote_initial).placeholder(R.mipmap.found_vote_initial);
        if (map == null) {
            map = new HashMap<>();
        } else {
            map.clear();
        }

    }

    @Override
    protected void convert(BaseViewHolder helper, VoteListBean.DataBean.ResultBean.ProducersBean bean) {
        helper.setBackgroundColor(R.id.ll, context.getResources().getColor(R.color.transparent));
        if (is && helper.getLayoutPosition() == 0) {
            helper.setBackgroundColor(R.id.ll,  context.getResources().getColor(R.color.blue1));
        }
        helper.setText(R.id.tv_name, bean.getNickname());
        helper.setText(R.id.tv_num, new BigDecimal(bean.getVotes()).intValue() + " " + context.getString(R.string.ticket));
        ImageView iv = helper.getView(R.id.iv_icon);
        iv.setImageResource(R.mipmap.found_vote_initial);
        String baseUrl = bean.getUrl();
        iv.setTag(R.id.error_tag_empty, baseUrl);
        GlideApp.with(context).clear(iv);
        if (baseUrl == null) {
            return;
        }
        if (map.get(baseUrl) != null) {
            if ("".equals(map.get(baseUrl))) {
                return;
            }
            glideRequest.load(map.get(baseUrl)).into(iv);
            return;
        }

        new SuperNodeListPresenter().getUrlJson(iv, baseUrl, context, new NodeDotJsonViewData() {
            @Override
            public void onError(String url) {
                map.put(url, "");
            }

            @Override
            public void onGetNodeDotJsonData(ImageView iv1, NodeInfoBean t, String url) {
                //这个时候的iv已经不是那个iv了  所有传递iv试试
                if (iv1.getTag(R.id.error_tag_empty) == null || !(iv1.getTag(R.id.error_tag_empty).toString()).equals(url)) {
                    return;
                }
                if (t == null || t.getOrg() == null || t.getOrg().getBranding() == null || t.getOrg().getBranding().getLogo_256() == null) {
                    map.put(url, "");
                    return;
                }

                String imgUrl = t.getOrg().getBranding().getLogo_256();
                map.put(url, imgUrl);
                glideRequest.load(imgUrl).into(iv1);
                //CustomViewTarget clear不了
         /*       glideRequest.load(imgUrl).into(new CustomViewTarget<ImageView, Bitmap>(iv1) {
                    @Override
                    public void onLoadFailed(@Nullable Drawable errorDrawable) {
                        //glideRequest.load(R.mipmap.found_vote_initial).into(iv);
                    }

                    @Override
                    public void onResourceReady(@NonNull Bitmap resource, @Nullable Transition<? super Bitmap> transition) {
                        if (iv1.getTag(R.id.error_tag_empty) != null && (url).equals(iv1.getTag(R.id.error_tag_empty).toString())) {
                            //glideRequest.load(resource).into(iv);
                            iv1.setImageBitmap(resource);
                            map.put(iv1.getTag(R.id.error_tag_empty).toString(), resource);
                        }
                    }

                    @Override
                    protected void onResourceCleared(@Nullable Drawable placeholder) {
                        // glideRequest.load(placeholder).into(iv);
                    }
                });*/


            }
        });
    }

 /*   @Override
    public void onViewRecycled(BaseViewHolder holder)//这个方法是Adapter里面的
    {
        if (holder != null) {
            GlideApp.with(context).clear((ImageView) holder.getView(R.id.iv_icon));
        }
        super.onViewRecycled(holder);

    }*/

}<|MERGE_RESOLUTION|>--- conflicted
+++ resolved
@@ -24,28 +24,17 @@
     private final GlideRequest<Bitmap> glideRequest;
     private BaseFragment context;
     private Map<String, String> map;
-<<<<<<< HEAD
-=======
 
->>>>>>> 2f8f16fc
 
     private boolean is;
     private int pos;
 
-<<<<<<< HEAD
-    public SuperNodeListAdapter(BaseFragment context, @Nullable List<VoteListBean.DataBean.ResultBean.ProducersBean> data, int pos, boolean is) {
-=======
     public SuperNodeListAdapter(BaseFragment context, @Nullable List<VoteListBean.DataBean.ResultBean.ProducersBean> data, boolean is, int pos) {
->>>>>>> 2f8f16fc
         super(R.layout.item_super_node_list, data);
         this.context = context;
         //this.mContext = context.getContext();
         this.is = is;
         this.pos = pos;
-<<<<<<< HEAD
-        //  this.is = is;
-=======
->>>>>>> 2f8f16fc
         glideRequest = GlideApp.with(context).asBitmap().error(R.mipmap.found_vote_initial).placeholder(R.mipmap.found_vote_initial);
         if (map == null) {
             map = new HashMap<>();
