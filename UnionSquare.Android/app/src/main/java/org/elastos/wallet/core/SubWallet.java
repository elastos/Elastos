// Copyright (c) 2012-2019 The Elastos Open Source Project
// Distributed under the MIT software license, see the accompanying
// file COPYING or http://www.opensource.org/licenses/mit-license.php.

package org.elastos.wallet.core;

import android.util.Log;

import org.elastos.wallet.ela.db.table.Wallet;

/**
 * SubWallet
 */
public class SubWallet {
    private long mInstance;
    private SubWalletCallback mCallback = null;
    private String TAG = "SubWallet";

    public String GetChainID() throws WalletException {
        return GetChainID(mInstance);
    }

    public String GetBasicInfo() throws WalletException {
        return GetBasicInfo(mInstance);
    }

    public String GetBalanceInfo() throws WalletException {
        return GetBalanceInfo(mInstance);
    }

<<<<<<< HEAD
    public String GetBalance(BalanceType type) throws WalletException {
=======
    public String GetBalance() throws WalletException {
>>>>>>> 2f8f16fc
        Log.d(TAG, "SubWallet [" + mInstance + "] get balance");
        return GetBalance(mInstance);
    }

    public String CreateAddress() throws WalletException {
        return CreateAddress(mInstance);
    }

    public String GetAllAddress(int start, int count) throws WalletException {
        return GetAllAddress(mInstance, start, count);
    }

<<<<<<< HEAD
    public String GetBalanceWithAddress(String address, BalanceType type) throws WalletException {
        return GetBalanceWithAddress(mInstance, address, type.ordinal());
=======
    public String GetBalanceWithAddress(String address) throws WalletException {
        return GetBalanceWithAddress(mInstance, address);
>>>>>>> 2f8f16fc
    }

    public boolean IsCallbackRegistered() {
        return mCallback != null;
    }

    public void AddCallback(SubWalletCallback subCallback) throws WalletException {
        if (mCallback == null) {
            Log.d(TAG, "SubWallet[" + mInstance + "] adding callback");
            AddCallback(mInstance, subCallback.GetProxy());
            mCallback = subCallback;
        } else {
            Log.w(TAG, "SubWallet[" + GetChainID() + "]'s callback already registered");
        }
    }

    public void RemoveCallback() throws WalletException {
        if (mCallback != null) {
            Log.d(TAG, "SubWallet[" + mInstance + "] removing callback");
            RemoveCallback(mInstance, mCallback.GetProxy());
            mCallback.Dispose();
            mCallback = null;
        } else {
            Log.w(TAG, "SubWallet[" + GetChainID() + "]'s callback already remove");
        }
    }

<<<<<<< HEAD
    public String CreateTransaction(String fromAddress, String toAddress, String amount, String memo, boolean useVotedUTXO) throws WalletException {
        return CreateTransaction(mInstance, fromAddress, toAddress, amount, memo, useVotedUTXO);
=======
    public String CreateTransaction(String fromAddress, String toAddress, String amount, String memo) throws WalletException {
        return CreateTransaction(mInstance, fromAddress, toAddress, amount, memo);
>>>>>>> 2f8f16fc
    }

    public String GetAllUTXOs(int start, int count, String address) {
        return GetAllUTXOs(mInstance, start, count, address);
    }

<<<<<<< HEAD
    public String CreateConsolidateTransaction(String memo, boolean useVotedUTXO) throws WalletException {
        return CreateConsolidateTransaction(mInstance, memo, useVotedUTXO);
=======
    public String CreateConsolidateTransaction(String memo) throws WalletException {
        return CreateConsolidateTransaction(mInstance, memo);
>>>>>>> 2f8f16fc
    }

    public String SignTransaction(String rawTransaction, String payPassword) throws WalletException {
        return SignTransaction(mInstance, rawTransaction, payPassword);
    }

    public String GetTransactionSignedInfo(String rawTransaction) throws WalletException {
        return GetTransactionSignedInfo(mInstance, rawTransaction);
    }

    public String PublishTransaction(String rawTransaction) throws WalletException {
        return PublishTransaction(mInstance, rawTransaction);
    }

    public String GetAllTransaction(int start, int count, String addressOrTxId) throws WalletException {
        return GetAllTransaction(mInstance, start, count, addressOrTxId);
    }

    public String Sign(String message, String payPassword) throws WalletException {
        return Sign(mInstance, message, payPassword);
    }

    public boolean CheckSign(String publicKey, String message, String signature) throws WalletException {
        return CheckSign(mInstance, publicKey, message, signature);
    }

<<<<<<< HEAD
    public String GetPublicKey() throws WalletException {
        return GetPublicKey(mInstance);
=======
    public String GetOwnerPublicKeyRing() throws WalletException {
        return GetOwnerPublicKeyRing(mInstance);
>>>>>>> 2f8f16fc
    }

    public String GetAllCoinBaseTransaction(int start, int count, String txid) throws WalletException {
        return GetAllCoinBaseTransaction(mInstance, start, count, txid);
    }

    public String GetAssetInfo(String assetID) throws WalletException {
        return GetAssetInfo(mInstance, assetID);
    }

    public void SyncStart() throws WalletException {
        SyncStart(mInstance);
    }

    public void SyncStop() throws WalletException {
        SyncStop(mInstance);
    }


    public SubWallet(long instance) {
        mInstance = instance;
    }

    protected long GetProxy() {
        return mInstance;
    }

    private native String GetChainID(long subProxy);

    private native String GetBasicInfo(long subProxy);

    private native String GetBalanceInfo(long subProxy);

<<<<<<< HEAD
    private native String GetBalance(long subProxy, int balanceType);
=======
    private native String GetBalance(long subProxy);
>>>>>>> 2f8f16fc

    private native String CreateAddress(long subProxy);

    private native String GetAllAddress(long subProxy, int start, int count);

<<<<<<< HEAD
    private native String GetBalanceWithAddress(long subProxy, String address, int balanceType);
=======
    private native String GetBalanceWithAddress(long subProxy, String address);
>>>>>>> 2f8f16fc

    private native void AddCallback(long subProxy, long subCallback);

    private native void RemoveCallback(long subProxys, long subCallback);

<<<<<<< HEAD
    private native String CreateTransaction(long subProxy, String fromAddress, String toAddress, String amount, String memo, boolean useVotedUTXO);

    private native String GetAllUTXOs(long subProxy, int start, int count, String address);

    private native String CreateConsolidateTransaction(long subProxy, String memo, boolean useVotedUTXO);
=======
    private native String CreateTransaction(long subProxy, String fromAddress, String toAddress, String amount, String memo);

    private native String GetAllUTXOs(long subProxy, int start, int count, String address);

    private native String CreateConsolidateTransaction(long subProxy, String memo);
>>>>>>> 2f8f16fc

    private native String SignTransaction(long subProxy, String rawTransaction, String payPassword);

    private native String GetTransactionSignedInfo(long subProxy, String rawTransaction);

    private native String PublishTransaction(long subProxy, String rawTransaction);

    private native String GetAllTransaction(long subProxy, int start, int count, String addressOrTxId);

    private native String Sign(long subProxy, String message, String payPassword);

    private native boolean CheckSign(long subProxy, String publicKey, String message, String signature);

<<<<<<< HEAD
    private native String GetPublicKey(long subProxy);
=======
    private native String GetOwnerPublicKeyRing(long subProxy);
>>>>>>> 2f8f16fc

    private native String GetAllCoinBaseTransaction(long subProxy, int start, int count, String txid);

    private native String GetAssetInfo(long subProxy, String assetID);

    private native void SyncStart(long proxy);

    private native void SyncStop(long proxy);
}<|MERGE_RESOLUTION|>--- conflicted
+++ resolved
@@ -28,11 +28,7 @@
         return GetBalanceInfo(mInstance);
     }
 
-<<<<<<< HEAD
-    public String GetBalance(BalanceType type) throws WalletException {
-=======
     public String GetBalance() throws WalletException {
->>>>>>> 2f8f16fc
         Log.d(TAG, "SubWallet [" + mInstance + "] get balance");
         return GetBalance(mInstance);
     }
@@ -45,13 +41,8 @@
         return GetAllAddress(mInstance, start, count);
     }
 
-<<<<<<< HEAD
-    public String GetBalanceWithAddress(String address, BalanceType type) throws WalletException {
-        return GetBalanceWithAddress(mInstance, address, type.ordinal());
-=======
     public String GetBalanceWithAddress(String address) throws WalletException {
         return GetBalanceWithAddress(mInstance, address);
->>>>>>> 2f8f16fc
     }
 
     public boolean IsCallbackRegistered() {
@@ -79,26 +70,16 @@
         }
     }
 
-<<<<<<< HEAD
-    public String CreateTransaction(String fromAddress, String toAddress, String amount, String memo, boolean useVotedUTXO) throws WalletException {
-        return CreateTransaction(mInstance, fromAddress, toAddress, amount, memo, useVotedUTXO);
-=======
     public String CreateTransaction(String fromAddress, String toAddress, String amount, String memo) throws WalletException {
         return CreateTransaction(mInstance, fromAddress, toAddress, amount, memo);
->>>>>>> 2f8f16fc
     }
 
     public String GetAllUTXOs(int start, int count, String address) {
         return GetAllUTXOs(mInstance, start, count, address);
     }
 
-<<<<<<< HEAD
-    public String CreateConsolidateTransaction(String memo, boolean useVotedUTXO) throws WalletException {
-        return CreateConsolidateTransaction(mInstance, memo, useVotedUTXO);
-=======
     public String CreateConsolidateTransaction(String memo) throws WalletException {
         return CreateConsolidateTransaction(mInstance, memo);
->>>>>>> 2f8f16fc
     }
 
     public String SignTransaction(String rawTransaction, String payPassword) throws WalletException {
@@ -125,13 +106,8 @@
         return CheckSign(mInstance, publicKey, message, signature);
     }
 
-<<<<<<< HEAD
-    public String GetPublicKey() throws WalletException {
-        return GetPublicKey(mInstance);
-=======
     public String GetOwnerPublicKeyRing() throws WalletException {
         return GetOwnerPublicKeyRing(mInstance);
->>>>>>> 2f8f16fc
     }
 
     public String GetAllCoinBaseTransaction(int start, int count, String txid) throws WalletException {
@@ -165,39 +141,23 @@
 
     private native String GetBalanceInfo(long subProxy);
 
-<<<<<<< HEAD
-    private native String GetBalance(long subProxy, int balanceType);
-=======
     private native String GetBalance(long subProxy);
->>>>>>> 2f8f16fc
 
     private native String CreateAddress(long subProxy);
 
     private native String GetAllAddress(long subProxy, int start, int count);
 
-<<<<<<< HEAD
-    private native String GetBalanceWithAddress(long subProxy, String address, int balanceType);
-=======
     private native String GetBalanceWithAddress(long subProxy, String address);
->>>>>>> 2f8f16fc
 
     private native void AddCallback(long subProxy, long subCallback);
 
     private native void RemoveCallback(long subProxys, long subCallback);
 
-<<<<<<< HEAD
-    private native String CreateTransaction(long subProxy, String fromAddress, String toAddress, String amount, String memo, boolean useVotedUTXO);
-
-    private native String GetAllUTXOs(long subProxy, int start, int count, String address);
-
-    private native String CreateConsolidateTransaction(long subProxy, String memo, boolean useVotedUTXO);
-=======
     private native String CreateTransaction(long subProxy, String fromAddress, String toAddress, String amount, String memo);
 
     private native String GetAllUTXOs(long subProxy, int start, int count, String address);
 
     private native String CreateConsolidateTransaction(long subProxy, String memo);
->>>>>>> 2f8f16fc
 
     private native String SignTransaction(long subProxy, String rawTransaction, String payPassword);
 
@@ -211,11 +171,7 @@
 
     private native boolean CheckSign(long subProxy, String publicKey, String message, String signature);
 
-<<<<<<< HEAD
-    private native String GetPublicKey(long subProxy);
-=======
     private native String GetOwnerPublicKeyRing(long subProxy);
->>>>>>> 2f8f16fc
 
     private native String GetAllCoinBaseTransaction(long subProxy, int start, int count, String txid);
 
