package org.elastos.wallet.ela.ui.crvote.fragment;


import android.content.Intent;
import android.os.Bundle;
import android.support.v7.widget.AppCompatImageView;
import android.support.v7.widget.Toolbar;
import android.text.TextUtils;
import android.text.method.ScrollingMovementMethod;
import android.util.Base64;
import android.view.View;
import android.widget.ImageView;
import android.widget.LinearLayout;
import android.widget.TextView;

<<<<<<< HEAD
=======
import com.alibaba.fastjson.JSON;
>>>>>>> 8e6874e7
import com.allen.library.SuperButton;

import org.elastos.did.DIDDocument;
import org.elastos.wallet.R;
import org.elastos.wallet.ela.ElaWallet.MyWallet;
import org.elastos.wallet.ela.base.BaseFragment;
import org.elastos.wallet.ela.bean.BusEvent;
import org.elastos.wallet.ela.db.table.Wallet;
import org.elastos.wallet.ela.rxjavahelp.BaseEntity;
import org.elastos.wallet.ela.rxjavahelp.NewBaseViewData;
import org.elastos.wallet.ela.ui.Assets.activity.TransferActivity;
import org.elastos.wallet.ela.ui.Assets.presenter.WalletManagePresenter;
import org.elastos.wallet.ela.ui.common.bean.CommmonLongEntity;
import org.elastos.wallet.ela.ui.common.bean.CommmonObjEntity;
import org.elastos.wallet.ela.ui.common.bean.CommmonStringEntity;
import org.elastos.wallet.ela.ui.crvote.bean.CRDePositcoinBean;
import org.elastos.wallet.ela.ui.crvote.bean.CRListBean;
import org.elastos.wallet.ela.ui.crvote.bean.CrStatusBean;
import org.elastos.wallet.ela.ui.crvote.presenter.CRManagePresenter;
import org.elastos.wallet.ela.ui.crvote.presenter.CRSignUpPresenter;
import org.elastos.wallet.ela.ui.did.entity.CredentialSubjectBean;
import org.elastos.wallet.ela.ui.did.entity.GetJwtRespondBean;
import org.elastos.wallet.ela.ui.did.fragment.AuthorizationFragment;
import org.elastos.wallet.ela.ui.vote.activity.VoteTransferActivity;
import org.elastos.wallet.ela.utils.AppUtlis;
import org.elastos.wallet.ela.utils.Arith;
import org.elastos.wallet.ela.utils.ClipboardUtil;
import org.elastos.wallet.ela.utils.Constant;
import org.elastos.wallet.ela.utils.DialogUtil;
import org.elastos.wallet.ela.utils.RxEnum;
import org.elastos.wallet.ela.utils.listener.WarmPromptListener;
import org.elastos.wallet.ela.utils.svg.GlideApp;
import org.greenrobot.eventbus.Subscribe;
import org.greenrobot.eventbus.ThreadMode;

import java.util.Date;

import butterknife.BindView;
import butterknife.OnClick;

/**
 * 选举管理  getRegisteredProducerInfo
 */
public class CRManageFragment extends BaseFragment implements NewBaseViewData {

    @BindView(R.id.toolbar_title)
    TextView toolbarTitle;
    @BindView(R.id.toolbar)
    Toolbar toolbar;
    @BindView(R.id.tv_url)
    TextView tvUrl;
    DialogUtil dialogUtil = new DialogUtil();
    @BindView(R.id.tv_name)
    TextView tvName;
    @BindView(R.id.tv_did)
    TextView tvDid;
    @BindView(R.id.tv_num)
    TextView tvNum;
    @BindView(R.id.tv_address)
    TextView tvAddress;
    @BindView(R.id.ll_xggl)
    LinearLayout ll_xggl;
    @BindView(R.id.ll_tq)
    LinearLayout ll_tq;
    @BindView(R.id.sb_tq)
    SuperButton sbtq;
    @BindView(R.id.tv_zb)
    TextView tv_zb;
    @BindView(R.id.sb_up)
    SuperButton sb_up;
    @BindView(R.id.iv_icon)
    AppCompatImageView ivIcon;
    @BindView(R.id.iv_icon1)
    AppCompatImageView ivIcon1;
    @BindView(R.id.line_info)
    View lineInfo;
    @BindView(R.id.tv_info)
    TextView tvInfo;
    @BindView(R.id.ll_info)
    LinearLayout llInfo;
    @BindView(R.id.line_intro)
    View lineIntro;
    @BindView(R.id.tv_intro)
    TextView tvIntro;
    @BindView(R.id.tv_quit)
    TextView tvQuit;
    @BindView(R.id.ll_intro)
    LinearLayout llIntro;
    @BindView(R.id.ll_tab)
    LinearLayout llTab;
    @BindView(R.id.tv_intro_detail)
    TextView tvIntroDetail;
    @BindView(R.id.ll_infodetail)
    LinearLayout llInfodetail;
    @BindView(R.id.iv_detail)
    ImageView ivDetail;
    @BindView(R.id.tv_title_right)
    TextView tvTitleRight;
    private Wallet wallet;
    CRManagePresenter presenter;
<<<<<<< HEAD
    String status;
    private String did;
=======
    private String CID, DID;
>>>>>>> 8e6874e7
    private String ownerPublicKey;
    private CredentialSubjectBean credentialSubjectBean;

    @Override
    protected int getLayoutId() {
        return R.layout.fragment_cr_manage;
    }

    @Override
    protected void initInjector() {

    }


    @Override
    protected void initView(View view) {
        setToobar(toolbar, toolbarTitle, getString(R.string.electoral_affairs));
        tvTitleRight.setText(getString(R.string.quitcr));
        tvIntroDetail.setMovementMethod(ScrollingMovementMethod.getInstance());
        registReceiver();
    }


    @Override
    protected void setExtraData(Bundle data) {
<<<<<<< HEAD
        ownerPublicKey = data.getString("publickey");
        status = data.getString("status", "Canceled");
        did = data.getString("did", "");
        CrStatusBean.InfoBean info = data.getParcelable("info");
=======

        wallet = data.getParcelable("wallet");
        CrStatusBean crStatusBean = data.getParcelable("crStatusBean");
        CrStatusBean.InfoBean info = crStatusBean.getInfo();
        ownerPublicKey = info.getCROwnerPublicKey();
        CID = info.getCID();
        DID = info.getDID();
>>>>>>> 8e6874e7
        CRListBean.DataBean.ResultBean.CrcandidatesinfoBean curentNode = (CRListBean.DataBean.ResultBean.CrcandidatesinfoBean) data.getSerializable("curentNode");
        //curentNode只是用来展示信息
        if (curentNode == null) {
            return;
        }

        presenter = new CRManagePresenter();
        //这里只会有 "Registered", "Canceled"分别代表, 已注册过, 已注销(不知道可不可提取)
        if (crStatusBean.getStatus().equals("Canceled")) {
            //已经注销了
            setToobar(toolbar, toolbarTitle, getString(R.string.electoral_affairs));
            ll_xggl.setVisibility(View.GONE);
            ll_tq.setVisibility(View.VISIBLE);
            tvQuit.setText(curentNode.getNickname() + getString(R.string.hasquit));
<<<<<<< HEAD

=======
>>>>>>> 8e6874e7
            long height = info.getConfirms();
            if (height >= 2160) {
                //获取赎回金额
                presenter.getCRDepositcoin(CID, this);
            }
        } else {
            //Registered 未注销展示选举信息
            onJustRegistered(info, curentNode);
        }
        super.setExtraData(data);
    }

    @OnClick({R.id.tv_url, R.id.sb_zx, R.id.sb_tq, R.id.sb_up, R.id.ll_info, R.id.ll_intro, R.id.tv_title_right, R.id.iv_detail, R.id.tv_did})
    public void onViewClicked(View view) {
        Bundle bundle;
        switch (view.getId()) {
            case R.id.tv_did:
                if (!TextUtils.isEmpty(DID))
                    ClipboardUtil.copyClipboar(getBaseActivity(), tvDid.getText().toString());
                break;
            case R.id.iv_detail:
                bundle = new Bundle();
                bundle.putParcelable("credentialSubjectBean", credentialSubjectBean);
                start(CredentialInfoFragemnt.class, bundle);
                break;
            case R.id.sb_zx:
                //更新did信息
                if (!TextUtils.isEmpty(DID)) {
                    //已经绑定did
                    //直接授权页更新凭证到中心化服务器
                    bundle = new Bundle();
                    bundle.putString("type", "authorization");
                    bundle.putParcelable("wallet", wallet);
                    start(AuthorizationFragment.class, bundle);
                    return;
                }
                //先绑定did  再更新到服务器
                new WalletManagePresenter().DIDResolveWithTip(wallet.getDid(), this, "1");
                break;
            case R.id.ll_info:
                lineInfo.setVisibility(View.VISIBLE);
                lineIntro.setVisibility(View.GONE);
                tvInfo.setTextColor(getResources().getColor(R.color.whiter));
                tvIntro.setTextColor(getResources().getColor(R.color.whiter50));
                llInfodetail.setVisibility(View.VISIBLE);
                tvIntroDetail.setVisibility(View.GONE);
                break;
            case R.id.ll_intro:
                lineInfo.setVisibility(View.GONE);
                lineIntro.setVisibility(View.VISIBLE);
                tvInfo.setTextColor(getResources().getColor(R.color.whiter50));
                tvIntro.setTextColor(getResources().getColor(R.color.whiter));
                llInfodetail.setVisibility(View.GONE);
                tvIntroDetail.setVisibility(View.VISIBLE);
                break;
            case R.id.tv_url:
                //复制
                ClipboardUtil.copyClipboar(getBaseActivity(), tvUrl.getText().toString());
                break;

            case R.id.tv_title_right:
                dialogUtil.showWarmPrompt2(getBaseActivity(), getString(R.string.quitcrornot), new WarmPromptListener() {
                            @Override
                            public void affireBtnClick(View view) {
                                showWarmPromptInput(Constant.UNREGISTERCR);
                            }
                        }
                );
                break;
            case R.id.sb_tq:
                presenter.createRetrieveCRDepositTransaction(wallet.getWalletId(), MyWallet.ELA, ownerPublicKey,
                        Arith.mulRemoveZero(available, MyWallet.RATE_S).toPlainString(), "", this);

                break;

            case R.id.sb_up:
<<<<<<< HEAD
                start(UpdateCRInformationFragment.class, getArguments());
=======
                if (!TextUtils.isEmpty(DID)) {
                    start(UpdateCRInformationFragment.class, getArguments());
                    return;
                }
                new WalletManagePresenter().DIDResolveWithTip(wallet.getDid(), this, "2");
>>>>>>> 8e6874e7
                break;
        }
    }


    private void showWarmPromptInput(String type) {
        new CRSignUpPresenter().getFee(wallet.getWalletId(), MyWallet.ELA, "", "8USqenwzA5bSAvj1mG4SGTABykE9n5RzJQ", "0", type, this);


    }


    private void onJustRegistered(CrStatusBean.InfoBean bean, CRListBean.DataBean.ResultBean.CrcandidatesinfoBean curentNode) {
<<<<<<< HEAD


=======
        tvTitleRight.setVisibility(View.VISIBLE);
>>>>>>> 8e6874e7
        tvName.setText(bean.getNickName());
        tvAddress.setText(AppUtlis.getLoc(getContext(), bean.getLocation() + ""));
        String url = bean.getURL();
        tvUrl.setText(url);
        if (!TextUtils.isEmpty(DID)) {
            DID = "did:elastos:" + DID;
            tvDid.setText(DID);
            //从服务器获得凭证信息
            new CRManagePresenter().jwtGet(DID, this);
        } else {
            tvDid.setText(getString(R.string.unactive));
            tvDid.setCompoundDrawables(null, null, null, null);
        }
        if (curentNode != null) {
            tvNum.setText(curentNode.getVotes().split("\\.")[0] + " " + getString(R.string.ticket));
            tv_zb.setText(curentNode.getVoterate() + "%");
        }
    }


    String available;


    @Override
    public void onGetData(String methodName, BaseEntity baseEntity, Object o) {
        Intent intent;
        switch (methodName) {
            case "jwtGet":
                GetJwtRespondBean getJwtRespondBean = (GetJwtRespondBean) baseEntity;
                String jwt = getJwtRespondBean.getData().getJwt();
                if (!TextUtils.isEmpty(jwt)) {
                    String[] jwtParts = jwt.split("\\.");
                    String payload = new String(Base64.decode(jwtParts[1], Base64.URL_SAFE));
                    String pro = getMyDID().getCredentialProFromJson(payload);
                    credentialSubjectBean = JSON.parseObject(pro, CredentialSubjectBean.class);
                    if (credentialSubjectBean == null || credentialSubjectBean.whetherEmpty()) {
                        return;
                    }
                    ivDetail.setVisibility(View.VISIBLE);
                    GlideApp.with(CRManageFragment.this).load(credentialSubjectBean.getAvatar())
                            .error(R.mipmap.found_vote_initial_circle).circleCrop().into(ivIcon);
                    GlideApp.with(CRManageFragment.this).load(credentialSubjectBean.getAvatar())
                            .error(R.mipmap.found_vote_initial_circle).circleCrop().into(ivIcon1);
                    if (!TextUtils.isEmpty(credentialSubjectBean.getIntroduction())) {
                        llTab.setVisibility(View.VISIBLE);
                        tvIntroDetail.setText(credentialSubjectBean.getIntroduction());
                    }
                }
                break;
            case "createRetrieveCRDepositTransaction":
                intent = new Intent(getActivity(), TransferActivity.class);
                intent.putExtra("wallet", wallet);
                intent.putExtra("type", Constant.WITHDRAWCR);
                intent.putExtra("amount", available);
                intent.putExtra("chainId", MyWallet.ELA);
                intent.putExtra("transType", 36);
                intent.putExtra("attributes", ((CommmonStringEntity) baseEntity).getData());
                startActivity(intent);
                break;
            case "getFee":
                String type = (String) o;
                intent = new Intent(getActivity(), VoteTransferActivity.class);
                intent.putExtra("wallet", wallet);
                intent.putExtra("type", type);
                intent.putExtra("chainId", MyWallet.ELA);
                intent.putExtra("CID", CID);
                intent.putExtra("fee", ((CommmonLongEntity) baseEntity).getData());
                //注销按钮
                intent.putExtra("transType", 34);
                startActivity(intent);

                break;


            case "getCRDepositcoin":
                CRDePositcoinBean getdePositcoinBean = (CRDePositcoinBean) baseEntity;
                available = getdePositcoinBean.getData().getResult().getAvailable();
                //注销可提取
                sbtq.setVisibility(View.VISIBLE);
                break;
            case "DIDResolveWithTip":
                String resolveType = (String) o;
                DIDDocument didDocument = (DIDDocument) ((CommmonObjEntity) baseEntity).getData();
                if (didDocument == null) {
                    showToast(getString(R.string.notcreatedid));
                    return;
                }
                if (getMyDID().getExpires(didDocument).before(new Date())) {
                    //did过期
                    showToast(getString(R.string.didoutofdate));
                    return;

                }
                //已经注册did  且未绑定
                if ("1".equals(resolveType)) {
                    //在授权页面绑定并授权
                    Bundle bundle = getArguments();
                    bundle.putString("type", "authorization&bind");
                    start(AuthorizationFragment.class, bundle);
                } else {
                    //在升级页面绑定并更新(更新包含绑定)
                    start(UpdateCRInformationFragment.class, getArguments());
                }

                break;

        }
    }

    @Subscribe(threadMode = ThreadMode.MAIN)
    public void Event(BusEvent result) {
        int integer = result.getCode();
        if (integer == RxEnum.TRANSFERSUCESS.ordinal() && "34".equals(result.getName())) {
            //退出参选成功
            new DialogUtil().showTransferSucess(getBaseActivity(), new WarmPromptListener() {
                @Override
                public void affireBtnClick(View view) {
                    popBackFragment();
                }
            });


        }
        if (integer == RxEnum.SAVECREDENCIALTOWEB.ordinal()) {
            if (!TextUtils.isEmpty(DID)) {
                showToast(getString(R.string.update_successful));
                new CRManagePresenter().jwtGet(DID, this);
            }
        }
    }


}<|MERGE_RESOLUTION|>--- conflicted
+++ resolved
@@ -13,10 +13,7 @@
 import android.widget.LinearLayout;
 import android.widget.TextView;
 
-<<<<<<< HEAD
-=======
 import com.alibaba.fastjson.JSON;
->>>>>>> 8e6874e7
 import com.allen.library.SuperButton;
 
 import org.elastos.did.DIDDocument;
@@ -117,12 +114,7 @@
     TextView tvTitleRight;
     private Wallet wallet;
     CRManagePresenter presenter;
-<<<<<<< HEAD
-    String status;
-    private String did;
-=======
     private String CID, DID;
->>>>>>> 8e6874e7
     private String ownerPublicKey;
     private CredentialSubjectBean credentialSubjectBean;
 
@@ -148,12 +140,6 @@
 
     @Override
     protected void setExtraData(Bundle data) {
-<<<<<<< HEAD
-        ownerPublicKey = data.getString("publickey");
-        status = data.getString("status", "Canceled");
-        did = data.getString("did", "");
-        CrStatusBean.InfoBean info = data.getParcelable("info");
-=======
 
         wallet = data.getParcelable("wallet");
         CrStatusBean crStatusBean = data.getParcelable("crStatusBean");
@@ -161,7 +147,6 @@
         ownerPublicKey = info.getCROwnerPublicKey();
         CID = info.getCID();
         DID = info.getDID();
->>>>>>> 8e6874e7
         CRListBean.DataBean.ResultBean.CrcandidatesinfoBean curentNode = (CRListBean.DataBean.ResultBean.CrcandidatesinfoBean) data.getSerializable("curentNode");
         //curentNode只是用来展示信息
         if (curentNode == null) {
@@ -176,10 +161,6 @@
             ll_xggl.setVisibility(View.GONE);
             ll_tq.setVisibility(View.VISIBLE);
             tvQuit.setText(curentNode.getNickname() + getString(R.string.hasquit));
-<<<<<<< HEAD
-
-=======
->>>>>>> 8e6874e7
             long height = info.getConfirms();
             if (height >= 2160) {
                 //获取赎回金额
@@ -256,15 +237,11 @@
                 break;
 
             case R.id.sb_up:
-<<<<<<< HEAD
-                start(UpdateCRInformationFragment.class, getArguments());
-=======
                 if (!TextUtils.isEmpty(DID)) {
                     start(UpdateCRInformationFragment.class, getArguments());
                     return;
                 }
                 new WalletManagePresenter().DIDResolveWithTip(wallet.getDid(), this, "2");
->>>>>>> 8e6874e7
                 break;
         }
     }
@@ -278,12 +255,7 @@
 
 
     private void onJustRegistered(CrStatusBean.InfoBean bean, CRListBean.DataBean.ResultBean.CrcandidatesinfoBean curentNode) {
-<<<<<<< HEAD
-
-
-=======
         tvTitleRight.setVisibility(View.VISIBLE);
->>>>>>> 8e6874e7
         tvName.setText(bean.getNickName());
         tvAddress.setText(AppUtlis.getLoc(getContext(), bean.getLocation() + ""));
         String url = bean.getURL();
