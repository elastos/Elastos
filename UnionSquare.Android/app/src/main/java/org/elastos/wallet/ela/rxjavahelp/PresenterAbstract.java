package org.elastos.wallet.ela.rxjavahelp;

import android.app.Dialog;
import android.content.Context;
import android.content.DialogInterface;
import android.util.Log;
import android.widget.Toast;

import org.elastos.wallet.ela.ElaWallet.MyWallet;
import org.elastos.wallet.ela.base.BaseActivity;
import org.elastos.wallet.ela.base.BaseFragment;
import org.elastos.wallet.ela.utils.DialogUtil;

import io.reactivex.Observable;
import io.reactivex.ObservableEmitter;
import io.reactivex.ObservableOnSubscribe;
import io.reactivex.Observer;
import io.reactivex.android.schedulers.AndroidSchedulers;
import io.reactivex.disposables.Disposable;
import io.reactivex.schedulers.Schedulers;


public class PresenterAbstract implements DialogInterface.OnCancelListener {
    protected String TAG = getClass().getSimpleName();
    protected Disposable mDisposable;
    protected boolean isShowDialog = true;
    protected Context context;

    @Deprecated
    protected void subscriberObservable(Observer subscriber,
                                        Observable observable) {
        observable.subscribeOn(Schedulers.io())
                .observeOn(AndroidSchedulers.mainThread())
                .unsubscribeOn(Schedulers.io())
                .subscribe(subscriber);
    }

    protected void subscriberObservable(Observer subscriber,
                                        Observable observable, BaseFragment baseFragment) {
        observable.compose(baseFragment.bindToLife()).subscribeOn(Schedulers.io())
                .observeOn(AndroidSchedulers.mainThread())
                .unsubscribeOn(Schedulers.io())
                .subscribe(subscriber);
    }

    protected void subscriberObservable(Observer subscriber,
                                        Observable observable, BaseActivity baseActivity) {
        observable.compose(baseActivity.bindToLife()).subscribeOn(Schedulers.io())
                .observeOn(AndroidSchedulers.mainThread())
                .unsubscribeOn(Schedulers.io())
                .subscribe(subscriber);
    }

    protected Observable createObservable(ObservableListener listener) {

        return Observable.create(new ObservableOnSubscribe<BaseEntity>() {
            @Override
            public void subscribe(ObservableEmitter<BaseEntity> emitter) throws Exception {
                emitter.onNext(listener.subscribe());
                emitter.onComplete();
            }
        });
    }

    protected Observer<BaseEntity> createObserver(Class<? extends SubscriberOnNextLisenner> listener, BaseFragment baseFragment, boolean isShowDialog, Object o) {
        //初始化参数
        this.isShowDialog = isShowDialog;
        return createObserver(listener, baseFragment, o);
    }

    protected Observer<BaseEntity> createObserver(Class<? extends SubscriberOnNextLisenner> listener, BaseFragment baseFragment, boolean isShowDialog) {
        //初始化参数
        this.isShowDialog = isShowDialog;
        return createObserver(listener, baseFragment);
    }

    protected Observer<BaseEntity> createObserver(Class<? extends SubscriberOnNextLisenner> listener, BaseActivity baseActivity, boolean isShowDialog) {
        //初始化参数
        this.isShowDialog = isShowDialog;
        return createObserver(listener, baseActivity);
    }

    protected Observer<BaseEntity> createObserver(Class<? extends SubscriberOnNextLisenner> listener, BaseFragment baseFragment) {
        //初始化参数
        this.context = baseFragment.getBaseActivity();
        if (isShowDialog) {
            initProgressDialog(context);
        }
        SubscriberOnNextLisenner lisener = LisenerFactor.create(listener);
        lisener.setViewData((BaseViewData) baseFragment);
        //创建 Observer
        return new Observer<BaseEntity>() {
            @Override
            public void onSubscribe(Disposable d) {
                mDisposable = d;
                Log.e(TAG, "onSubscribe");
            }

            @Override
            public void onNext(BaseEntity value) {
                if (isShowDialog) {
                    dismissProgessDialog();
                }
                if (MyWallet.SUCCESSCODE.equals(value.getCode()) || "0".equals(value.getCode())) {
                    lisener.onNextLisenner(value);
                } else {
                    showTips(value);
                }
                Log.e(TAG, "onNext:" + value);

            }

            @Override
            public void onError(Throwable e) {
                if (isShowDialog) {
                    dismissProgessDialog();
                }
                Log.e(TAG, "onError=" + e.getMessage());
                Toast.makeText(context, e.getMessage(), Toast.LENGTH_SHORT).show();
                finish();
<<<<<<< HEAD
=======
            }

            @Override
            public void onComplete() {
                Log.e(TAG, "onComplete()");
                finish();
            }
        };


    }

    protected Observer<BaseEntity> createObserver(Class<? extends SubscriberOnNextLisenner> listener, BaseFragment baseFragment, Object o) {
        //初始化参数
        this.context = baseFragment.getBaseActivity();
        if (isShowDialog) {
            initProgressDialog(context);
        }
        SubscriberOnNextLisenner lisener = LisenerFactor.create(listener);
        lisener.setViewData((BaseViewData) baseFragment);
        lisener.setObj(o);
        //创建 Observer
        return new Observer<BaseEntity>() {
            @Override
            public void onSubscribe(Disposable d) {
                mDisposable = d;
                Log.e(TAG, "onSubscribe");
            }

            @Override
            public void onNext(BaseEntity value) {
                if (isShowDialog) {
                    dismissProgessDialog();
                }
                if (MyWallet.SUCCESSCODE.equals(value.getCode()) || "0".equals(value.getCode())) {
                    lisener.onNextLisenner(value);
                } else {
                    showTips(value);
                }
                Log.e(TAG, "onNext:" + value);

            }

            @Override
            public void onError(Throwable e) {
                if (isShowDialog) {
                    dismissProgessDialog();
                }
                Log.e(TAG, "onError=" + e.getMessage());
                Toast.makeText(context, e.getMessage(), Toast.LENGTH_SHORT).show();
                finish();
>>>>>>> 2f8f16fc
            }

            @Override
            public void onComplete() {
                Log.e(TAG, "onComplete()");
                finish();
            }
        };


    }
    protected Observer<BaseEntity> createObserver(Class<? extends SubscriberOnNextLisenner> listener, BaseFragment baseFragment,Object o) {
        //初始化参数
        this.context = baseFragment.getBaseActivity();
        if (isShowDialog) {
            initProgressDialog(context);
        }
        SubscriberOnNextLisenner lisener = LisenerFactor.create(listener);
        lisener.setViewData((BaseViewData) baseFragment);
        lisener.setObj(o);
        //创建 Observer
        return new Observer<BaseEntity>() {
            @Override
            public void onSubscribe(Disposable d) {
                mDisposable = d;
                Log.e(TAG, "onSubscribe");
            }

            @Override
            public void onNext(BaseEntity value) {
                if (isShowDialog) {
                    dismissProgessDialog();
                }
                if (MyWallet.SUCCESSCODE.equals(value.getCode()) || "0".equals(value.getCode())) {
                    lisener.onNextLisenner(value);
                } else {
                    showTips(value);
                }
                Log.e(TAG, "onNext:" + value);

            }

            @Override
            public void onError(Throwable e) {
                if (isShowDialog) {
                    dismissProgessDialog();
                }
                Log.e(TAG, "onError=" + e.getMessage());
                Toast.makeText(context, e.getMessage(), Toast.LENGTH_SHORT).show();
                finish();
            }

            @Override
            public void onComplete() {
                Log.e(TAG, "onComplete()");
                finish();
            }
        };


    }
    protected Observer<BaseEntity> createObserver(Class<? extends SubscriberOnNextLisenner> listener, BaseActivity baseActivity) {
        //初始化参数
        this.context = baseActivity;
        if (isShowDialog) {
            initProgressDialog(context);
        }
        SubscriberOnNextLisenner lisener = LisenerFactor.create(listener);
        lisener.setViewData((BaseViewData) baseActivity);
        //创建 Observer
        return new Observer<BaseEntity>() {
            @Override
            public void onSubscribe(Disposable d) {
                mDisposable = d;
                Log.e(TAG, "onSubscribe");
            }

            @Override
            public void onNext(BaseEntity value) {
                if (isShowDialog) {
                    dismissProgessDialog();
                }
                if (MyWallet.SUCCESSCODE.equals(value.getCode())) {
                    lisener.onNextLisenner(value);
                } else {
                    showTips(value);

                }
                Log.e(TAG, "onNext:" + value);

            }

            @Override
            public void onError(Throwable e) {
                Log.e(TAG, "onError=" + e.getMessage());
                Toast.makeText(context, e.getMessage(), Toast.LENGTH_SHORT).show();
                if (isShowDialog) {
                    dismissProgessDialog();
                }
                finish();
            }

            @Override
            public void onComplete() {
                Log.e(TAG, "onComplete()");
                finish();
            }
        };


    }


    protected void dismissProgessDialog() {
        if (DialogUtil.getHttpialog() != null && DialogUtil.getHttpialog().isShowing()) {
            DialogUtil.getHttpialog().dismiss();
            DialogUtil.setHttpialogNull();
        }
    }

    protected void initProgressDialog(Context context) {
        Dialog dialog = new DialogUtil().getHttpDialog(context, "loading...");
        dialog.setOnCancelListener(this);
        dialog.dismiss();
        if (!dialog.isShowing()) {
            dialog.show();
        }
    }

    @Override
    public void onCancel(DialogInterface dialog) {
        //解除观察者和被观察者的绑定
        finish();
        if (mDisposable != null && !mDisposable.isDisposed()) {
            mDisposable.dispose();
        }
    }

    protected void finish() {
        if (context instanceof BaseActivity) {
            BaseActivity b = (BaseActivity) context;
            b.onError();
        }
    }

    protected static int getResourceId(Context context, String resourceName, String resourceType) {
        return context.getResources().getIdentifier(resourceName, resourceType,
                context.getPackageName());
    }

    protected void showTips(BaseEntity entity) {
        String msg;
        try {
            int id = getResourceId(context, "error_" + entity.getCode(), "string");
            msg = context.getString(id);
        } catch (Exception e) {
            msg = entity.getMsg();
        }


        Toast.makeText(context, msg, Toast.LENGTH_SHORT).show();
    }
}<|MERGE_RESOLUTION|>--- conflicted
+++ resolved
@@ -118,8 +118,6 @@
                 Log.e(TAG, "onError=" + e.getMessage());
                 Toast.makeText(context, e.getMessage(), Toast.LENGTH_SHORT).show();
                 finish();
-<<<<<<< HEAD
-=======
             }
 
             @Override
@@ -171,7 +169,6 @@
                 Log.e(TAG, "onError=" + e.getMessage());
                 Toast.makeText(context, e.getMessage(), Toast.LENGTH_SHORT).show();
                 finish();
->>>>>>> 2f8f16fc
             }
 
             @Override
@@ -183,56 +180,7 @@
 
 
     }
-    protected Observer<BaseEntity> createObserver(Class<? extends SubscriberOnNextLisenner> listener, BaseFragment baseFragment,Object o) {
-        //初始化参数
-        this.context = baseFragment.getBaseActivity();
-        if (isShowDialog) {
-            initProgressDialog(context);
-        }
-        SubscriberOnNextLisenner lisener = LisenerFactor.create(listener);
-        lisener.setViewData((BaseViewData) baseFragment);
-        lisener.setObj(o);
-        //创建 Observer
-        return new Observer<BaseEntity>() {
-            @Override
-            public void onSubscribe(Disposable d) {
-                mDisposable = d;
-                Log.e(TAG, "onSubscribe");
-            }
-
-            @Override
-            public void onNext(BaseEntity value) {
-                if (isShowDialog) {
-                    dismissProgessDialog();
-                }
-                if (MyWallet.SUCCESSCODE.equals(value.getCode()) || "0".equals(value.getCode())) {
-                    lisener.onNextLisenner(value);
-                } else {
-                    showTips(value);
-                }
-                Log.e(TAG, "onNext:" + value);
-
-            }
-
-            @Override
-            public void onError(Throwable e) {
-                if (isShowDialog) {
-                    dismissProgessDialog();
-                }
-                Log.e(TAG, "onError=" + e.getMessage());
-                Toast.makeText(context, e.getMessage(), Toast.LENGTH_SHORT).show();
-                finish();
-            }
-
-            @Override
-            public void onComplete() {
-                Log.e(TAG, "onComplete()");
-                finish();
-            }
-        };
-
-
-    }
+
     protected Observer<BaseEntity> createObserver(Class<? extends SubscriberOnNextLisenner> listener, BaseActivity baseActivity) {
         //初始化参数
         this.context = baseActivity;
