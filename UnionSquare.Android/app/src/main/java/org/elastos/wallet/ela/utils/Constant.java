--- conflicted
+++ resolved
@@ -10,27 +10,6 @@
     public static final String INNER = "inner";//油钱包列表打开
     public static final String SIDEWITHDRAW = "sideWithdraw";//侧链充值
     public static final String TRANFER = "transfer";//普通充值
-<<<<<<< HEAD
-    public static final String Email="wallet@elastos.org";
-    public static final String UpdateLog="https://download.elastos.org/app/release-notes/ela-wallet/index.html";
-    public static final String FRAGMENTTAG = "commonwebview";
-
-    private static String getBaseUrl() {
-        String baseUrl = "https://unionsquare.elastos.org/";
-        switch (MyApplication.chainID) {
-
-            case 1:
-                baseUrl = "https://52.81.8.194:442/";
-                break;
-            case 2:
-                baseUrl = "https://54.223.244.60/";
-                break;
-
-        }
-        return baseUrl;
-
-    }
-=======
     public static final String SUPERNODEVOTE = "supernodevote";//超级节点投票
     public static final String Email = "wallet@elastos.org";
     public static final String UpdateLog = "https://download.elastos.org/app/release-notes/ela-wallet/index.html";
@@ -41,6 +20,5 @@
     public static final int TRANSFER = 0x4;//打开转账页面
     public static final String SERVERLIST_BASE = "http://54.223.158.189:5739/";
     public static final String SERVERLIST = "api/dposNodeRPC/getProducerNodesList";
->>>>>>> 2f8f16fc
 
 }