--- conflicted
+++ resolved
@@ -75,12 +75,8 @@
 
     @Override
     protected void setExtraData(Bundle data) {
-<<<<<<< HEAD
-        CrStatusBean.InfoBean bean = data.getParcelable("info");
-=======
         CrStatusBean crStatusBean = data.getParcelable("crStatusBean");
         CrStatusBean.InfoBean bean=crStatusBean.getInfo();
->>>>>>> 8e6874e7
         etDotname.setText(bean.getNickName());
         etDotname.setEnabled(false);
         code = bean.getLocation();
