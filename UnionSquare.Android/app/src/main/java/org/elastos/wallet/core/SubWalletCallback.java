// Copyright (c) 2012-2019 The Elastos Open Source Project
// Distributed under the MIT software license, see the accompanying
// file COPYING or http://www.opensource.org/licenses/mit-license.php.

package org.elastos.wallet.core;

import org.elastos.wallet.ela.ui.Assets.listener.ISubWalletListener;
import org.elastos.wallet.ela.utils.Log;
import org.json.JSONException;
import org.json.JSONObject;

public class SubWalletCallback {
    private long mInstance;
    private String mMasterWalletID;
    private String mSubWalletID;
    private ISubWalletListener mListener;
    private String TAG = "SubWalletCallback";

    public long GetProxy() {
        return mInstance;
    }

    public SubWalletCallback(String masterWalletID, String subWalletID, ISubWalletListener listener) {
        mMasterWalletID = masterWalletID;
        mSubWalletID = subWalletID;
        mListener = listener;
        mInstance = InitSubWalletCallback();
    }

    public void setListener(ISubWalletListener listener) {
        mListener = listener;
    }

    public String GetWalletID() {
        return mMasterWalletID + ":" + mSubWalletID + " ";
    }

    /*
     * nNed to do GC of jni manually, because the finalization mechanism is Deprecated.
     */
    public void Dispose() {
        Log.w(TAG, GetWalletID() + "Dispose");
        DisposeNative(mInstance);
    }

    /**
     * Callback method fired when status of a transaction changed.
     *
     * @param txID     indicate hash of the transaction.
     * @param status   can be "Added", "Deleted" or "Updated".
     * @param desc     is an detail description of transaction status.
     * @param confirms is confirm count util this callback fired.
     */
    public void OnTransactionStatusChanged(String txID, String status, String desc, int confirms) {
//        Log.i(TAG, GetWalletID() + "[OnTransactionStatusChanged] " + txID + "," + status + "," + confirms);
        JSONObject jsonObject = new JSONObject();
        try {
            jsonObject.put("txId", txID);
            jsonObject.put("status", status);
            jsonObject.put("desc", desc);
            jsonObject.put("confirms", confirms);
            jsonObject.put("MasterWalletID", mMasterWalletID);
            jsonObject.put("ChainID", mSubWalletID);

            mListener.OnTransactionStatusChanged(jsonObject);
        } catch (JSONException e) {
            e.printStackTrace();
        }
    }

    /**
     * Callback method fired when best block chain height increased. This callback could be used to show progress.
<<<<<<< HEAD
     * @param progressInfo progress info contain detail as below:
     * {
     *     "Progress": 50,                    # 0% ~ 100%
     *     "BytesPerSecond": 12345678,        # 12.345678 MByte / s
     *     "LastBlockTime": 1573799697,       # timestamp of last block
     *     "DownloadPeer": "127.0.0.1"        # IP address of node
     * }
=======
     *
     * @param progressInfo progress info contain detail as below:
     *                     {
     *                     "Progress": 50,                    # 0% ~ 100%
     *                     "BytesPerSecond": 12345678,        # 12.345678 MByte / s
     *                     "LastBlockTime": 1573799697,       # timestamp of last block
     *                     "DownloadPeer": "127.0.0.1"        # IP address of node
     *                     }
>>>>>>> 8d82357f
     */
    public void OnBlockSyncProgress(String progressInfo) {
        try {
            JSONObject jProgressInfo = new JSONObject(progressInfo);
            jProgressInfo.put("MasterWalletID", mMasterWalletID);
            jProgressInfo.put("ChainID", mSubWalletID);

            mListener.OnBlockSyncProgress(jProgressInfo);
        } catch (JSONException e) {
            e.printStackTrace();

        }
    }

    public void OnBalanceChanged(String assetID, String balance) {
//        Log.i(TAG, GetWalletID() + "[OnBalanceChanged] " + assetID + " = " + balance);
        JSONObject jsonObject = new JSONObject();
        try {
            jsonObject.put("Asset", assetID);
            jsonObject.put("Balance", balance);
            jsonObject.put("MasterWalletID", mMasterWalletID);
            jsonObject.put("ChainID", mSubWalletID);

            mListener.OnBalanceChanged(jsonObject);
        } catch (JSONException e) {
            e.printStackTrace();
        }
    }

    public void OnTxPublished(String hash, String result) {
//        Log.i(TAG, GetWalletID() + "[OnTxPublished] " + hash + ", result: " + result);
        JSONObject jsonObject = new JSONObject();
        try {
            jsonObject.put("hash", hash);
            jsonObject.put("result", result);
            jsonObject.put("MasterWalletID", mMasterWalletID);
            jsonObject.put("ChainID", mSubWalletID);

            mListener.OnTxPublished(jsonObject);
        } catch (JSONException e) {
            e.printStackTrace();
        }
    }

    public void OnAssetRegistered(String asset, String info) {
//        Log.i(TAG, GetWalletID() + "[OnAssetRegistered] " + asset + ", info: " + info);
        JSONObject jsonObject = new JSONObject();
        try {
            jsonObject.put("asset", asset);
            jsonObject.put("info", info);
            jsonObject.put("MasterWalletID", mMasterWalletID);
            jsonObject.put("ChainID", mSubWalletID);
            mListener.OnAssetRegistered(jsonObject);
        } catch (JSONException e) {
            e.printStackTrace();
        }
    }

    public void OnConnectStatusChanged(String status) {
        JSONObject jsonObject = new JSONObject();
        Log.i(TAG, GetWalletID() + "[OnConnectStatusChanged] status=" + status);


        try {
            jsonObject.put("status", status);
            jsonObject.put("MasterWalletID", mMasterWalletID);
            jsonObject.put("ChainID", mSubWalletID);
            mListener.OnConnectStatusChanged(jsonObject);
        } catch (JSONException e) {
            e.printStackTrace();
        }
    }


    private native long InitSubWalletCallback();

    private native void DisposeNative(long proxy);
}<|MERGE_RESOLUTION|>--- conflicted
+++ resolved
@@ -70,15 +70,6 @@
 
     /**
      * Callback method fired when best block chain height increased. This callback could be used to show progress.
-<<<<<<< HEAD
-     * @param progressInfo progress info contain detail as below:
-     * {
-     *     "Progress": 50,                    # 0% ~ 100%
-     *     "BytesPerSecond": 12345678,        # 12.345678 MByte / s
-     *     "LastBlockTime": 1573799697,       # timestamp of last block
-     *     "DownloadPeer": "127.0.0.1"        # IP address of node
-     * }
-=======
      *
      * @param progressInfo progress info contain detail as below:
      *                     {
@@ -87,7 +78,6 @@
      *                     "LastBlockTime": 1573799697,       # timestamp of last block
      *                     "DownloadPeer": "127.0.0.1"        # IP address of node
      *                     }
->>>>>>> 8d82357f
      */
     public void OnBlockSyncProgress(String progressInfo) {
         try {
