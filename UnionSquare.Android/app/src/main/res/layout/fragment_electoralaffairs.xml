--- conflicted
+++ resolved
@@ -29,12 +29,7 @@
                 android:layout_width="60dp"
                 android:layout_height="60dp"
                 android:layout_marginTop="26dp"
-<<<<<<< HEAD
-                android:src="@mipmap/found_vote_initial_circle"
-              />
-=======
                 android:src="@mipmap/found_vote_initial_circle" />
->>>>>>> 2f8f16fc
 
 
             <TextView
