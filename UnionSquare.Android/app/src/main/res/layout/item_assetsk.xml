<?xml version="1.0" encoding="utf-8"?>
<com.qmuiteam.qmui.layout.QMUILinearLayout xmlns:android="http://schemas.android.com/apk/res/android"
    android:layout_width="match_parent"
    android:layout_height="wrap_content"
    android:layout_marginLeft="@dimen/px60"
    android:layout_marginBottom="@dimen/px30"
    android:layout_marginRight="@dimen/px60"
    android:background="@drawable/ass_border"
    android:orientation="vertical"
    android:paddingLeft="@dimen/px30">


    <com.qmuiteam.qmui.layout.QMUILinearLayout
        android:layout_width="match_parent"
        android:layout_height="wrap_content"
        android:layout_marginTop="@dimen/px20"
        android:orientation="horizontal">


        <ImageView
            android:id="@+id/iv_icon"
            android:layout_width="25dp"
            android:layout_height="25dp"
            android:src="@mipmap/asset_wallet_icon" />

        <TextView
            android:id="@+id/tv_name"
            android:layout_width="wrap_content"
            android:layout_height="wrap_content"
            android:layout_marginLeft="@dimen/px29"
            android:textColor="@color/qmui_config_color_white"
            android:textSize="16sp" />

        <TextView
            android:id="@+id/tv_num"
            android:layout_width="wrap_content"
            android:layout_height="wrap_content"
            android:layout_marginRight="@dimen/px30"
            android:layout_weight="1"
            android:drawableRight="@mipmap/asset_list_arrow"
            android:gravity="right"
            android:textColor="@color/qmui_config_color_white"
            android:textSize="16sp" />
    </com.qmuiteam.qmui.layout.QMUILinearLayout>


    <RelativeLayout
        android:layout_width="match_parent"
        android:layout_height="wrap_content"
        android:layout_marginTop="@dimen/px25"
        android:layout_marginBottom="@dimen/px20">

        <TextView
            android:id="@+id/tv_status"
            android:layout_width="wrap_content"
            android:layout_height="wrap_content"
            android:layout_centerVertical="true"
            android:text="@string/connecting"
            android:textColor="@color/qmui_config_color_white"
            android:textSize="11sp" />

        <TextView
            android:id="@+id/tv_time"
            android:layout_width="wrap_content"
            android:layout_height="wrap_content"
            android:layout_centerVertical="true"
            android:layout_gravity="center"
            android:layout_marginLeft="10dp"
            android:layout_toRightOf="@id/tv_status"
            android:text="2019-3-4"
            android:textColor="@color/qmui_config_color_white"
            android:textSize="11sp" />

        <ImageView
            android:id="@+id/iv_sync"
            android:layout_width="12dp"
            android:layout_height="12dp"
            android:layout_centerVertical="true"
            android:layout_marginRight="8dp"
            android:layout_toLeftOf="@id/tv_progress"
            android:src="@mipmap/asset_transfer_sidelink_switch" />

        <TextView
            android:id="@+id/tv_progress"
            android:layout_width="wrap_content"
            android:layout_height="wrap_content"
            android:layout_alignParentRight="true"
            android:layout_centerVertical="true"
            android:layout_marginLeft="@dimen/px2"
            android:layout_marginRight="@dimen/px30"
            android:text="100%"
            android:textColor="@color/qmui_config_color_white"
            android:textSize="11sp" />
<<<<<<< HEAD

    </LinearLayout>

    <TextView
        android:id="@+id/tv_time"
        android:layout_width="wrap_content"
        android:layout_height="wrap_content"
        android:layout_gravity="center"
        android:layout_marginTop="@dimen/px10"
        android:layout_marginBottom="@dimen/px10"
        android:text="上次同步时间：--"
        android:textColor="@color/qmui_config_color_white"
        android:textSize="11sp" />



=======
    </RelativeLayout>
>>>>>>> 2f8f16fc
</com.qmuiteam.qmui.layout.QMUILinearLayout><|MERGE_RESOLUTION|>--- conflicted
+++ resolved
@@ -91,24 +91,5 @@
             android:text="100%"
             android:textColor="@color/qmui_config_color_white"
             android:textSize="11sp" />
-<<<<<<< HEAD
-
-    </LinearLayout>
-
-    <TextView
-        android:id="@+id/tv_time"
-        android:layout_width="wrap_content"
-        android:layout_height="wrap_content"
-        android:layout_gravity="center"
-        android:layout_marginTop="@dimen/px10"
-        android:layout_marginBottom="@dimen/px10"
-        android:text="上次同步时间：--"
-        android:textColor="@color/qmui_config_color_white"
-        android:textSize="11sp" />
-
-
-
-=======
     </RelativeLayout>
->>>>>>> 2f8f16fc
 </com.qmuiteam.qmui.layout.QMUILinearLayout>