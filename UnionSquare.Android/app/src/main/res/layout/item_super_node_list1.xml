<?xml version="1.0" encoding="utf-8"?>
<LinearLayout xmlns:android="http://schemas.android.com/apk/res/android"
    xmlns:app="http://schemas.android.com/apk/res-auto"
    android:id="@+id/ll"
    android:layout_width="match_parent"
    android:layout_height="wrap_content"
    android:layout_marginBottom="10dp"
    android:background="@color/black">


    <com.qmuiteam.qmui.layout.QMUILinearLayout
        android:layout_width="match_parent"
        android:layout_height="58dp"
        android:background="@drawable/sc_26ffffff_2"
        android:gravity="center|left"
        android:orientation="horizontal">

        <TextView
            android:id="@+id/tv_rank"
            android:layout_width="58dp"
            android:layout_height="match_parent"
            android:gravity="center" />

        <View
            android:layout_width="@dimen/px1"
            android:layout_height="match_parent"
            android:layout_marginTop="@dimen/px30"
            android:layout_marginRight="@dimen/px30"
            android:layout_marginBottom="@dimen/px30"
            android:background="@color/white" />


        <android.support.v7.widget.AppCompatImageView
            android:id="@+id/iv_icon"
            android:layout_width="30dp"
<<<<<<< HEAD
            android:src="@mipmap/found_vote_initial_circle"
            android:layout_height="30dp" />
=======
            android:layout_height="30dp"
            android:src="@mipmap/found_vote_initial_circle" />
>>>>>>> 2f8f16fc


        <com.qmuiteam.qmui.layout.QMUILinearLayout
            android:layout_width="0dp"
            android:layout_height="match_parent"
            android:layout_marginLeft="3dp"
            android:layout_marginRight="3dp"
            android:layout_weight="5"
            android:gravity="center"
            android:orientation="vertical">


            <TextView
                android:id="@+id/tv_name"
                android:layout_width="match_parent"
                android:layout_height="wrap_content"
                android:gravity="center"
                android:maxLines="1"
                android:textColor="@color/white"
                android:textSize="13sp" />

            <TextView
                android:id="@+id/tv_address"
                android:layout_width="wrap_content"
                android:layout_height="wrap_content"
                android:layout_marginTop="6dp"
                android:drawableLeft="@mipmap/found_vote_point_location"
                android:drawablePadding="6dp"
                android:gravity="center"
                android:textColor="@color/white"
                android:textSize="11sp" />


        </com.qmuiteam.qmui.layout.QMUILinearLayout>


        <com.qmuiteam.qmui.layout.QMUILinearLayout
            android:layout_width="0dp"
            android:layout_height="match_parent"
            android:layout_weight="3"
            android:gravity="center"
            android:orientation="vertical">

            <TextView
                android:id="@+id/tv_num"
                android:layout_width="wrap_content"
                android:layout_height="wrap_content"
                android:textColor="@color/white"
                android:textSize="11sp" />

            <TextView
                android:id="@+id/tv_zb"
                android:layout_width="wrap_content"
                android:layout_height="wrap_content"
                android:layout_marginTop="6dp"
                android:drawableLeft="@mipmap/found_vote_point_percent"
                android:drawablePadding="6dp"
                android:textColor="@color/white"
                android:textSize="11sp" />

            <android.support.v7.widget.AppCompatCheckBox
                android:id="@+id/checkbox"
                style="@style/CustomCheckboxTheme"
                android:layout_width="15dp"
                android:layout_height="15dp"
                android:layout_gravity="center"
                android:clickable="false"
                android:focusable="false"
                android:focusableInTouchMode="false"
                android:visibility="gone" />
        </com.qmuiteam.qmui.layout.QMUILinearLayout>


        <ImageView
            android:id="@+id/iv_delete"
            android:layout_width="wrap_content"
            android:layout_height="wrap_content"
            android:layout_marginLeft="@dimen/px32"
            android:src="@mipmap/point_list_delete"
            android:visibility="gone" />


    </com.qmuiteam.qmui.layout.QMUILinearLayout>

</LinearLayout><|MERGE_RESOLUTION|>--- conflicted
+++ resolved
@@ -33,13 +33,8 @@
         <android.support.v7.widget.AppCompatImageView
             android:id="@+id/iv_icon"
             android:layout_width="30dp"
-<<<<<<< HEAD
-            android:src="@mipmap/found_vote_initial_circle"
-            android:layout_height="30dp" />
-=======
             android:layout_height="30dp"
             android:src="@mipmap/found_vote_initial_circle" />
->>>>>>> 2f8f16fc
 
 
         <com.qmuiteam.qmui.layout.QMUILinearLayout
