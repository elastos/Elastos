<?xml version="1.0" encoding="utf-8"?>
<com.qmuiteam.qmui.layout.QMUILinearLayout xmlns:android="http://schemas.android.com/apk/res/android"
    xmlns:app="http://schemas.android.com/apk/res-auto"
    xmlns:tools="http://schemas.android.com/tools"
    android:layout_width="match_parent"
    android:layout_height="match_parent"
    android:background="@mipmap/found_bg"
    android:orientation="vertical">

    <include layout="@layout/title_bar" />


    <LinearLayout
        android:layout_width="match_parent"
        android:layout_height="wrap_content"
        android:layout_marginLeft="15dp"
        android:layout_marginRight="15dp"
        android:background="@drawable/black_50_white"
        android:gravity="center|top"
        android:orientation="vertical">

        <android.support.v7.widget.AppCompatImageView
            android:id="@+id/iv_icon"
            android:layout_width="60dp"
            android:layout_height="60dp"
            android:layout_marginTop="26dp"
<<<<<<< HEAD
            android:src="@mipmap/found_vote_initial_circle"/>
=======
            android:src="@mipmap/found_vote_initial_circle" />
>>>>>>> 2f8f16fc

        <TextView
            android:id="@+id/tv_name"
            android:layout_width="wrap_content"
            android:layout_height="wrap_content"
            android:layout_marginTop="@dimen/px30"
            android:textColor="@color/white"
            android:textSize="13sp" />

        <LinearLayout
            android:id="@+id/ll_tab"
            android:layout_width="match_parent"
            android:layout_height="wrap_content"
            android:layout_marginTop="@dimen/px40"
            android:orientation="horizontal"
            android:visibility="gone"
            android:weightSum="2">

            <LinearLayout
                android:id="@+id/ll_info"
                android:layout_width="0dp"
                android:layout_height="wrap_content"
                android:layout_weight="1"
                android:gravity="center_horizontal"
                android:orientation="vertical">

                <View
                    android:id="@+id/line_info"
                    style="@style/line1"
                    android:layout_width="77dp" />

                <TextView
                    android:id="@+id/tv_info"
                    android:layout_width="wrap_content"
                    android:layout_height="wrap_content"
                    android:layout_marginTop="@dimen/px30"
                    android:text="@string/joininfo" />

            </LinearLayout>

            <LinearLayout
                android:id="@+id/ll_intro"
                android:layout_width="0dp"
                android:layout_height="wrap_content"
                android:layout_weight="1"
                android:gravity="center_horizontal"
                android:orientation="vertical">

                <View
                    android:id="@+id/line_intro"
                    style="@style/line1"
                    android:layout_width="77dp"
                    android:visibility="gone" />

                <TextView
                    android:id="@+id/tv_intro"
                    android:layout_width="wrap_content"
                    android:layout_height="wrap_content"
                    android:layout_marginTop="@dimen/px30"
                    android:text="@string/nodeintro"
                    android:textColor="@color/whiter50" />

            </LinearLayout>

        </LinearLayout>

        <TextView
            android:id="@+id/tv_intro_detail"
            android:layout_width="match_parent"
            android:layout_height="220dp"
            android:layout_marginTop="22dp"
            android:padding="15dp"
            android:visibility="gone" />

        <LinearLayout
            android:id="@+id/ll_infodetail"
            android:layout_width="match_parent"
            android:layout_height="wrap_content"
            android:layout_marginTop="22dp"
            android:orientation="vertical">

            <LinearLayout
                android:layout_width="match_parent"
                android:layout_height="wrap_content"
                android:gravity="center"
                android:orientation="horizontal">

                <TextView
                    android:layout_width="0dp"
                    android:layout_height="wrap_content"
                    android:layout_marginLeft="15dp"
                    android:layout_weight="1"
                    android:text="@string/ownerpublicKey"
                    android:textColor="@color/qmui_config_color_50_white"
                    android:textSize="13sp" />

                <TextView
                    android:id="@+id/tv_node_publickey"
                    android:layout_width="0dp"
                    android:layout_height="wrap_content"
                    android:layout_marginLeft="40dp"
                    android:layout_marginRight="15dp"
                    android:layout_weight="3"
                    android:gravity="right"
                    android:textColor="@color/qmui_config_color_white"
                    android:textSize="13sp" />

            </LinearLayout>


            <LinearLayout
                android:layout_width="match_parent"
                android:layout_height="wrap_content"
                android:layout_marginTop="20dp"
                android:gravity="center"
                android:orientation="horizontal">


                <TextView
                    android:layout_width="wrap_content"
                    android:layout_height="wrap_content"
                    android:layout_marginLeft="15dp"
                    android:layout_weight="1"
                    android:text="@string/the_current_number"
                    android:textColor="@color/qmui_config_color_50_white"
                    android:textSize="13sp" />

                <TextView
                    android:id="@+id/tv_num_vote"
                    android:layout_width="0dp"
                    android:layout_height="wrap_content"
                    android:layout_marginRight="15dp"
                    android:layout_weight="3"
                    android:gravity="right"
                    android:textColor="@color/qmui_config_color_white"
                    android:textSize="13sp" />

            </LinearLayout>


            <LinearLayout
                android:layout_width="match_parent"
                android:layout_height="wrap_content"
                android:layout_marginTop="20dp"
                android:gravity="center"
                android:orientation="horizontal">


                <TextView
                    android:layout_width="wrap_content"
                    android:layout_height="wrap_content"
                    android:layout_marginLeft="15dp"
                    android:layout_weight="1"
                    android:text="@string/vote_qwtpzb"
                    android:textColor="@color/qmui_config_color_50_white"
                    android:textSize="13sp" />

                <TextView
                    android:id="@+id/tv_zl"
                    android:layout_width="0dp"
                    android:layout_height="wrap_content"
                    android:layout_marginRight="15dp"
                    android:layout_weight="3"
                    android:gravity="right"
                    android:textColor="@color/qmui_config_color_white"
                    android:textSize="13sp" />

            </LinearLayout>


            <LinearLayout
                android:layout_width="match_parent"
                android:layout_height="wrap_content"
                android:layout_marginTop="20dp"
                android:gravity="center"
                android:orientation="horizontal">


                <TextView
                    android:layout_width="wrap_content"
                    android:layout_height="wrap_content"
                    android:layout_marginLeft="15dp"
                    android:layout_weight="1"
                    android:text="@string/country_region"
                    android:textColor="@color/qmui_config_color_50_white"
                    android:textSize="13sp" />

                <TextView
                    android:id="@+id/tv_addrs"
                    android:layout_width="0dp"
                    android:layout_height="wrap_content"
                    android:layout_marginRight="15dp"
                    android:layout_weight="3"
                    android:gravity="right"
                    android:textColor="@color/qmui_config_color_white"
                    android:textSize="13sp" />

            </LinearLayout>


            <LinearLayout
                android:layout_width="match_parent"
                android:layout_height="wrap_content"
                android:layout_marginTop="20dp"
                android:layout_marginBottom="@dimen/px25"
                android:gravity="center"
                android:orientation="horizontal">


                <TextView
                    android:layout_width="0dp"
                    android:layout_height="wrap_content"
                    android:layout_marginLeft="15dp"
                    android:layout_weight="1"
                    android:text="URL"
                    android:textColor="@color/qmui_config_color_50_white"
                    android:textSize="13sp" />

                <TextView
                    android:id="@+id/tv_url"
                    android:layout_width="0dp"
                    android:layout_height="wrap_content"
                    android:layout_marginLeft="15dp"
                    android:layout_marginRight="15dp"
                    android:layout_weight="3"
                    android:drawableRight="@mipmap/asset_transfer_copy"
                    android:drawablePadding="10dp"
                    android:ellipsize="end"
                    android:gravity="right"
                    android:maxLines="1"
                    android:text=""
                    android:textColor="#ff2893e8"
                    android:textSize="13sp" />

            </LinearLayout>

        </LinearLayout>
    </LinearLayout>

    <View
        android:layout_width="wrap_content"
        android:layout_height="0dp"
        android:layout_weight="1" />

    <com.allen.library.SuperButton
        android:id="@+id/sb_jrhxlb"
        style="@style/PublicButton"
        android:layout_height="@dimen/px80"
        android:text="@string/candidate_list"
        app:sCornersRadius="0dp" />

    <com.allen.library.SuperButton
        android:id="@+id/sb_ckhxlb"
        style="@style/PublicButton"
        android:layout_height="@dimen/px80"
        android:layout_marginTop="@dimen/px30"
        android:layout_marginBottom="30dp"
        android:text="@string/view_candidate_list"
        app:sCornersRadius="0dp" />

</com.qmuiteam.qmui.layout.QMUILinearLayout><|MERGE_RESOLUTION|>--- conflicted
+++ resolved
@@ -24,11 +24,7 @@
             android:layout_width="60dp"
             android:layout_height="60dp"
             android:layout_marginTop="26dp"
-<<<<<<< HEAD
-            android:src="@mipmap/found_vote_initial_circle"/>
-=======
             android:src="@mipmap/found_vote_initial_circle" />
->>>>>>> 2f8f16fc
 
         <TextView
             android:id="@+id/tv_name"
