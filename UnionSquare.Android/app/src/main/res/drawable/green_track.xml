--- conflicted
+++ resolved
@@ -9,13 +9,7 @@
     <gradient
         android:endColor="@android:color/transparent"
         android:startColor="@android:color/transparent" />
-<<<<<<< HEAD
-    <solid
-        android:color="#00588F"
-        ></solid>
-=======
     <solid android:color="#0DB26E" />
->>>>>>> 2f8f16fc
     <stroke
         android:width="1dp"
         android:color="@color/qmui_config_color_white" />
