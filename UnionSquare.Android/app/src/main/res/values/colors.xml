<?xml version="1.0" encoding="utf-8"?>
<resources>
    <color name="colorPrimary">#ffffff</color>
    <color name="colorPrimaryDark">#ffffff</color>
    <color name="colorAccent">#FF4081</color>
    <color name="maincolor">#ea6f5a</color>
    <color name="colorSubtitle">#999</color>
    <color name="vote_button">#0070C9</color>
    <color name="gap_vote">#808080</color>
    <color name="hint_color">#80ffffff</color>
    <color name="gap_wallet">#E1E1E1</color>
    <color name="f8f8f8">#F8F8F8</color>
    <color name="wallet_textColor">#ffffff</color>
    <color name="wallet_hintTextColor">#80ffffff</color>
    <color name="a26ffffff">#26ffffff</color>
    <color name="exmobi_white">#7f090000</color>
    <color name="whiter">#ffffff</color>
    <color name="whiter50">#80ffffff</color>
    <color name="blue1">#307CA2</color>
    <color name="mainitembg">#26ffffff</color>
    <color name="green1">#ff83ff7a</color>
    <color name="blue2">#3DA9FF</color>
    <color name="blue3">#1CA4FC</color>
    <color name="red1">#FF4354</color>
    <color name="line1">#E1E1E1</color>
    <color name="blackbg">#262626</color>
    <color name="black">#000000</color>
    <color name="transparent">#00000000</color>
    <color name="surebutton">#538888</color>
    <color name="black1">#4D000000</color>
<<<<<<< HEAD
=======
    <color name="pickline">#666666</color>
    <color name="pickerbg">#262626</color>
>>>>>>> 2f8f16fc
</resources><|MERGE_RESOLUTION|>--- conflicted
+++ resolved
@@ -28,9 +28,6 @@
     <color name="transparent">#00000000</color>
     <color name="surebutton">#538888</color>
     <color name="black1">#4D000000</color>
-<<<<<<< HEAD
-=======
     <color name="pickline">#666666</color>
     <color name="pickerbg">#262626</color>
->>>>>>> 2f8f16fc
 </resources>