apply plugin: 'com.android.application'
apply plugin: 'realm-android'


android {
    flavorDimensions "default"
    productFlavors {
        applicationVariants.all { variant ->
            variant.outputs.all { output ->

                if (!variant.buildType.isDebuggable()) {
                    if (variant.flavorName == "MainNet") {
                        def fileName = "ELAWallet-${variant.versionName}"
                        outputFileName = fileName + ".apk";
                    } else {
                        def fileName = "ELAWallet-${variant.versionName}-${variant.flavorName}"
                        outputFileName = fileName + ".apk";
                    }
                } else {
                    def fileName = "ELAWallet-${variant.versionName}-${variant.flavorName}-debug"
                    outputFileName = fileName + ".apk";
                }
            }
        }

        MainNet {
            dimension "default"
            applicationId "org.elastos.unionsquare.android"
            resValue "string", "app_name", "ELA Wallet"
        }

        MainNetAlpha {
            dimension "default"
            applicationId "org.elastos.unionsquare"
            resValue "string", "app_name", "ELAAlpha"
        }

        TestNet {
            dimension "default"
            applicationId "org.elastos.unionsquare.testnet"
            resValue "string", "app_name", "ELATest"
        }
        RegTest {
            dimension "default"
            applicationId "org.elastos.unionsquare.regtest"
            resValue "string", "app_name", "ELARegTest"
        }
    }

    /*
     * Gets the version name from the latest Git tag
     */
    def getVersionName = { ->
        def stdout = new ByteArrayOutputStream()
        exec {
            commandLine 'git', 'describe', '--dirty', '--always', '--tags'
            standardOutput = stdout
        }

        return stdout.toString().trim()
    }

    def getCommitCount = { ->
        def stdout = new ByteArrayOutputStream()
        exec {
            commandLine 'git', 'rev-list', '--count', 'HEAD'
            standardOutput = stdout
        }
        return stdout.toString().trim().toInteger()
    }

    compileSdkVersion 28
    defaultConfig {
        applicationId "org.elastos.unionsquare"
        resValue "string", "app_name", "ELAWallet"
        minSdkVersion 21
        targetSdkVersion 28
        versionCode getCommitCount()
        versionName getVersionName()
        testInstrumentationRunner "android.support.test.runner.AndroidJUnitRunner"
        ndk {
            abiFilters 'armeabi-v7a', 'arm64-v8a', 'x86', 'x86_64'
        }
        externalNativeBuild {
            cmake {
                cppFlags "-Wl,--no-warn-search-mismatch"
            }
        }
        sourceSets {
            main {
                jniLibs.srcDirs = ['src/main/jni/libs']
            }
        }
    }
    compileOptions {
        sourceCompatibility JavaVersion.VERSION_1_8
        targetCompatibility JavaVersion.VERSION_1_8
    }
    lintOptions {
        checkReleaseBuilds false
        // Or, if you prefer, you can continue to check for errors in release builds,
        // but continue the build even when errors are found:
        abortOnError false
    }
    buildTypes {
        release {
            minifyEnabled false
            proguardFiles getDefaultProguardFile('proguard-android.txt'), 'proguard-rules.pro'
        }
    }
    externalNativeBuild {
        cmake {
            path "CMakeLists.txt"
        }
    }
}

dependencies {
    implementation fileTree(include: ['*.jar'], dir: 'libs')
    implementation 'android.arch.lifecycle:extensions:1.1.1'
    //implementation "org.jetbrains.kotlin:kotlin-stdlib-jdk7:$kotlin_version"
    implementation 'com.android.support:appcompat-v7:28.0.0'
    implementation 'com.android.support:design:28.0.0'
    implementation 'com.android.support.constraint:constraint-layout:1.1.3'
    implementation 'com.android.support:support-v4:28.0.0'
    testImplementation 'junit:junit:4.12'
    androidTestImplementation 'com.android.support.test:runner:1.0.2'
    androidTestImplementation 'com.android.support.test.espresso:espresso-core:3.0.2'
    //retrofit
    implementation 'com.squareup.retrofit2:retrofit:2.4.0'
    implementation 'com.squareup.retrofit2:converter-scalars:2.3.0'
    implementation 'com.squareup.retrofit2:converter-gson:2.3.0'
    implementation 'com.squareup.retrofit2:adapter-rxjava2:2.3.0'
    //rxjava2
    implementation 'io.reactivex.rxjava2:rxjava:2.1.16'
    implementation 'io.reactivex.rxjava2:rxandroid:2.0.2'
    implementation 'com.trello.rxlifecycle2:rxlifecycle:2.1.0'
    implementation 'com.trello.rxlifecycle2:rxlifecycle-components:2.1.0'
    //dagger2
    implementation 'com.google.dagger:dagger:2.16'
    annotationProcessor 'com.google.dagger:dagger-compiler:2.16'
    //butterknife
    implementation 'com.jakewharton:butterknife:8.8.1'
    annotationProcessor 'com.jakewharton:butterknife-compiler:8.8.1'
    //fragmentation
    implementation 'me.yokeyword:fragmentation:1.3.5'
    implementation 'me.yokeyword:fragmentation-swipeback:1.3.6'
    //
    implementation 'com.github.CymChad:BaseRecyclerViewAdapterHelper:2.9.34'
    //recyclerview
    implementation 'com.android.support:recyclerview-v7:28.0.0'
    //cardview
    implementation 'com.android.support:cardview-v7:28.0.0'
    //utilcode
    implementation 'com.blankj:utilcode:1.23.7'
    //BottomBarLayout
    implementation 'com.github.chaychan:BottomBarLayout:1.1.2'
    //banner
    implementation 'com.youth.banner:banner:1.4.10'
    //glide
    implementation 'com.github.bumptech.glide:glide:4.9.0'
    annotationProcessor 'com.github.bumptech.glide:compiler:4.9.0'
    //agentweb
/*    implementation 'com.just.agentweb:agentweb:4.0.2'*/
    //loadview
    implementation 'com.classic.common:multiple-status-view:1.5.1'
    //eventbus
    implementation 'org.greenrobot:eventbus:3.1.1'
    implementation 'com.qmuiteam:qmui:1.1.3'
    implementation 'com.jaeger.statusbarutil:library:1.5.1'
    /* implementation 'cn.bingoogolapple:bga-qrcode-zxing:1.3.4'*/
    implementation 'com.github.lygttpod:SuperTextView:2.2.2'
    implementation 'com.alibaba:fastjson:1.1.70.android'
    implementation 'com.github.hotchemi:permissionsdispatcher:2.3.1'
    annotationProcessor 'com.github.hotchemi:permissionsdispatcher-processor:2.3.1'
    //  implementation(project(path: ":ELY"))
    implementation 'com.scwang.smartrefresh:SmartRefreshLayout:1.0.5.1'
    implementation 'com.android.support:multidex:1.0.3'
    implementation 'com.squareup.okhttp3:logging-interceptor:3.5.0'
    implementation project(':qrcodelib')
<<<<<<< HEAD
   /* //bug
=======
    implementation "com.github.bumptech.glide:okhttp3-integration:4.9.0"
    //bug
>>>>>>> d126dc13
    implementation 'com.tencent.bugly:crashreport:latest.release'
    //其中latest.release指代最新Bugly SDK版本号，也可以指定明确的版本号，例如2.1.9
    implementation 'com.tencent.bugly:nativecrashreport:latest.release'*/

}
repositories {
    mavenCentral()
}<|MERGE_RESOLUTION|>--- conflicted
+++ resolved
@@ -178,15 +178,11 @@
     implementation 'com.android.support:multidex:1.0.3'
     implementation 'com.squareup.okhttp3:logging-interceptor:3.5.0'
     implementation project(':qrcodelib')
-<<<<<<< HEAD
-   /* //bug
-=======
     implementation "com.github.bumptech.glide:okhttp3-integration:4.9.0"
     //bug
->>>>>>> d126dc13
     implementation 'com.tencent.bugly:crashreport:latest.release'
     //其中latest.release指代最新Bugly SDK版本号，也可以指定明确的版本号，例如2.1.9
-    implementation 'com.tencent.bugly:nativecrashreport:latest.release'*/
+    implementation 'com.tencent.bugly:nativecrashreport:latest.release'
 
 }
 repositories {
