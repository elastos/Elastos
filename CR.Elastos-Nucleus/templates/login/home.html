--- conflicted
+++ resolved
@@ -2,75 +2,38 @@
 {% load static %}
 
 {% block content %}
-<<<<<<< HEAD
-    <head>
-     <title> Nucleus Console </title>
-     <link rel="stylesheet" href="styles.css">
-    <link rel="stylesheet" href="https://cdnjs.cloudflare.com/ajax/libs/materialize/1.0.0/css/materialize.min.css">
-    <script src="https://cdnjs.cloudflare.com/ajax/libs/materialize/1.0.0/js/materialize.min.js"></script>
-    </head>
-{% endblock %}
+  <div class="row align-items-center justify-content-center">
+    <div class="col-md-12" style="text-align:center;">
+      <h2>Build the Modern Internet</h2>
+    </div>
 
-{% block content %}
-    <body>
-<nav style="background-color: whitesmoke; padding-bottom:10px">
-    <div class="nav-wrapper">
-       <a style="color:black; font-size: x-large" href="{%  url 'index' %}"> <img src="{% static '/images/logo.png' %}" width="60" height="60" class="d-inline-block align-top" alt="Elastos logo">
-          Nucleus Console
-          </a>
-      <ul id="nav-mobile" class="right hide-on-med-and-down">
-        <li><a style="color:black" href="#">Languages</a></li>
-        <li><a style="color:black" href="#">Account</a></li>
-      </ul>
-    </div>
-  </nav>
-
-  <div style="text-align:center;">
-            <h2>Build the Modern Internet</h2>
-        </div>
-<br> <Br>
-<div class="row">
-    <div class="col s3 m3" width="60" height="50">
+    <div class="col-md-3">
       <div class="card" style="height: 100px">
         <div class="card-image">
           <img src="{% static '/images/blockchain.jpg' %}">
         </div>
       </div>
     </div>
-
-     <div class="col s3 m3" width="60" height="50">
+    <div class="col-md-3">
       <div class="card" style="height: 100px">
         <div class="card-image">
           <img src="{% static '/images/sidechain.jpg' %}">
         </div>
       </div>
     </div>
-
-     <div class="col s3 m3" width="60" height="50">
+    <div class="col-md-3">
       <div class="card" style="height: 100px">
         <div class="card-image">
           <img src="{% static '/images/runtime.jpg' %}">
         </div>
       </div>
     </div>
-
-     <div class="col s3 m3" width="60" height="50">
+    <div class="col-md-3">
       <div class="card" style="height: 100px">
         <div class="card-image">
           <img src="{% static '/images/carrier.jpg' %}">
         </div>
       </div>
     </div>
-
   </div>
-    </body>
-
-{% endblock %}
-=======
-    <div class="row align-items-center justify-content-center">
-        <div class="col-md-8">
-            Home page
-        </div>
-    </div>
-{% endblock %}
->>>>>>> 7c31fc1c
+{% endblock %}