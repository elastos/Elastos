{% load sass_tags %} {% load static %}
<!DOCTYPE html>
<html lang="en">
  <head>
    <!-- Required meta tags -->
    <meta charset="utf-8" />
    <meta
      name="viewport"
      content="width=device-width, initial-scale=1, shrink-to-fit=no"
    />

    <!-- Bootstrap CSS -->
    <link
      rel="stylesheet"
      href="https://stackpath.bootstrapcdn.com/bootstrap/4.3.1/css/bootstrap.min.css"
      integrity="sha384-ggOyR0iXCbMQv3Xipma34MD+dH/1fQ784/j6cY/iJTQUOhcWr7x9JvoRxT2MZw1T"
      crossorigin="anonymous"
    />

    <!-- Sass files -->
    <link
      href="{% sass_src 'scss/sidebar.scss' %}"
      rel="stylesheet"
      type="text/css"
    />
    <link
      href="{% sass_src 'scss/nav.scss' %}"
      rel="stylesheet"
      type="text/css"
    />

    <link
      rel="stylesheet"
      type="text/css"
      href="{% static 'css/styles.css' %}"
    />

    <!-- Title -->
    {% block title %}{% endblock %}

    <!-- Custom Javascript files -->
    {% block scripts %}{% endblock %}

    <!-- Header -->
    <header class="sticky-top">
      <nav
        class="navbar sticky-top navbar-expand-lg navbar-dark flex-column flex-md-row bd-navbar"
      >
        <a class="navbar-brand" href="/#">
          <img
            src="{% static 'images/logo.png' %}"
            width="30"
            height="30"
            class="d-inline-block align-top"
            alt=""
          />
          <strong>Nucleus Console</strong>
        </a>
         {% if request.session.logged_in == True %}
            <button
              class="navbar-toggler"
              type="button"
              data-toggle="collapse"
              data-target="#navbarNav"
              aria-controls="navbarNav"
              aria-expanded="false"
              aria-label="Toggle navigation"
            >
              <span class="navbar-toggler-icon"></span>
            </button>
            <div class="collapse navbar-collapse" id="navbarNav">
              <ul class="navbar-nav">
                <li class="nav-item active">
                  <button
                    class="text-white"
                    type="button"
                    style="background: transparent ; border: #FFFFFF"
                    data-toggle="collapse"
                    data-target="#topbar"
                    aria-controls="navbarToggleExternalContent"
                    aria-expanded="false"
                    aria-label="Toggle navigation"
                  >
                    <span>Services</span>
                  </button>
                </li>
              </ul>
            </div>
            <div class="dropdown">
              <a
                class="nav-link dropdown-toggle text-white"
                href="#"
                role="button"
                id="accountDropdown"
                data-toggle="dropdown"
                aria-haspopup="true"
                aria-expanded="false"
              >
                Account
              </a>
              <div
                class="dropdown-menu dropdown-menu-right"
                aria-labelledby="accountDropdown"
              >
                <a class="dropdown-item" href="{%  url 'login:edit_profile' %}">Edit Profile</a>
                <a class="dropdown-item" href="{%  url 'login:sign_out' %}">Log Out</a>
              </div>
            </div>
             {% endif %}
        </nav>
    {% if request.session.logged_in == True %}
        <div class="pos-f-t">
          <div class="collapse mx-auto" id="topbar">
            <div class="bg-primary p-2 text-center">
<<<<<<< HEAD
                <a class="dropdown-item" href="{%  url 'service:generateKey' %}">Generate Key</a>
                <a class="dropdown-item" href="{%  url 'service:uploadAndSign' %}">Upload and Sign</a>
                <a class="dropdown-item" href="{%  url 'service:verifyAndShow' %}">Verify and Show</a>
                <a class="dropdown-item" href="{%  url 'service:requestELA' %}">Request ELA </a>
                <a class="dropdown-item" href="{%  url 'service:voteSupernodes' %}">Vote Supernodes </a>
                <a class="dropdown-item" href="{%  url 'service:runContract' %}">Run Contract</a>
                <a class="dropdown-item" href="{%  url 'service:saveData' %}">Save DID Data</a>
                <a class="dropdown-item" href="{%  url 'service:retrieveData' %}">Retrieve DID Data</a>
=======
                <a class="dropdown-item" href="{%  url 'service:generate_key' %}">Generate API Key</a>
                <a class="dropdown-item" href="{%  url 'service:upload_and_sign' %}">Upload and Sign</a>
                <a class="dropdown-item" href="{%  url 'service:verify_and_show' %}">Verify and Show</a>
                <a class="dropdown-item" href="{%  url 'service:request_ela' %}">Request ELA </a>
                <a class="dropdown-item" href="{%  url 'service:vote_supernodes' %}">Vote Supernodes </a>
                <a class="dropdown-item" href="{%  url 'service:run_eth_contract' %}">Run ETH Contract</a>
                <a class="dropdown-item" href="{%  url 'service:save_did_data' %}">Save DID Data</a>
                <a class="dropdown-item" href="{%  url 'service:retrieve_did_data' %}">Retrieve DID Data</a>
>>>>>>> e38a1120
            </div>
          </div>
        </div>
    {% endif %}
    </header>
  </head>
  <body>

    <!-- Body Content -->
    <div class="django_messages">
      {% if messages %}
          {% for message in messages %}
              <p class="alert alert-info">{{ message }}</p>
          {% endfor %}
      {% endif %}
    </div>

    <div class=container-fluid">
      {% block content %}
      {% endblock %}
    </div>

    <!-- Footer -->
    <footer class="footer">
      <div class="container text-center">
        <p>
          <a class="link" href="http://www.cyberrepublic.org" target="_blank"
            >Cyberrepublic.org</a
          >
          <a class="link" href="https://github.com/cyber-republic/" target="_blank"
            >Report</a
          >
        </p>
        <p class="copyright">
          Copyright © 2019 Cyber Republic. All Rights Reserved.
        </p>
      </div>
    </footer>

    <!-- Optional JavaScript -->
    <!-- jQuery first, then Popper.js, then Bootstrap JS -->
    <script
      src="https://code.jquery.com/jquery-3.4.1.js"
      integrity="sha256-WpOohJOqMqqyKL9FccASB9O0KwACQJpFTUBLTYOVvVU="
      crossorigin="anonymous"
    ></script>
    <script
      src="https://cdnjs.cloudflare.com/ajax/libs/popper.js/1.14.7/umd/popper.min.js"
      integrity="sha384-UO2eT0CpHqdSJQ6hJty5KVphtPhzWj9WO1clHTMGa3JDZwrnQq4sF86dIHNDz0W1"
      crossorigin="anonymous"
    ></script>
    <script
      src="https://stackpath.bootstrapcdn.com/bootstrap/4.3.1/js/bootstrap.min.js"
      integrity="sha384-JjSmVgyd0p3pXB1rRibZUAYoIIy6OrQ6VrjIEaFf/nJGzIxFDsf4x0xIM+B07jRM"
      crossorigin="anonymous"
    ></script>
  </body>
</html><|MERGE_RESOLUTION|>--- conflicted
+++ resolved
@@ -112,16 +112,6 @@
         <div class="pos-f-t">
           <div class="collapse mx-auto" id="topbar">
             <div class="bg-primary p-2 text-center">
-<<<<<<< HEAD
-                <a class="dropdown-item" href="{%  url 'service:generateKey' %}">Generate Key</a>
-                <a class="dropdown-item" href="{%  url 'service:uploadAndSign' %}">Upload and Sign</a>
-                <a class="dropdown-item" href="{%  url 'service:verifyAndShow' %}">Verify and Show</a>
-                <a class="dropdown-item" href="{%  url 'service:requestELA' %}">Request ELA </a>
-                <a class="dropdown-item" href="{%  url 'service:voteSupernodes' %}">Vote Supernodes </a>
-                <a class="dropdown-item" href="{%  url 'service:runContract' %}">Run Contract</a>
-                <a class="dropdown-item" href="{%  url 'service:saveData' %}">Save DID Data</a>
-                <a class="dropdown-item" href="{%  url 'service:retrieveData' %}">Retrieve DID Data</a>
-=======
                 <a class="dropdown-item" href="{%  url 'service:generate_key' %}">Generate API Key</a>
                 <a class="dropdown-item" href="{%  url 'service:upload_and_sign' %}">Upload and Sign</a>
                 <a class="dropdown-item" href="{%  url 'service:verify_and_show' %}">Verify and Show</a>
@@ -130,7 +120,6 @@
                 <a class="dropdown-item" href="{%  url 'service:run_eth_contract' %}">Run ETH Contract</a>
                 <a class="dropdown-item" href="{%  url 'service:save_did_data' %}">Save DID Data</a>
                 <a class="dropdown-item" href="{%  url 'service:retrieve_did_data' %}">Retrieve DID Data</a>
->>>>>>> e38a1120
             </div>
           </div>
         </div>
