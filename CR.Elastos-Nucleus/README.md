# GMU Web Console
The front-end web console for the GMUNet that allows the developer to manage docker containers running sample applications and creates a DID for the developer using a call access key tool.

## Prerequisites
Python3 and Django are required to run this build. First, install Python3:
```
brew install python3 // On Mac
sudo apt-get install python3 // On Ubuntu
```
In order to install Django you also need pip and virtualenv installed. Normally, pip comes with python3 if you're downloading the latest version (or any version above 3.4). If that is not the case, install pip by running the following:
```
curl https://bootstrap.pypa.io/get-pip.py -o get-pip.py
```
```
python3 get-pip.py
```
Now install virtualenv by running the following:
```
pip3 install virtualenv
```
## How to Run
First, clone the repository into the current directory:
```
git clone https://github.com/cyber-republic/elastos-console.git
cd elastos-console
```
If this is your first time running the django, do the following as the admin user needs to be created. 
If not, you can skip to the next step of executing the automated bash script:
- Create a Python virtual environment:
    ```
    virtualenv -p `which python3` venv
    source venv/bin/activate
    pip3 install -r requirements.txt
    cp .env.example .env
    ```
- Start postgres server
    ``` 
    cd tools
    ./postgres.sh
    cd ..
    ```
    If you're on a MAC and encounter any errors, be sure to use the homebrew version of openssl by doing the following:
    ```
    brew install openssl
    export PATH="/usr/local/opt/openssl/bin:$PATH" # This is a temporary solution and will not work if you switch to another terminal window
    # If you want to make the changes permanent, do the following:
    echo 'export PATH="/usr/local/opt/openssl/bin:$PATH"' >> ~/.bash_profile
    . ~/.bash_profile
    ```
- Create an admin user for django admin interface if not already:
    ```
    python3 manage.py makemigrations
    python3 manage.py migrate
    python3 manage.py createsuperuser
    ```
- Deactivate virtualenv
    ```
    deactivate
    ```
Run the automated script to set up everything and start Django server:
```
./run.sh
```
The console can be viewed on at [http://127.0.0.1:8000](http://127.0.0.1:8000)

You can also use the admin interface at [http://127.0.0.1:8000/admin](http://127.0.0.1:8000/admin)

## Debugging
Interact with your database:
``` 
# Connect to postgresql database
docker container exec -it nucleus-postgres psql -h localhost -U gmu -d nucleus
# Look at the tables
\dt
# Get all items from the table 'login_didrequest'
select * from login_didrequest;
<<<<<<< HEAD
=======
```
Check all the available url routing currently available by the project
``` 
python3 manage.py show_urls
>>>>>>> 7c31fc1c
```<|MERGE_RESOLUTION|>--- conflicted
+++ resolved
@@ -74,11 +74,8 @@
 \dt
 # Get all items from the table 'login_didrequest'
 select * from login_didrequest;
-<<<<<<< HEAD
-=======
 ```
 Check all the available url routing currently available by the project
 ``` 
 python3 manage.py show_urls
->>>>>>> 7c31fc1c
 ```