--- conflicted
+++ resolved
@@ -1,8 +1,3 @@
-<<<<<<< HEAD
-from django.shortcuts import render, redirect
-from django.urls import reverse
-
-=======
 from django.contrib import messages
 from django.contrib.auth import login
 from django.shortcuts import render, redirect
@@ -12,7 +7,6 @@
 
 from login.models import DIDUser
 
->>>>>>> e38a1120
 
 def login_required(function):
     def wrapper(request, *args, **kw):
