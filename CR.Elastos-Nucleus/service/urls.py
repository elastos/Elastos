from django.conf.urls import url
from . import views

app_name = "service"


urlpatterns = [

<<<<<<< HEAD
    url(r'generateKey', views.generate_key, name="generateKey"),
    url(r'uploadAndSign', views.upload_and_sign, name="uploadAndSign"),
    url(r'verifyAndShow', views.verify_and_show, name="verifyAndShow"),
    url(r'requestELA', views.request_ela, name="requestELA"),
    url(r'voteSupernodes', views.vote_supernodes, name="voteSupernodes"),
    url(r'runContract', views.run_contract, name="runContract"),
    url(r'saveDidData', views.save_did_data, name="saveData"),
    url(r'retrieveDidData', views.retrieve_did_data, name="retrieveData"),
=======
    url(r'generate_key', views.generate_key, name="generate_key"),
    url(r'upload_and_sign', views.upload_and_sign, name="upload_and_sign"),
    url(r'verify_and_show', views.verify_and_show, name="verify_and_show"),
    url(r'request_ela', views.request_ela, name="request_ela"),
    url(r'vote_supernodes', views.vote_supernodes, name="vote_supernodes"),
    url(r'run_eth_contract', views.run_eth_contract, name="run_eth_contract"),
    url(r'save_did_data', views.save_did_data, name="save_did_data"),
    url(r'retrieve_did_data', views.retrieve_did_data, name="retrieve_did_data"),
>>>>>>> e38a1120

]<|MERGE_RESOLUTION|>--- conflicted
+++ resolved
@@ -6,16 +6,6 @@
 
 urlpatterns = [
 
-<<<<<<< HEAD
-    url(r'generateKey', views.generate_key, name="generateKey"),
-    url(r'uploadAndSign', views.upload_and_sign, name="uploadAndSign"),
-    url(r'verifyAndShow', views.verify_and_show, name="verifyAndShow"),
-    url(r'requestELA', views.request_ela, name="requestELA"),
-    url(r'voteSupernodes', views.vote_supernodes, name="voteSupernodes"),
-    url(r'runContract', views.run_contract, name="runContract"),
-    url(r'saveDidData', views.save_did_data, name="saveData"),
-    url(r'retrieveDidData', views.retrieve_did_data, name="retrieveData"),
-=======
     url(r'generate_key', views.generate_key, name="generate_key"),
     url(r'upload_and_sign', views.upload_and_sign, name="upload_and_sign"),
     url(r'verify_and_show', views.verify_and_show, name="verify_and_show"),
@@ -24,6 +14,5 @@
     url(r'run_eth_contract', views.run_eth_contract, name="run_eth_contract"),
     url(r'save_did_data', views.save_did_data, name="save_did_data"),
     url(r'retrieve_did_data', views.retrieve_did_data, name="retrieve_did_data"),
->>>>>>> e38a1120
 
 ]