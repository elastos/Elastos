import json

from decouple import config
<<<<<<< HEAD
from django.http import HttpResponse
=======
from django.http import JsonResponse
>>>>>>> e38a1120
from django.shortcuts import render, redirect
from console_main.views import login_required
from django.contrib import messages
from django.urls import reverse

from adenine.common import Common
from adenine.console import Console

from .forms import UploadFileForm, VerifyAndShowForm
from .models import UploadFile


@login_required
def generate_key(request):
    if request.method == 'POST':
        common = Common()
        did = request.session['did']
        response = common.generate_api_request(config('SHARED_SECRET_ADENINE'), did)
        if response.status:
            api_key = response.api_key
<<<<<<< HEAD
            sent_json = json.dumps({'API_KEY': api_key})
            return HttpResponse(sent_json, content_type='application/JSON')
        else:
            messages.success(request, "Could not generate an API key. Please try again")
            return redirect(reverse('login:generateKey'))
    else:
        return render(request, "service/generateKey.html")
=======
            return JsonResponse({'API_KEY': api_key}, status=200)
        else:
            messages.success(request, "Could not generate an API key. Please try again")
            return redirect(reverse('service:generate_key'))
    else:
        return render(request, "service/generate_key.html")
>>>>>>> e38a1120


@login_required
def upload_and_sign(request):
    did = request.session['did']
    if request.method == 'POST':
        # Purge old requests for housekeeping.
        UploadFile.objects.filter(did=did).delete()

        private_key = request.POST['private_key']
        api_key = request.POST['api_key']
        form = UploadFileForm(request.POST, request.FILES, initial={'did': did})
        if form.is_valid():
            form.save()
            temp_file = UploadFile.objects.get(did=did)
            file_path = temp_file.uploaded_file.path
            console = Console()
            response = console.upload_and_sign(api_key, private_key, file_path)
            data = json.loads(response.output)
            if response.status:
                temp_file.delete()
                message_hash = data['result']['msg']
                public_key = data['result']['pub']
                signature = data['result']['sig']
                file_hash = data['result']['hash']
<<<<<<< HEAD
                return render(request, "service/uploadAndSign.html",
=======
                return render(request, "service/upload_and_sign.html",
>>>>>>> e38a1120
                              {"message_hash": message_hash, "public_key": public_key, "signature": signature,
                               "file_hash": file_hash, 'output': True})
            else:
                messages.success(request, "File could not be uploaded. Please try again")
<<<<<<< HEAD
                return redirect(reverse('login:uploadAndSign'))

    else:
        form = UploadFileForm(initial={'did': did})
        return render(request, "service/uploadAndSign.html", {'form': form, 'output': False})
=======
                return redirect(reverse('service:upload_and_sign'))

    else:
        form = UploadFileForm(initial={'did': did})
        return render(request, "service/upload_and_sign.html", {'form': form, 'output': False})
>>>>>>> e38a1120


@login_required
def verify_and_show(request):
    if request.method == 'POST':
        output = True
        msg = request.POST['message_hash']
        private_key = request.POST['private_key']
        public_key = request.POST['public_key']
        file_hash = request.POST['file_hash']
        signature = request.POST['signature']
        api_key = request.POST['api_key']
        request_input = {
            "msg": msg,
            "pub": public_key,
            "sig": signature,
            "hash": file_hash,
            "private_key": private_key
        }
        console = Console()
        response = console.verify_and_show(api_key, request_input)
        if response.status:
            content = response.output
<<<<<<< HEAD
            return render(request, 'service/verifyAndShow.html', {'output': output, 'content': content})
        else:
            messages.success(request, "File could not be verified nor shown. Please try again")
            return redirect(reverse('login:verifyAndShow'))
    else:
        output = False
        form = VerifyAndShowForm()
        return render(request, 'service/verifyAndShow.html', {'output': output, 'form': form})
=======
            return render(request, 'service/verify_and_show.html', {'output': output, 'content': content})
        else:
            messages.success(request, "File could not be verified nor shown. Please try again")
            return redirect(reverse('service:verify_and_show'))
    else:
        output = False
        form = VerifyAndShowForm()
        return render(request, 'service/verify_and_show.html', {'output': output, 'form': form})
>>>>>>> e38a1120


@login_required
def request_ela(request):
<<<<<<< HEAD
    return render(request, "service/requestELA.html")
=======
    return render(request, "service/request_ela.html")
>>>>>>> e38a1120


@login_required
def vote_supernodes(request):
<<<<<<< HEAD
    return render(request, "service/voteSupernodes.html")


@login_required
def run_contract(request):
    return render(request, "service/runContract.html")


@login_required
def save_did_data(request):
    return render(request, "service/saveData.html")


@login_required
def retrieve_did_data(request):
    return render(request, "service/retrieveData.html")
=======
    return render(request, "service/vote_supernodes.html")


@login_required
def run_eth_contract(request):
    return render(request, "service/run_eth_contract.html")


@login_required
def save_did_data(request):
    return render(request, "service/save_did_data.html")


@login_required
def retrieve_did_data(request):
    return render(request, "service/retrieve_did_data.html")
>>>>>>> e38a1120
<|MERGE_RESOLUTION|>--- conflicted
+++ resolved
@@ -1,11 +1,7 @@
 import json
 
 from decouple import config
-<<<<<<< HEAD
-from django.http import HttpResponse
-=======
 from django.http import JsonResponse
->>>>>>> e38a1120
 from django.shortcuts import render, redirect
 from console_main.views import login_required
 from django.contrib import messages
@@ -26,22 +22,12 @@
         response = common.generate_api_request(config('SHARED_SECRET_ADENINE'), did)
         if response.status:
             api_key = response.api_key
-<<<<<<< HEAD
-            sent_json = json.dumps({'API_KEY': api_key})
-            return HttpResponse(sent_json, content_type='application/JSON')
-        else:
-            messages.success(request, "Could not generate an API key. Please try again")
-            return redirect(reverse('login:generateKey'))
-    else:
-        return render(request, "service/generateKey.html")
-=======
             return JsonResponse({'API_KEY': api_key}, status=200)
         else:
             messages.success(request, "Could not generate an API key. Please try again")
             return redirect(reverse('service:generate_key'))
     else:
         return render(request, "service/generate_key.html")
->>>>>>> e38a1120
 
 
 @login_required
@@ -67,28 +53,16 @@
                 public_key = data['result']['pub']
                 signature = data['result']['sig']
                 file_hash = data['result']['hash']
-<<<<<<< HEAD
-                return render(request, "service/uploadAndSign.html",
-=======
                 return render(request, "service/upload_and_sign.html",
->>>>>>> e38a1120
                               {"message_hash": message_hash, "public_key": public_key, "signature": signature,
                                "file_hash": file_hash, 'output': True})
             else:
                 messages.success(request, "File could not be uploaded. Please try again")
-<<<<<<< HEAD
-                return redirect(reverse('login:uploadAndSign'))
-
-    else:
-        form = UploadFileForm(initial={'did': did})
-        return render(request, "service/uploadAndSign.html", {'form': form, 'output': False})
-=======
                 return redirect(reverse('service:upload_and_sign'))
 
     else:
         form = UploadFileForm(initial={'did': did})
         return render(request, "service/upload_and_sign.html", {'form': form, 'output': False})
->>>>>>> e38a1120
 
 
 @login_required
@@ -112,16 +86,6 @@
         response = console.verify_and_show(api_key, request_input)
         if response.status:
             content = response.output
-<<<<<<< HEAD
-            return render(request, 'service/verifyAndShow.html', {'output': output, 'content': content})
-        else:
-            messages.success(request, "File could not be verified nor shown. Please try again")
-            return redirect(reverse('login:verifyAndShow'))
-    else:
-        output = False
-        form = VerifyAndShowForm()
-        return render(request, 'service/verifyAndShow.html', {'output': output, 'form': form})
-=======
             return render(request, 'service/verify_and_show.html', {'output': output, 'content': content})
         else:
             messages.success(request, "File could not be verified nor shown. Please try again")
@@ -130,38 +94,15 @@
         output = False
         form = VerifyAndShowForm()
         return render(request, 'service/verify_and_show.html', {'output': output, 'form': form})
->>>>>>> e38a1120
 
 
 @login_required
 def request_ela(request):
-<<<<<<< HEAD
-    return render(request, "service/requestELA.html")
-=======
     return render(request, "service/request_ela.html")
->>>>>>> e38a1120
 
 
 @login_required
 def vote_supernodes(request):
-<<<<<<< HEAD
-    return render(request, "service/voteSupernodes.html")
-
-
-@login_required
-def run_contract(request):
-    return render(request, "service/runContract.html")
-
-
-@login_required
-def save_did_data(request):
-    return render(request, "service/saveData.html")
-
-
-@login_required
-def retrieve_did_data(request):
-    return render(request, "service/retrieveData.html")
-=======
     return render(request, "service/vote_supernodes.html")
 
 
@@ -177,5 +118,4 @@
 
 @login_required
 def retrieve_did_data(request):
-    return render(request, "service/retrieve_did_data.html")
->>>>>>> e38a1120
+    return render(request, "service/retrieve_did_data.html")