--- conflicted
+++ resolved
@@ -32,7 +32,6 @@
   }
 
   handleClick() {
-<<<<<<< HEAD
       //TODO:
         //Do we need to generate a new key every time the button gets clicked?
     if (!this.state.isKeyGenerated) {
@@ -42,35 +41,8 @@
 
     } else {
         console.log('key has already been generated. so do not call the api again')
-
-=======
-    //TODO:
-    //Do we need to generate a new key everytime the button gets clicked?
-    if (!this.state.isKeyGenerated) {
-      //console.log('key has not been generated yet.so call the api to get the key')
-      this.getApiKeyFromServer();
-      //document.addEventListener('click', this.handleOutsideClick, false);
-    } else {
-      console.log(
-        "key has already been generated. so do not call the api again"
-      );
-      //document.removeEventListener('click', this.handleOutsideClick, false);
->>>>>>> 5a531539
-    }
-
-    /*this.setState(prevState => ({
-       isKeyGenerated: !prevState.isKeyGenerated,
-    }));*/
-  }
-
-  /*handleOutsideClick(e) {
-    // ignore clicks on the component itself
-    if (this.node.contains(e.target)) {
-      return;
-    }
-
-    this.handleClick();
-  }*/
+    }
+  }
 
   render() {
     return (
