import React, { Component } from "react";
import SyntaxHighlighter from "react-syntax-highlighter";
import { gruvboxDark } from "react-syntax-highlighter/dist/esm/styles/hljs";

import {
  Grid,
  Row,
  Col,
  FormGroup,
  Button,
  ControlLabel,
  FormControl
} from "react-bootstrap";

import { Card } from "components/Card/Card.jsx";
import axios from "axios";
import { baseUrl } from "../utils/api";

class UserProfile extends Component {
  constructor() {
    super();
    this.state = {
      inputs: {
        hashKey: "",
        apiKey: ""
      },
      output: ""
    };

    this.handleClick = this.handleClick.bind(this);
  }

  changeHandler = event => {
    const key = event.target.name;
    const value = event.target.value;

    this.setState({
      inputs: {
        ...this.state.inputs,
        [key]: {
          ...this.state.inputs[key],
          value
        }
      },
      output: ""
    });
  };

  transferELA() {
    const endpoint = "console/transferELADemo";
    axios
      .get(baseUrl + endpoint, {
<<<<<<< HEAD
        //mode: "cors",
        params: {},
        headers: {
              "api_key": this.state.apiKey
          }
=======
        headers: {
          api_key: this.state.inputs.apiKey.value,
          "Content-Type": "application/json;"
        }
>>>>>>> 84db0567
      })
      .then(response => {
        this.setState({
          isTransferred: response.data.status === 200,
<<<<<<< HEAD
          output: JSON.stringify(response.data, null, 2)
        });
      }).catch(error => {
            // Error
            if (error.response) {
                // The request was made and the server responded with a status code
                // that falls out of the range of 2xx
                // console.log(error.response.data);
                //console.log(error.response.status);
                // console.log(error.response.headers);
                this.setState({
                    output: error.response.data["error message"]
                })
            } else if (error.request) {
                // The request was made but no response was received
                // `error.request` is an instance of XMLHttpRequest in the
                // browser and an instance of
                // http.ClientRequest in node.js
                console.log(error.request);
            } else {
                // Something happened in setting up the request that triggered an Error
                console.log('Error', error.message);
            }
=======
          output: JSON.stringify(response.data)
>>>>>>> 84db0567
        });
  }

  handleClick() {
    //TODO:
    //Do we need to generate a new key every time the button gets clicked?
    this.transferELA();
  }

  render() {
    return (
      <div className="content">
        <Grid fluid>
          <Row>
            <Col md={6}>
              <Card
                title="Transfer ELA"
                content={
                  <Row>
                    <Col md={12}>
                      <FormGroup>
                        <ControlLabel>API Key</ControlLabel>
                        <FormControl
                          rows="3"
                          componentClass="textarea"
                          bsClass="form-control"
                          placeholder="Enter your API Key here"
                          name="apiKey"
                          value={this.state.inputs.apiKey.value}
                          onChange={this.changeHandler}
                        />
                      </FormGroup>
<<<<<<< HEAD
                        <Button
                        variant="primary"
                        size="lg"
                        onClick={this.handleClick}
                      >
                        Transfer ELA
                      </Button>
                    </Col>

                     <Col md={12}>
                      {this.state.output !== "" && (
                        <FormGroup>
                          <ControlLabel>Transfer Status</ControlLabel>
                          <FormControl
                            rows="3"
                            componentClass="textarea"
                            bsClass="form-control"
                            placeholder=""
                            name="output"
                            value={this.state.output}
                            readOnly
                          />
                        </FormGroup>
                      )}
=======
>>>>>>> 84db0567
                    </Col>

                  </Row>
                }
              />

            </Col>
            <Col md={6}>
              {this.state.output && (
                <Card
                  title="Output"
                  content={
                    <form>
                      <Row>
                        <Col md={12}>
                          <FormControl
                            rows="5"
                            componentClass="textarea"
                            bsClass="form-control"
                            name="output"
                            value={this.state.output}
                            readOnly
                          />
                        </Col>
                      </Row>
                      <div className="clearfix" />
                    </form>
                  }
                />
              )}
            </Col>
          </Row>
          <Row>
            <Col md={12}>
              <Card
                title="Documentation"
                content={
                  <form>
                    <Row>
                      <Col md={12}>
                        <FormGroup controlId="formControlsTextarea">
                          <p>
                            <span className="category" />
                            TransferELADemo API creates a new wallet and
                            transfer 100 ELA from a pre-loaded wallet to the
                            newly created one. Returns the sender's address,
                            receiver's address, transaction id and status.
                          </p>
                        </FormGroup>
                        <SyntaxHighlighter
                          language="javascript"
                          style={gruvboxDark}
                        >
                          {`GET /api/1/console/transferELADemo HTTP/1.1
Host: localhost:8888

headers:{
    "api_key":564732BHU,
}    
`}
                        </SyntaxHighlighter>
                        <SyntaxHighlighter
                          language="javascript"
                          style={gruvboxDark}
                        >
                          {`HTTP/1.1 200 OK
Vary: Accept
Content-Type: application/json

{
    "sender": [
        {
            "address": "EUSa4vK5BkKXpGE3NoiUt695Z9dWVJ495s",
            "transferred_amount": "100"
        }
    ],
    "receiver": [
        {
            "privateKey": "84B1604D8662E274C03B352B951591849B9C20BB746AB19ECB63FC2B1249FD31",
            "publicKey": "034EB90D6BF5A70D7987EF5581A3F71722B3A41E3D0E2FE0E68FB1D025D112DD19",
            "address": "EbJomRVYUSX6ZaW4GaHvAVy2BLTQ7GrQCj"
        }
    ],
    "transaction_id": "11c08fbdb1961b7c1fb8fc06a2e1c4c7d309c220e12d8b6fc0cecb0ce671ab25",
    "status": 200
}
`}
                        </SyntaxHighlighter>
                      </Col>
                    </Row>

                    <div className="clearfix" />
                  </form>
                }
              />
            </Col>
          </Row>
          <Row>
            <Col md={12}>
              <Card
                title="Code Snippet"
                content={
                  <form>
                    <Row>
                      <Col md={12}>
                        <SyntaxHighlighter language="jsx" style={gruvboxDark}>
                          {`    api_key = request.headers.get('api_key')
    api_status = validate_api_key(api_key)
    if not api_status:
      data = {"error message":"API Key could not be verified","status":401, "timestamp":getTime(),"path":request.url}
      return Response(json.dumps(data), 
        status=401,
        mimetype='application/json'
      )

    #create a wallet
    api_url_base = settings.WALLET_SERVICE_URL + settings.WALLET_API_CREATE
    myResponse1 = requests.get(api_url_base).json()
    if myResponse1['status'] != 200:
      data = {"error message":"Wallet could not be created","status":404, "timestamp":getTime(),"path":request.url}
      return Response(json.dumps(data), 
          status=404,
          mimetype='application/json'
        )

    #transfer ELA
    api_url_base = settings.WALLET_SERVICE_URL + settings.WALLET_API_TRANSFER
    headers = {'Content-type': 'application/json'}
    req_data = {
              "sender":[
                  {
                      "address":"EUSa4vK5BkKXpGE3NoiUt695Z9dWwef9095s",
                      "privateKey":"109a5fb2b7c7abd0f2fa90b0a2wefew5e27de7ewfwe768ab043r4a47a1dd25da1f68a8"
                  }
              ],
              "memo":"测试",
              "receiver":[
                  {
                      "address":myResponse1['result']['address'],
                      "amount":"100"
                  }
              ]
          }
    myResponse2 = requests.post(api_url_base, data=json.dumps(req_data), headers=headers).json()
    json_output =   {
              "sender":[
                    {
                      "address":"EUSa4vK5BkKXpGE3NoiUt695Z9dWVJ495s",
                      "transferred_amount":"100"
                    }
                  ],
                  "receiver":[
                  {
                    "privateKey":myResponse1['result']['privateKey'],
                    "publicKey":myResponse1['result']['publicKey'],
                      "address":myResponse1['result']['address']
                    }
                  ],
                  "transaction_id": myResponse2['result'],
                "status": myResponse2['status']
            }
    return Response(json.dumps(json_output), 
        status=myResponse2['status'],
        mimetype='application/json'
      )`}
                        </SyntaxHighlighter>
                      </Col>
                    </Row>

                    <div className="clearfix" />
                  </form>
                }
              />
            </Col>
          </Row>
        </Grid>
      </div>
    );
  }
}

export default UserProfile;<|MERGE_RESOLUTION|>--- conflicted
+++ resolved
@@ -50,23 +50,14 @@
     const endpoint = "console/transferELADemo";
     axios
       .get(baseUrl + endpoint, {
-<<<<<<< HEAD
-        //mode: "cors",
-        params: {},
-        headers: {
-              "api_key": this.state.apiKey
-          }
-=======
         headers: {
           api_key: this.state.inputs.apiKey.value,
           "Content-Type": "application/json;"
         }
->>>>>>> 84db0567
       })
       .then(response => {
         this.setState({
           isTransferred: response.data.status === 200,
-<<<<<<< HEAD
           output: JSON.stringify(response.data, null, 2)
         });
       }).catch(error => {
@@ -90,9 +81,6 @@
                 // Something happened in setting up the request that triggered an Error
                 console.log('Error', error.message);
             }
-=======
-          output: JSON.stringify(response.data)
->>>>>>> 84db0567
         });
   }
 
@@ -125,7 +113,6 @@
                           onChange={this.changeHandler}
                         />
                       </FormGroup>
-<<<<<<< HEAD
                         <Button
                         variant="primary"
                         size="lg"
@@ -140,7 +127,7 @@
                         <FormGroup>
                           <ControlLabel>Transfer Status</ControlLabel>
                           <FormControl
-                            rows="3"
+                            rows="10"
                             componentClass="textarea"
                             bsClass="form-control"
                             placeholder=""
@@ -150,38 +137,11 @@
                           />
                         </FormGroup>
                       )}
-=======
->>>>>>> 84db0567
                     </Col>
-
                   </Row>
+
                 }
               />
-
-            </Col>
-            <Col md={6}>
-              {this.state.output && (
-                <Card
-                  title="Output"
-                  content={
-                    <form>
-                      <Row>
-                        <Col md={12}>
-                          <FormControl
-                            rows="5"
-                            componentClass="textarea"
-                            bsClass="form-control"
-                            name="output"
-                            value={this.state.output}
-                            readOnly
-                          />
-                        </Col>
-                      </Row>
-                      <div className="clearfix" />
-                    </form>
-                  }
-                />
-              )}
             </Col>
           </Row>
           <Row>
