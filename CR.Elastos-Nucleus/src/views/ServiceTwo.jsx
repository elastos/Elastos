--- conflicted
+++ resolved
@@ -18,7 +18,7 @@
 import { baseUrl } from "../utils/api";
 
 class UserProfile extends Component {
-<<<<<<< HEAD
+
     constructor() {
 
         super()
@@ -214,191 +214,6 @@
                                                     style={gruvboxDark}
                                                 >
                                                     {`POST api/1/service/sidechain/did/sign HTTP/1.1
-=======
-  constructor() {
-    super();
-
-    this.state = {
-      inputs: {
-        message: "",
-        privKey: "",
-        apiKey: ""
-      },
-      output: ""
-    };
-
-    this.handleClick = this.handleClick.bind(this);
-  }
-
-  changeHandler = event => {
-    const key = event.target.name;
-    const value = event.target.value;
-
-    this.setState({
-      inputs: {
-        ...this.state.inputs,
-        [key]: {
-          ...this.state.inputs[key],
-          value
-        }
-      },
-      output: ""
-    });
-  };
-
-  signTheMessage() {
-    const endpoint = "service/sidechain/did/sign";
-    axios
-      .post(
-        baseUrl + endpoint,
-        {
-          msg: this.state.inputs.message.value,
-          privateKey: this.state.inputs.privKey.value
-        },
-        {
-          headers: {
-            api_key: this.state.inputs.apiKey.value,
-            "Content-Type": "application/json;"
-          }
-        }
-      )
-      .then(response => {
-        console.log(response.data);
-        this.setState({
-          output: response.data
-        });
-      })
-      .catch(error =>
-        this.setState({
-          inputs: {
-            message: "",
-            apiKey: "",
-            privKey: ""
-          },
-          output: error
-        })
-      );
-  }
-
-  handleClick() {
-    //TODO:
-    //1.check for the api key
-    if (this.state.inputs.apiKey.value !== undefined) {
-      this.signTheMessage();
-    } else {
-      this.setState({
-        output: "Please enter an API Key to proceed further"
-      });
-      console.log("api key not present");
-    }
-  }
-  render() {
-    return (
-      <div className="content">
-        <Grid fluid>
-          <Row>
-            <Col md={6}>
-              <Card
-                title="Sign a Message"
-                content={
-                  <form>
-                    <Row>
-                      <Col md={12}>
-                        <FormGroup controlId="formControlsTextarea">
-                          <ControlLabel>API Key</ControlLabel>
-                          <FormControl
-                            rows="3"
-                            componentClass="textarea"
-                            bsClass="form-control"
-                            placeholder="Enter your API Key here"
-                            name="apiKey"
-                            value={this.state.inputs.apiKey.value}
-                            onChange={this.changeHandler}
-                          />
-                          <br />
-                          <ControlLabel>Your Message</ControlLabel>
-                          <FormControl
-                            rows="3"
-                            componentClass="textarea"
-                            bsClass="form-control"
-                            placeholder="Enter the message hash here"
-                            name="message"
-                            value={this.state.inputs.message.value}
-                            onChange={this.changeHandler}
-                          />
-                          <br />
-                          <ControlLabel>Your Private Key</ControlLabel>
-                          <FormControl
-                            rows="3"
-                            componentClass="textarea"
-                            bsClass="form-control"
-                            name="pubKey"
-                            placeholder="Enter your private key here"
-                            value={this.state.inputs.privKey.value}
-                            onChange={this.changeHandler}
-                          />
-                          <br />
-                          <Button
-                            onClick={this.handleClick}
-                            variant="primary"
-                            size="lg"
-                          >
-                            Sign
-                          </Button>
-                        </FormGroup>
-                      </Col>
-                    </Row>
-                    <div className="clearfix" />
-                  </form>
-                }
-              />
-            </Col>
-            <Col md={6}>
-              {this.state.output && (
-                <Card
-                  title="Message status"
-                  content={
-                    <form>
-                      <Row>
-                        <Col md={12}>
-                          <FormControl
-                            rows="3"
-                            componentClass="textarea"
-                            bsClass="form-control"
-                            name="output"
-                            value={this.state.output}
-                            readOnly
-                          />
-                        </Col>
-                      </Row>
-                      <div className="clearfix" />
-                    </form>
-                  }
-                />
-              )}
-            </Col>
-          </Row>
-          <Row>
-            <Col md={12}>
-              <Card
-                title="Documentation"
-                content={
-                  <form>
-                    <Row>
-                      <Col md={12}>
-                        <FormGroup controlId="formControlsTextarea">
-                          <p>
-                            <span className="category" />
-                            Signs the message with DID sidechain using private
-                            key
-                          </p>
-                        </FormGroup>
-                        <SyntaxHighlighter
-                          language="javascript"
-                          style={gruvboxDark}
-                        >
-                          {`POST api/1/service/sidechain/did/sign HTTP/1.1
->>>>>>> 0ee9eeb1
 Host: localhost:8888
 Content-Type: application/json
 
