--- conflicted
+++ resolved
@@ -19,14 +19,13 @@
 	if err != nil {
 		return err
 	}
-
+	return RunPrograms(tx, hashes, tx.Programs)
+}
+
+func RunPrograms(tx *Transaction, hashes []common.Uint168, programs []*Program) error {
 	buf := new(bytes.Buffer)
 	tx.SerializeUnsigned(buf)
-
-	return RunPrograms(buf.Bytes(), hashes, tx.Programs)
-}
-
-func RunPrograms(data []byte, hashes []common.Uint168, programs []*Program) error {
+	data := buf.Bytes()
 	if len(hashes) != len(programs) {
 		return errors.New("The number of data hashes is different with number of programs.")
 	}
@@ -48,11 +47,7 @@
 		}
 
 		if !hashes[i].IsEqual(*programHash) && signType != common.CROSSCHAIN {
-<<<<<<< HEAD
-			return false, errors.New("The data hashes is different with corresponding program code.")
-=======
 			return errors.New("The data hashes is different with corresponding program code.")
->>>>>>> f9b0dc95
 		}
 
 		if signType == common.STANDARD {
@@ -61,12 +56,8 @@
 			if err = checkStandardSignature(publicKeyBytes, data, param); err != nil {
 				return err
 			}
-
-<<<<<<< HEAD
 			return checkStandardSignature(publicKeyBytes, data, param)
 
-=======
->>>>>>> f9b0dc95
 		} else if signType == common.MULTISIG {
 			publicKeys, err := crypto.ParseMultisigScript(code)
 			if err != nil {
@@ -81,15 +72,12 @@
 			if err != nil {
 				return err
 			}
-<<<<<<< HEAD
-=======
-			if err = checkCrossChainArbitrators(data, publicKeys); err != nil {
+			if err = checkCrossChainArbitrators(tx, publicKeys); err != nil {
 				return err
 			}
 			if err = checkMultiSignSignatures(code, param, data, publicKeys); err != nil {
 				return err
 			}
->>>>>>> f9b0dc95
 
 		} else {
 			return errors.New("unknown signature type")
@@ -192,19 +180,13 @@
 		}
 	}
 	// Check signature count
-<<<<<<< HEAD
-	if signatureCount < m {
-		return false, errors.New("invalid signature count")
-=======
 	if len(verified) != m {
 		return errors.New("invalid signature count")
->>>>>>> f9b0dc95
-	}
-
-	return nil
-}
-
-<<<<<<< HEAD
+	}
+
+	return nil
+}
+
 func checkCrossChainTransaction(txn *Transaction) error {
 	if !txn.IsWithdrawTx() {
 		return nil
@@ -247,17 +229,8 @@
 	return nil
 }
 
-func checkCrossChainArbitrators(txn *Transaction, publicKeys [][]byte) error {
-	withdrawPayload, ok := txn.Payload.(*PayloadWithdrawAsset)
-=======
-func checkCrossChainArbitrators(data []byte, publicKeys [][]byte) error {
-	var tx Transaction
-	err := tx.DeserializeUnsigned(bytes.NewReader(data))
-	if err != nil {
-		return err
-	}
+func checkCrossChainArbitrators(tx *Transaction, publicKeys [][]byte) error {
 	withdrawPayload, ok := tx.Payload.(*PayloadWithdrawAsset)
->>>>>>> f9b0dc95
 	if !ok {
 		return errors.New("Invalid payload type.")
 	}
@@ -268,17 +241,6 @@
 			errors.New("Open data store failed")
 		}
 		sidechain.DbCache = dbCache
-<<<<<<< HEAD
-=======
-	}
-
-	ok, err = sidechain.DbCache.HasSideChainTx(withdrawPayload.SideChainTransactionHash)
-	if err != nil {
-		return err
-	}
-	if ok {
-		return errors.New("Reduplicate withdraw transaction.")
->>>>>>> f9b0dc95
 	}
 
 	for _, txHash := range withdrawPayload.SideChainTransactionHash {
