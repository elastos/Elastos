--- conflicted
+++ resolved
@@ -376,11 +376,6 @@
 		return errors.New("payload VoteProducerVersion not support vote CR")
 	}
 	for _, cv := range content.CandidateVotes {
-<<<<<<< HEAD
-		if _, ok := crs[common.BytesToHexString(cv.Candidate)]; !ok {
-			return fmt.Errorf("invalid vote output payload CR candidate: %s",
-				common.BytesToHexString(cv.Candidate))
-=======
 		did, err := common.Uint168FromBytes(cv.Candidate)
 		if err != nil {
 			return fmt.Errorf("invalid vote output payload " +
@@ -389,7 +384,6 @@
 		if _, ok := crs[*did]; !ok {
 			return fmt.Errorf("invalid vote output payload "+
 				"CR candidate: %s not in crs", did.String())
->>>>>>> 16fcbf7f
 		}
 	}
 	var totalVotes common.Fixed64
