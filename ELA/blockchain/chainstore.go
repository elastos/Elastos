--- conflicted
+++ resolved
@@ -71,11 +71,7 @@
 func (c *ChainStore) Close() {
 	closed := make(chan bool)
 	c.quit <- closed
-<<<<<<< HEAD
-	<- closed
-=======
 	<-closed
->>>>>>> 9e16d0db
 	c.IStore.Close()
 }
 
