--- conflicted
+++ resolved
@@ -13,112 +13,6 @@
 	"github.com/stretchr/testify/assert"
 )
 
-<<<<<<< HEAD
-var testChainStore *ChainStore
-var sidechainTxHash common.Uint256
-
-func init() {
-	testing.Init()
-}
-
-func TestChainStoreInit(t *testing.T) {
-	temp, err := NewChainStore(test.DataPath, config.DefaultParams.GenesisBlock)
-	testChainStore = temp.(*ChainStore)
-	testChainStore.NewBatch()
-	if err != nil {
-		t.Error("Create chainstore failed")
-	}
-
-	// Assume the sidechain Tx hash
-	txHashStr := "39fc8ba05b0064381e51afed65b4cf91bb8db60efebc38242e965d1b1fed0701"
-	txHashBytes, _ := common.HexStringToBytes(txHashStr)
-	txHash, _ := common.Uint256FromBytes(txHashBytes)
-	sidechainTxHash = *txHash
-}
-
-func TestChainStore_PersisSidechainTx(t *testing.T) {
-	if testChainStore == nil {
-		t.Error("Chainstore init failed")
-	}
-
-	// 1. The sidechain Tx should not exist in DB.
-	_, err := testChainStore.GetSidechainTx(sidechainTxHash)
-	if err == nil {
-		t.Error("Found the sidechain Tx which should not exist in DB")
-	}
-
-	// 2. Run PersistSidechainTx
-	testChainStore.PersistSidechainTx(sidechainTxHash)
-
-	// Need batch commit here because PersistSidechainTx use BatchPut
-	testChainStore.BatchCommit()
-
-	// 3. Verify PersistSidechainTx
-	_, err = testChainStore.GetSidechainTx(sidechainTxHash)
-	if err != nil {
-		t.Error("Not found the sidechain Tx")
-	}
-}
-
-func TestChainStore_RollbackSidechainTx(t *testing.T) {
-	if testChainStore == nil {
-		t.Error("Chainstore init failed")
-	}
-
-	// 1. The sidechain Tx hash should exist in DB.
-	_, err := testChainStore.GetSidechainTx(sidechainTxHash)
-	if err != nil {
-		t.Error("Not found the sidechain Tx")
-	}
-
-	// 2. Run Rollback
-	err = testChainStore.rollbackSidechainTx(sidechainTxHash)
-	if err != nil {
-		t.Error("Rollback the sidechain Tx failed")
-	}
-
-	// Need batch commit here because rollbackSidechainTx use BatchDelete
-	testChainStore.BatchCommit()
-
-	// 3. Verify rollbackSidechainTx
-	_, err = testChainStore.GetSidechainTx(sidechainTxHash)
-	if err == nil {
-		t.Error("Found the sidechain Tx which should been deleted")
-	}
-}
-
-func TestChainStore_IsSidechainTxHashDuplicate(t *testing.T) {
-	if testChainStore == nil {
-		t.Error("Chainstore init failed")
-	}
-
-	// 1. The sidechain Tx should not exist in DB.
-	_, err := testChainStore.GetSidechainTx(sidechainTxHash)
-	if err == nil {
-		t.Error("Found the sidechain Tx which should not exist in DB")
-	}
-
-	// 2. Persist the sidechain Tx hash
-	testChainStore.PersistSidechainTx(sidechainTxHash)
-
-	// Need batch commit here because PersistSidechainTx use BatchPut
-	testChainStore.BatchCommit()
-
-	// 3. Verify PersistSidechainTx
-	_, err = testChainStore.GetSidechainTx(sidechainTxHash)
-	if err != nil {
-		t.Error("Not found the sidechain Tx")
-	}
-
-	// 4. Run IsSidechainTxHashDuplicate
-	isDuplicate := testChainStore.IsSidechainTxHashDuplicate(sidechainTxHash)
-	if !isDuplicate {
-		t.Error("Sidechain Tx hash should be checked to be duplicated")
-	}
-}
-
-=======
->>>>>>> 07801c31
 func TestCheckAssetPrecision(t *testing.T) {
 	tx := buildTx()
 	// valid precision
