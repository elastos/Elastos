--- conflicted
+++ resolved
@@ -71,12 +71,9 @@
 	VoteStatisticsHeight        uint32            `json:"VoteStatisticsHeight"`
 	ProfilePort                 uint32            `json:"ProfilePort"`
 	MaxBlockSize                uint32            `json:"MaxBlockSize"`
-<<<<<<< HEAD
 	EnableHistory               bool              `json:"EnableHistory"`
 	HistoryStartHeight          uint32            `json:"HistoryStartHeight"`
 	EnableUtxoDB                bool              `json:"EnableUtxoDB"`
-=======
->>>>>>> 3e5b6a5b
 }
 
 // DPoSConfiguration defines the DPoS consensus parameters.
