--- conflicted
+++ resolved
@@ -196,9 +196,6 @@
 		addrs = LocalNode.RandSelectAddresses()
 	}
 
-<<<<<<< HEAD
-	if len(addrs) > 0 {
-=======
 	repeatNum := 0
 	var uniqueAddrs []*p2p.NetAddress
 	for _, addr := range addrs {
@@ -215,8 +212,7 @@
 	}
 
 	if len(uniqueAddrs) > 0 {
->>>>>>> fc659d40
-		h.node.SendMessage(msg.NewAddr(addrs))
+		h.node.SendMessage(msg.NewAddr(uniqueAddrs))
 	}
 }
 
