--- conflicted
+++ resolved
@@ -894,8 +894,8 @@
 	return p.readRemoteVersionMsg()
 }
 
-// negotiateProtocol negotiates the peer-to-peer network protocol.
-func (p *Peer) negotiateProtocol() error {
+// start begins processing input and output messages.
+func (p *Peer) start() error {
 	negotiateErr := make(chan error, 1)
 	go func() {
 		if p.inbound {
@@ -916,22 +916,16 @@
 	}
 	log.Debugf("Connected to %s", p.Addr())
 
-	return p.writeMessage(&msg.VerAck{})
-}
-
-// Start begins processing input and output messages.
-func (p *Peer) Start() {
-	if !atomic.CompareAndSwapInt32(&p.started, 0, 1) {
-		log.Warnf("%s already started", p)
-		return
-	}
-
 	// The protocol has been negotiated successfully so start processing input
 	// and output messages.
 	atomic.StoreInt32(&p.started, 1)
 	go p.inHandler()
 	go p.outHandler()
 	go p.pingHandler()
+
+	// Send our verack message now that the IO processing machinery has started.
+	p.SendMessage(msg.NewVerAck(), nil)
+	return nil
 }
 
 // AssociateConnection associates the given conn to the peer.   Calling this
@@ -961,11 +955,7 @@
 	}
 
 	go func() {
-<<<<<<< HEAD
-		if err := p.negotiateProtocol(); err != nil {
-=======
 		if err := p.start(); err != nil {
->>>>>>> 53159b77
 			log.Debugf("Cannot negotiate peer %v: %v", p, err)
 			p.Disconnect()
 		}
