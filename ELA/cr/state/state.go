// Copyright (c) 2017-2019 The Elastos Foundation
// Use of this source code is governed by an MIT
// license that can be found in the LICENSE file.
//

package state

import (
	"github.com/elastos/Elastos.ELA/common"
	"github.com/elastos/Elastos.ELA/common/config"
	"github.com/elastos/Elastos.ELA/core/contract"
	"github.com/elastos/Elastos.ELA/core/types"
	"github.com/elastos/Elastos.ELA/core/types/outputpayload"
	"github.com/elastos/Elastos.ELA/core/types/payload"
	"github.com/elastos/Elastos.ELA/utils"
)

const (
	// MinDepositAmount is the minimum deposit as a producer.
	MinDepositAmount = 5000 * 100000000

	// maxHistoryCapacity indicates the maximum capacity of change history.
	maxHistoryCapacity = 10

	// ActivateDuration is about how long we should activate from pending or
	// inactive state.
	ActivateDuration = 6

	// CacheCRVotesSize indicate the size to cache votes information.
	CacheCRVotesSize = 6
)

// State hold all CR candidates related information, and process block by block
// to update votes and any other changes about candidates.
type State struct {
	StateKeyFrame
	manager *ProposalManager

	tryStartVotingPeriod func(height uint32)
	processImpeachment   func(height uint32, member []byte, votes common.Fixed64,
		history *utils.History)
	processCRCAppropriation func(tx *types.Transaction, height uint32,
		history *utils.History)
	processCRCRelatedAmount func(tx *types.Transaction, height uint32,
		history *utils.History, foundationInputsAmounts map[string]common.Fixed64,
		committeeInputsAmounts map[string]common.Fixed64)
	getHistoryMember func(code []byte) *CRMember
	getTxReference   func(tx *types.Transaction) (
		map[*types.Input]*types.Output, error)

	params  *config.Params
	history *utils.History

	votesCacheKeys map[uint32][]string
	votesCache     map[string]*types.Output
}

// SetManager set current proposal manager that holds state of proposals.
func (s *State) SetManager(manager *ProposalManager) {
	s.manager = manager
}

type FunctionsConfig struct {
	TryStartVotingPeriod func(height uint32)
	ProcessImpeachment   func(height uint32, member []byte, votes common.Fixed64,
		history *utils.History)
	ProcessCRCAppropriation func(tx *types.Transaction, height uint32,
		history *utils.History)
	ProcessCRCRelatedAmount func(tx *types.Transaction, height uint32,
		history *utils.History, foundationInputsAmounts map[string]common.Fixed64,
		committeeInputsAmounts map[string]common.Fixed64)
	GetHistoryMember func(code []byte) *CRMember
	GetTxReference   func(tx *types.Transaction) (
		map[*types.Input]*types.Output, error)
}

// registerFunctions set the tryStartVotingPeriod and processImpeachment function
// to change member state.
func (s *State) registerFunctions(cfg *FunctionsConfig) {
	s.tryStartVotingPeriod = cfg.TryStartVotingPeriod
	s.processImpeachment = cfg.ProcessImpeachment
	s.processCRCAppropriation = cfg.ProcessCRCAppropriation
	s.processCRCRelatedAmount = cfg.ProcessCRCRelatedAmount
	s.getHistoryMember = cfg.GetHistoryMember
	s.getTxReference = cfg.GetTxReference
}

// getAllCandidates returns all candidates holding within state.
func (s *State) getAllCandidates() []*Candidate {
	return s.getCandidateFromMap(s.Candidates, nil)
}

func (s *State) exist(did common.Uint168) bool {
	_, ok := s.depositInfo[did]
	return ok
}

func (s *State) isRefundable(did common.Uint168) bool {
	return s.depositInfo[did].Refundable
}

// getTotalAmount returns total amount with specified candidate or member did.
func (s *State) getTotalAmount(did common.Uint168) common.Fixed64 {
	return s.depositInfo[did].TotalAmount
}

// getDepositAmount returns deposit amount with specified candidate or member did.
func (s *State) getDepositAmount(did common.Uint168) common.Fixed64 {
	return s.depositInfo[did].DepositAmount
}

// getPenalty returns penalty with specified candidate or member did.
func (s *State) getPenalty(did common.Uint168) common.Fixed64 {
	return s.depositInfo[did].Penalty
}

// getAvailableDepositAmount returns available deposit amount with specified
// candidate or member did.
func (s *State) getAvailableDepositAmount(did common.Uint168,
	currentHeight uint32, isInVotingPeriod bool) common.Fixed64 {

	var lockedDepositAmount common.Fixed64
	if isInVotingPeriod {
		c := s.getCandidate(did)
		if c != nil && c.state == Canceled && currentHeight-c.cancelHeight <
			s.params.CRDepositLockupBlocks {
			lockedDepositAmount = MinDepositAmount
		}
	}
	depositInfo := s.depositInfo[did]
	return depositInfo.TotalAmount - depositInfo.DepositAmount -
		depositInfo.Penalty - lockedDepositAmount
}

// existCandidate judges if there is a candidate with specified program code.
func (s *State) existCandidate(programCode []byte) bool {
	_, ok := s.CodeDIDMap[common.BytesToHexString(programCode)]
	return ok
}

// ExistCandidateByDID judges if there is a candidate with specified did.
func (s *State) ExistCandidateByDID(did common.Uint168) (ok bool) {
	if _, ok = s.Candidates[did]; ok {
		return
	}
	return
}

// existCandidateByDepositHash judges if there is a candidate with deposit hash.
func (s *State) existCandidateByDepositHash(did common.Uint168) bool {
	_, ok := s.DepositHashDIDMap[did]
	return ok
}

// existCandidateByNickname judges if there is a candidate with specified
// nickname.
func (s *State) existCandidateByNickname(nickname string) bool {
	_, ok := s.Nicknames[nickname]
	return ok
}

// IsCRTransaction returns if a transaction will change the CR and votes state.
func (s *State) IsCRTransaction(tx *types.Transaction) bool {
	switch tx.TxType {
	// Transactions will changes the producers state.
	case types.RegisterCR, types.UpdateCR,
		types.UnregisterCR, types.ReturnCRDepositCoin:
		return true

	// Transactions will change the producer votes state.
	case types.TransferAsset:
		if tx.Version >= types.TxVersion09 {
			for _, output := range tx.Outputs {
				if output.Type != types.OTVote {
					continue
				}
				p, _ := output.Payload.(*outputpayload.VoteOutput)
				if p.Version < outputpayload.VoteProducerAndCRVersion {
					continue
				}
				for _, content := range p.Contents {
					if content.VoteType == outputpayload.CRC {
						return true
					}
				}
			}
		}
	}

	// Cancel votes.
	for _, input := range tx.Inputs {
		_, ok := s.Votes[input.ReferKey()]
		if ok {
			return true
		}
	}

	return false
}

// ProcessBlock takes a block and it's confirm to update CR state and
// votes accordingly.
func (s *State) ProcessBlock(block *types.Block, confirm *payload.Confirm,
	circulation common.Fixed64) {

	s.processTransactions(block.Transactions, block.Height)
	if s.manager != nil {
		s.manager.updateProposals(block.Height, circulation, s.history)
	}
	if s.tryStartVotingPeriod != nil {
		s.tryStartVotingPeriod(block.Height)
	}
	s.history.Commit(block.Height)
}

// processElectionBlock takes a block and it's confirm to update CR member state
// and proposals accordingly, only in election period and not in voting period.
func (s *State) processElectionBlock(block *types.Block, circulation common.Fixed64) {
	for _, tx := range block.Transactions {
		s.processElectionTransaction(tx, block.Height)
	}
	if s.manager != nil {
		s.manager.updateProposals(block.Height, circulation, s.history)
	}
	if s.tryStartVotingPeriod != nil {
		s.tryStartVotingPeriod(block.Height)
	}

	s.history.Commit(block.Height)
}

// processElectionTransaction take a transaction and the height it has been
// packed into a block, then update CR members state and proposals according to
// the transaction content.
func (s *State) processElectionTransaction(tx *types.Transaction, height uint32) {
	switch tx.TxType {
	case types.TransferAsset:
		s.processVotes(tx, height)
		s.processDeposit(tx, height)

	case types.ReturnCRDepositCoin:
		s.returnDeposit(tx, height)
		s.processDeposit(tx, height)

	case types.CRCProposal:
		if s.manager != nil {
			s.manager.registerProposal(tx, height, s.history)
		}
	case types.CRCProposalReview:
		if s.manager != nil {
			s.manager.proposalReview(tx, height, s.history)
		}
	case types.CRCAppropriation:
		s.processCRCAppropriation(tx, height, s.history)
	case types.CRCProposalTracking:
		if s.manager != nil {
			s.manager.proposalTracking(tx, height, s.history)
		}
	case types.CRCProposalWithdraw:
		if s.manager != nil {
			s.manager.proposalWithdraw(tx, height, s.history)
		}
	}

	s.processCancelVotes(tx, height)
	s.processCRCAddressRelatedTx(tx, height)

}

// rollbackTo restores the database state to the given height, if no enough
// history to rollback to return error.
func (s *State) rollbackTo(height uint32) error {
	return s.history.RollbackTo(height)
}

// finishVoting will close all voting util next voting period
func (s *State) finishVoting(dids []common.Uint168) *StateKeyFrame {
	for _, v := range dids {
		if _, ok := s.Candidates[v]; !ok {
			log.Warnf("not found active candidate %s when finish voting",
				v.String())
		}
		delete(s.Candidates, v)
	}
	s.history = utils.NewHistory(maxHistoryCapacity)

	result := s.StateKeyFrame.Snapshot()
	return result
}

// processTransactions takes the transactions and the height when they have been
// packed into a block.  Then loop through the transactions to update CR
// state and votes according to transactions content.
func (s *State) processTransactions(txs []*types.Transaction, height uint32) {
	// Remove cached votes
	if len(s.votesCacheKeys) >= CacheCRVotesSize {
		for k, v := range s.votesCacheKeys {
			if k <= height-CacheCRVotesSize {
				for _, referKey := range v {
					delete(s.votesCache, referKey)
				}
				delete(s.votesCacheKeys, k)
			}
		}
	}

	for _, tx := range txs {
		s.processTransaction(tx, height)
	}

	// Check if any pending producers has got 6 confirms, set them to activate.
	activateCandidateFromPending :=
		func(key common.Uint168, candidate *Candidate) {
			s.history.Append(height, func() {
				candidate.state = Active
				s.Candidates[key] = candidate
			}, func() {
				candidate.state = Pending
				s.Candidates[key] = candidate
			})
		}

	pendingCandidates := s.getCandidates(Pending)

	if len(pendingCandidates) > 0 {
		for _, candidate := range pendingCandidates {
			if height-candidate.registerHeight+1 >= ActivateDuration {
				activateCandidateFromPending(candidate.info.DID, candidate)
			}
		}
	}
}

// processTransaction take a transaction and the height it has been packed into
// a block, then update producers state and votes according to the transaction
// content.
func (s *State) processTransaction(tx *types.Transaction, height uint32) {
	switch tx.TxType {
	case types.RegisterCR:
		s.registerCR(tx, height)

	case types.UpdateCR:
		s.updateCR(tx.Payload.(*payload.CRInfo), height)

	case types.UnregisterCR:
		s.unregisterCR(tx.Payload.(*payload.UnregisterCR), height)

	case types.TransferAsset:
		s.processVotes(tx, height)
		s.processDeposit(tx, height)

	case types.ReturnCRDepositCoin:
		s.returnDeposit(tx, height)
		s.processDeposit(tx, height)

	case types.CRCProposal:
		if s.manager != nil {
			s.manager.registerProposal(tx, height, s.history)
		}

	case types.CRCProposalReview:
		if s.manager != nil {
			s.manager.proposalReview(tx, height, s.history)
		}
	case types.CRCProposalTracking:
		if s.manager != nil {
			s.manager.proposalTracking(tx, height, s.history)
		}
	case types.CRCProposalWithdraw:
		if s.manager != nil {
			s.manager.proposalWithdraw(tx, height, s.history)
		}
	case types.CRCAppropriation:
		s.processCRCAppropriation(tx, height, s.history)
	}

	s.processCancelVotes(tx, height)
	s.processCRCAddressRelatedTx(tx, height)
}

// registerCR handles the register CR transaction.
func (s *State) registerCR(tx *types.Transaction, height uint32) {
	info := tx.Payload.(*payload.CRInfo)
	nickname := info.NickName
	code := common.BytesToHexString(info.Code)

	depositContract, _ := contract.CreateDepositContractByCode(info.Code)
	candidate := Candidate{
		info:           *info,
		registerHeight: height,
		votes:          0,
		state:          Pending,
		depositHash:    *depositContract.ToProgramHash(),
	}

	amount := common.Fixed64(0)
	for i, output := range tx.Outputs {
		if output.ProgramHash.IsEqual(candidate.depositHash) {
			amount += output.Value
			op := types.NewOutPoint(tx.Hash(), uint16(i))
			s.DepositOutputs[op.ReferKey()] = output.Value
		}
	}

	var firstTimeRegister bool
	if _, ok := s.depositInfo[info.DID]; !ok {
		firstTimeRegister = true
	}

	s.history.Append(height, func() {
		if firstTimeRegister {
			s.depositInfo[info.DID] = &DepositInfo{}
		}
		s.depositInfo[info.DID].DepositAmount += MinDepositAmount
		s.depositInfo[info.DID].TotalAmount += amount
		s.Nicknames[nickname] = struct{}{}
		s.CodeDIDMap[code] = info.DID
		s.DepositHashDIDMap[candidate.depositHash] = info.DID
		s.Candidates[info.DID] = &candidate
	}, func() {
		s.depositInfo[info.DID].DepositAmount -= MinDepositAmount
		s.depositInfo[info.DID].TotalAmount -= amount
		if firstTimeRegister {
			delete(s.depositInfo, info.DID)
		}
		delete(s.Nicknames, nickname)
		delete(s.CodeDIDMap, code)
		delete(s.DepositHashDIDMap, candidate.depositHash)
		delete(s.Candidates, info.DID)
	})
}

// updateCR handles the update CR transaction.
func (s *State) updateCR(info *payload.CRInfo, height uint32) {
	candidate := s.getCandidate(info.DID)
	crInfo := candidate.info
	s.history.Append(height, func() {
		s.updateCandidateInfo(&crInfo, info)
	}, func() {
		s.updateCandidateInfo(info, &crInfo)
	})
}

// unregisterCR handles the cancel producer transaction.
func (s *State) unregisterCR(info *payload.UnregisterCR, height uint32) {
	candidate := s.getCandidate(info.DID)
	if candidate == nil {
		return
	}
	oriState := candidate.state
	oriRefundable := s.depositInfo[info.DID].Refundable
	s.history.Append(height, func() {
		s.depositInfo[info.DID].DepositAmount -= MinDepositAmount
		s.depositInfo[info.DID].Refundable = true
		candidate.cancelHeight = height
		candidate.state = Canceled
		delete(s.Nicknames, candidate.info.NickName)
	}, func() {
		s.depositInfo[info.DID].DepositAmount += MinDepositAmount
		s.depositInfo[info.DID].Refundable = oriRefundable
		candidate.cancelHeight = 0
		candidate.state = oriState
		s.Nicknames[candidate.info.NickName] = struct{}{}
	})
}

// updateCandidateInfo updates the candidate's info with value compare,
// any change will be updated.
func (s *State) updateCandidateInfo(origin *payload.CRInfo, update *payload.CRInfo) {
	candidate := s.getCandidate(origin.DID)

	// compare and update node nickname.
	if origin.NickName != update.NickName {
		delete(s.Nicknames, origin.NickName)
		s.Nicknames[update.NickName] = struct{}{}
	}

	candidate.info = *update
}

// processVotes takes a transaction, if the transaction including any vote
// inputs or outputs, validate and update CR votes.
func (s *State) processVotes(tx *types.Transaction, height uint32) {
	if tx.Version >= types.TxVersion09 {
		for i, output := range tx.Outputs {
			if output.Type != types.OTVote {
				continue
			}
			p, _ := output.Payload.(*outputpayload.VoteOutput)
			if p.Version < outputpayload.VoteProducerAndCRVersion {
				continue
			}

			// process CRC content
			var exist bool
			for _, content := range p.Contents {
				if content.VoteType == outputpayload.CRC ||
					content.VoteType == outputpayload.CRCProposal ||
					content.VoteType == outputpayload.CRCImpeachment {
					exist = true
					break
				}
			}
			if exist {
				op := types.NewOutPoint(tx.Hash(), uint16(i))
				s.Votes[op.ReferKey()] = struct{}{}
				s.processVoteOutput(output, height)
			}
		}
	}
}

// processDeposit takes a transaction output with deposit program hash.
func (s *State) processDeposit(tx *types.Transaction, height uint32) {
	for i, output := range tx.Outputs {
		if contract.GetPrefixType(output.ProgramHash) == contract.PrefixDeposit {
			if s.addCRCRelatedAssert(output, height) {
				op := types.NewOutPoint(tx.Hash(), uint16(i))
				s.DepositOutputs[op.ReferKey()] = output.Value
			}
		}
	}
}

// returnDeposit change producer state to ReturnedDeposit
func (s *State) returnDeposit(tx *types.Transaction, height uint32) {
	var inputValue common.Fixed64
	for _, input := range tx.Inputs {
		inputValue += s.DepositOutputs[input.ReferKey()]
	}

	returnCandidateAction := func(candidate *Candidate, originState CandidateState) {
		s.history.Append(height, func() {
			candidate.state = Returned
			delete(s.Nicknames, candidate.info.NickName)
		}, func() {
			candidate.state = originState
			s.Nicknames[candidate.info.NickName] = struct{}{}
		})
	}

	returnMemberAction := func(member *CRMember, originState MemberState) {
		s.history.Append(height, func() {
			member.MemberState = MemberReturned
		}, func() {
			member.MemberState = originState
		})
	}

	updateAmountAction := func(did common.Uint168) {
		s.history.Append(height, func() {
			s.depositInfo[did].TotalAmount -= inputValue
			s.depositInfo[did].Refundable = false
		}, func() {
			s.depositInfo[did].TotalAmount += inputValue
			s.depositInfo[did].Refundable = true
		})
	}

	for _, program := range tx.Programs {
		did, _ := getDIDByCode(program.Code)
		if candidate := s.getCandidate(*did); candidate != nil {
			returnCandidateAction(candidate, candidate.state)
		}
		if candidates := s.getHistoryCandidate(*did); len(candidates) != 0 {
			for _, c := range candidates {
				if c.state != Returned {
					returnCandidateAction(c, c.state)
				}
			}
		}
		if member := s.getHistoryMember(program.Code); member != nil {
			returnMemberAction(member, member.MemberState)
		}
		updateAmountAction(*did)
	}
}

// addCRCRelatedAssert will plus deposit amount for CRC referenced in
// program hash of transaction output.
func (s *State) addCRCRelatedAssert(output *types.Output, height uint32) bool {
	if did, ok := s.getDIDByDepositHash(output.ProgramHash); ok {
		s.history.Append(height, func() {
			s.depositInfo[did].TotalAmount += output.Value
		}, func() {
			s.depositInfo[did].TotalAmount -= output.Value
		})
		return true
	}
	return false
}

// getDIDByDepositHash will try to get did of candidate or member with specified
// program hash.
func (s *State) getDIDByDepositHash(hash common.Uint168) (common.Uint168, bool) {
	did, ok := s.DepositHashDIDMap[hash]
	return did, ok
}

// processVoteOutput takes a transaction output with vote payload.
func (s *State) processVoteOutput(output *types.Output, height uint32) {
	p := output.Payload.(*outputpayload.VoteOutput)
	for _, vote := range p.Contents {
		for _, cv := range vote.CandidateVotes {
			switch vote.VoteType {
			case outputpayload.CRC:
				did, err := common.Uint168FromBytes(cv.Candidate)
				if err != nil {
					continue
				}
				candidate := s.getCandidate(*did)
				if candidate == nil {
					continue
				}
				v := cv.Votes
				s.history.Append(height, func() {
					candidate.votes += v
				}, func() {
					candidate.votes -= v
				})

			case outputpayload.CRCProposal:
				proposalHash, _ := common.Uint256FromBytes(cv.Candidate)
				proposalState := s.manager.getProposal(*proposalHash)
				v := cv.Votes
				s.history.Append(height, func() {
					proposalState.VotersRejectAmount += v
				}, func() {
					proposalState.VotersRejectAmount -= v
				})
			case outputpayload.CRCImpeachment:
				s.processImpeachment(height, cv.Candidate, cv.Votes, s.history)
			}
		}
	}
}

// processCancelVotes takes a transaction, if the transaction takes a previous
// vote output then try to subtract the vote.
func (s *State) processCancelVotes(tx *types.Transaction, height uint32) {
	var exist bool
	for _, input := range tx.Inputs {
		referKey := input.ReferKey()
		if _, ok := s.Votes[referKey]; ok {
			exist = true
		}
	}
	if !exist {
		return
	}

	references, err := s.getTxReference(tx)
	if err != nil {
		log.Errorf("get tx reference failed, tx hash:%s", tx.Hash())
		return
	}
	for _, input := range tx.Inputs {
		referKey := input.ReferKey()
		_, ok := s.Votes[referKey]
		if ok {
<<<<<<< HEAD
			s.processVoteCancel(references[input], height)
=======
			if output == nil {
				output, ok = s.votesCache[referKey]
				if !ok {
					log.Errorf("invalid votes output")
					return
				}
			}
			s.processVoteCancel(output, height)
			if _, exist := s.votesCacheKeys[height]; !exist {
				s.votesCacheKeys[height] = make([]string, 0)
			}
			s.votesCacheKeys[height] = append(s.votesCacheKeys[height], referKey)
			s.votesCache[referKey] = output

			s.Votes[referKey] = nil
>>>>>>> 3e2a28f4
		}
	}
}

// processCRCRelatedAmount takes a transaction, if the transaction takes a previous
// output to CRC related address then try to subtract the vote.
func (s *State) processCRCAddressRelatedTx(tx *types.Transaction, height uint32) {
	for i, output := range tx.Outputs {
		if output.ProgramHash.IsEqual(s.params.CRCFoundation) {
			op := types.NewOutPoint(tx.Hash(), uint16(i))
			s.CRCFoundationOutputs[op.ReferKey()] = output.Value
		} else if output.ProgramHash.IsEqual(s.params.CRCCommitteeAddress) {
			op := types.NewOutPoint(tx.Hash(), uint16(i))
			s.CRCCommitteeOutputs[op.ReferKey()] = output.Value
		}
	}

	s.processCRCRelatedAmount(tx, height, s.history,
		s.CRCFoundationOutputs, s.CRCCommitteeOutputs)
}

// processVoteCancel takes a previous vote output and decrease CR votes.
func (s *State) processVoteCancel(output *types.Output, height uint32) {
	p := output.Payload.(*outputpayload.VoteOutput)
	for _, vote := range p.Contents {
		for _, cv := range vote.CandidateVotes {
			switch vote.VoteType {
			case outputpayload.CRC:
				did, err := common.Uint168FromBytes(cv.Candidate)
				if err != nil {
					continue
				}
				candidate := s.getCandidate(*did)
				if candidate == nil {
					continue
				}
				v := cv.Votes
				s.history.Append(height, func() {
					candidate.votes -= v
				}, func() {
					candidate.votes += v
				})

			case outputpayload.CRCProposal:
				proposalHash, _ := common.Uint256FromBytes(cv.Candidate)
				proposalState := s.manager.getProposal(*proposalHash)
				v := cv.Votes
				s.history.Append(height, func() {
					proposalState.VotersRejectAmount -= v
				}, func() {
					proposalState.VotersRejectAmount += v
				})
			}
		}
	}
}

// getCandidate returns candidate with specified did, it will return nil
// nil if not found.
func (s *State) getCandidate(did common.Uint168) *Candidate {
	if c, ok := s.Candidates[did]; ok {
		return c
	}
	return nil
}

func (s *State) getHistoryCandidate(did common.Uint168) []*Candidate {
	candidates := make([]*Candidate, 0)
	for _, v := range s.HistoryCandidates {
		if c, ok := v[did]; ok {
			candidates = append(candidates, c)
		}
	}
	return candidates
}

func (s *State) getDIDByCode(programCode []byte) (did common.Uint168,
	exist bool) {
	codeStr := common.BytesToHexString(programCode)
	did, exist = s.CodeDIDMap[codeStr]
	return
}

// getCandidates returns candidates with specified candidate state.
func (s *State) getCandidates(state CandidateState) []*Candidate {
	switch state {
	case Pending, Active, Canceled, Returned:
		return s.getCandidateFromMap(s.Candidates,
			func(candidate *Candidate) bool {
				return candidate.state == state
			})
	default:
		return []*Candidate{}
	}
}

func (s *State) getCandidateFromMap(cmap map[common.Uint168]*Candidate,
	filter func(*Candidate) bool) []*Candidate {
	result := make([]*Candidate, 0, len(cmap))
	for _, v := range cmap {
		if filter != nil && !filter(v) {
			continue
		}
		result = append(result, v)
	}
	return result
}

func NewState(chainParams *config.Params) *State {
	return &State{
		StateKeyFrame:  *NewStateKeyFrame(),
		params:         chainParams,
		history:        utils.NewHistory(maxHistoryCapacity),
		votesCacheKeys: make(map[uint32][]string),
		votesCache:     make(map[string]*types.Output),
	}
}<|MERGE_RESOLUTION|>--- conflicted
+++ resolved
@@ -50,9 +50,6 @@
 
 	params  *config.Params
 	history *utils.History
-
-	votesCacheKeys map[uint32][]string
-	votesCache     map[string]*types.Output
 }
 
 // SetManager set current proposal manager that holds state of proposals.
@@ -292,18 +289,6 @@
 // packed into a block.  Then loop through the transactions to update CR
 // state and votes according to transactions content.
 func (s *State) processTransactions(txs []*types.Transaction, height uint32) {
-	// Remove cached votes
-	if len(s.votesCacheKeys) >= CacheCRVotesSize {
-		for k, v := range s.votesCacheKeys {
-			if k <= height-CacheCRVotesSize {
-				for _, referKey := range v {
-					delete(s.votesCache, referKey)
-				}
-				delete(s.votesCacheKeys, k)
-			}
-		}
-	}
-
 	for _, tx := range txs {
 		s.processTransaction(tx, height)
 	}
@@ -658,25 +643,7 @@
 		referKey := input.ReferKey()
 		_, ok := s.Votes[referKey]
 		if ok {
-<<<<<<< HEAD
 			s.processVoteCancel(references[input], height)
-=======
-			if output == nil {
-				output, ok = s.votesCache[referKey]
-				if !ok {
-					log.Errorf("invalid votes output")
-					return
-				}
-			}
-			s.processVoteCancel(output, height)
-			if _, exist := s.votesCacheKeys[height]; !exist {
-				s.votesCacheKeys[height] = make([]string, 0)
-			}
-			s.votesCacheKeys[height] = append(s.votesCacheKeys[height], referKey)
-			s.votesCache[referKey] = output
-
-			s.Votes[referKey] = nil
->>>>>>> 3e2a28f4
 		}
 	}
 }
@@ -787,10 +754,8 @@
 
 func NewState(chainParams *config.Params) *State {
 	return &State{
-		StateKeyFrame:  *NewStateKeyFrame(),
-		params:         chainParams,
-		history:        utils.NewHistory(maxHistoryCapacity),
-		votesCacheKeys: make(map[uint32][]string),
-		votesCache:     make(map[string]*types.Output),
+		StateKeyFrame: *NewStateKeyFrame(),
+		params:        chainParams,
+		history:       utils.NewHistory(maxHistoryCapacity),
 	}
 }