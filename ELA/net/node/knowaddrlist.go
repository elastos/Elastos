--- conflicted
+++ resolved
@@ -1,16 +1,11 @@
 package node
 
 import (
-<<<<<<< HEAD
-	"github.com/elastos/Elastos.ELA/log"
-	. "github.com/elastos/Elastos.ELA/net/protocol"
-=======
->>>>>>> 56e7e006
 	"math/rand"
 	"sync"
 	"time"
 
-	"Elastos.ELA/common/log"
+	"github.com/elastos/Elastos.ELA/log"
 	. "github.com/elastos/Elastos.ELA/net/protocol"
 )
 
