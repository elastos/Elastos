--- conflicted
+++ resolved
@@ -232,18 +232,10 @@
 		return ResponsePack(InvalidParams, "bad blockhash")
 	}
 
-<<<<<<< HEAD
-	localHeight := chain.DefaultLedger.GetLocalBlockChainHeight()
-	if localHeight >= msgAuxBlock.Height {
-		return ResponsePack(InternalError, "reject the block which have existing height")
-	}
-
-=======
 	auxPow, ok := param.String("auxpow")
 	if !ok {
 		return ResponsePack(InvalidParams, "parameter auxpow not found")
 	}
->>>>>>> 66a47eea
 	var aux aux.AuxPow
 	buf, _ := common.HexStringToBytes(auxPow)
 	if err := aux.Deserialize(bytes.NewReader(buf)); err != nil {
@@ -948,16 +940,6 @@
 	var ps []Producer
 	for i, p := range producers {
 		producer := Producer{
-<<<<<<< HEAD
-			OwnerPublicKey: pk,
-			NodePublicKey:  common.BytesToHexString(p.NodePublicKey),
-			Nickname:       p.NickName,
-			Url:            p.Url,
-			Location:       p.Location,
-			Active:         active,
-			Votes:          vote.String(),
-			NetAddress:     p.NetAddress,
-=======
 			OwnerPublicKey: hex.EncodeToString(p.Info().OwnerPublicKey),
 			NodePublicKey:  hex.EncodeToString(p.Info().NodePublicKey),
 			Nickname:       p.Info().NickName,
@@ -965,8 +947,7 @@
 			Location:       p.Info().Location,
 			Active:         p.State() == state.Activate,
 			Votes:          p.Votes().String(),
-			IP:             p.Info().NetAddress,
->>>>>>> 66a47eea
+			NetAddress:     p.Info().NetAddress,
 			Index:          uint64(i),
 		}
 		ps = append(ps, producer)
@@ -1084,7 +1065,7 @@
 	if err != nil {
 		return ResponsePack(InvalidParams, "invalid publickey to programHash")
 	}
-	unspends, err := chain.DefaultLedger.Store.GetUnspentsFromProgramHash(*programHash)
+	unspends, err := Store.GetUnspentsFromProgramHash(*programHash)
 	var balance common.Fixed64 = 0
 	for _, u := range unspends {
 		for _, v := range u {
@@ -1171,11 +1152,7 @@
 		obj.NickName = object.NickName
 		obj.Url = object.Url
 		obj.Location = object.Location
-<<<<<<< HEAD
 		obj.NetAddress = object.NetAddress
-=======
-		obj.Address = object.NetAddress
->>>>>>> 66a47eea
 		obj.Signature = common.BytesToHexString(object.Signature)
 		return obj
 	case *payload.CancelProducer:
@@ -1183,21 +1160,6 @@
 		obj.OwnerPublicKey = common.BytesToHexString(object.OwnerPublicKey)
 		obj.Signature = common.BytesToHexString(object.Signature)
 		return obj
-<<<<<<< HEAD
-	case *PayloadUpdateProducer:
-		obj := &UpdateProducerInfo{
-			new(RegisterProducerInfo),
-		}
-		obj.OwnerPublicKey = common.BytesToHexString(object.OwnerPublicKey)
-		obj.NodePublicKey = common.BytesToHexString(object.NodePublicKey)
-		obj.NickName = object.NickName
-		obj.Url = object.Url
-		obj.Location = object.Location
-		obj.NetAddress = object.NetAddress
-		obj.Signature = common.BytesToHexString(object.Signature)
-		return obj
-=======
->>>>>>> 66a47eea
 	}
 	return nil
 }
