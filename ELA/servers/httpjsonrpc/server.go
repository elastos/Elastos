package httpjsonrpc

import (
	"crypto/sha256"
	"crypto/subtle"
	"encoding/base64"
	"encoding/json"
	"errors"
	"io/ioutil"
	"net"
	"net/http"
	"strconv"
	"strings"
	"time"

	"github.com/elastos/Elastos.ELA/common/config"
	"github.com/elastos/Elastos.ELA/common/log"
	elaErr "github.com/elastos/Elastos.ELA/errors"
	. "github.com/elastos/Elastos.ELA/servers"
<<<<<<< HEAD
=======
	"crypto/sha256"
	"encoding/base64"
	"crypto/subtle"
	"net"
>>>>>>> cdbbc455
)

//an instance of the multiplexer
var mainMux map[string]func(Params) map[string]interface{}

const (
	// JSON-RPC protocol error codes.
	ParseError     = -32700
	InvalidRequest = -32600
	MethodNotFound = -32601
	InvalidParams  = -32602
	InternalError  = -32603
	//-32000 to -32099	Server error, waiting for defining
)

func StartRPCServer() {
	mainMux = make(map[string]func(Params) map[string]interface{})

	mainMux["setloglevel"] = SetLogLevel
	mainMux["getinfo"] = GetInfo
	mainMux["getblock"] = GetBlockByHash
	mainMux["getcurrentheight"] = GetBlockHeight
	mainMux["getblockhash"] = GetBlockHash
	mainMux["getconnectioncount"] = GetConnectionCount
	mainMux["getrawmempool"] = GetTransactionPool
	mainMux["getrawtransaction"] = GetRawTransaction
	mainMux["getneighbors"] = GetNeighbors
	mainMux["getnodestate"] = GetNodeState
	mainMux["sendrawtransaction"] = SendRawTransaction
	mainMux["getarbitratorgroupbyheight"] = GetArbitratorGroupByHeight
	mainMux["getbestblockhash"] = GetBestBlockHash
	mainMux["getblockcount"] = GetBlockCount
	mainMux["getblockbyheight"] = GetBlockByHeight
	mainMux["getexistwithdrawtransactions"] = GetExistWithdrawTransactions
	mainMux["listunspent"] = ListUnspent
	mainMux["getreceivedbyaddress"] = GetReceivedByAddress
	// aux interfaces
	mainMux["help"] = AuxHelp
	mainMux["submitauxblock"] = SubmitAuxBlock
	mainMux["createauxblock"] = CreateAuxBlock
	// mining interfaces
	mainMux["togglemining"] = ToggleMining
	mainMux["discretemining"] = DiscreteMining
	// vote interfaces
	mainMux["listproducers"] = ListProducers
	mainMux["producerstatus"] = ProducerStatus
	mainMux["votestatus"] = VoteStatus
	// for cross-chain arbiter
	mainMux["submitsidechainillegaldata"] = SubmitSidechainIllegalData
	mainMux["getactivedpospeers"] = GetActiveDposPeers

	mainMux["estimatesmartfee"] = EstimateSmartFee

	rpcServeMux := http.NewServeMux()
	server := http.Server{
		Handler:      rpcServeMux,
		ReadTimeout:  15 * time.Second,
		WriteTimeout: 15 * time.Second,
	}
	rpcServeMux.HandleFunc("/", Handle)
	l, _ := net.Listen("tcp4", ":"+strconv.Itoa(config.Parameters.HttpJsonPort))
	err := server.Serve(l)
	if err != nil {
		log.Fatal("ListenAndServe error: ", err.Error())
	}
}

//this is the function that should be called in order to answer an rpc call
//should be registered like "http.AddMethod("/", httpjsonrpc.Handle)"
func Handle(w http.ResponseWriter, r *http.Request) {
	//JSON RPC commands should be POSTs
	isClientAllowed := clientAllowed(r)
	if !isClientAllowed {
		log.Warn("HTTP Client ip is not allowd")
		http.Error(w, "Client ip is not allowd", http.StatusNetworkAuthenticationRequired)
		return
	}
	
	if r.Method != "POST" {
		log.Warn("HTTP JSON RPC Handle - Method!=\"POST\"")
		http.Error(w, "JSON RPC protocol only allows POST method", http.StatusMethodNotAllowed)
		return
	}

	if r.Header["Content-Type"][0] != "application/json" {
		http.Error(w, "need content type to be application/json", http.StatusUnsupportedMediaType)
		return
	}

	isCheckAuthOk, err := checkAuth(r)
	if !isCheckAuthOk {
		log.Warn(err.Error())
		http.Error(w, err.Error(), http.StatusNetworkAuthenticationRequired)
		return
	}

	//read the body of the request
	body, _ := ioutil.ReadAll(r.Body)
	request := make(map[string]interface{})
	error := json.Unmarshal(body, &request)
	if error != nil {
		log.Error("HTTP JSON RPC Handle - json.Unmarshal: ", error)
		RPCError(w, http.StatusBadRequest, ParseError, "rpc json parse error:"+error.Error())
		return
	}
	//get the corresponding function
	requestMethod, ok := request["method"].(string)
	if !ok {
		RPCError(w, http.StatusBadRequest, InvalidRequest, "need a method!")
		return
	}
	method, ok := mainMux[requestMethod]
	if !ok {
		RPCError(w, http.StatusNotFound, MethodNotFound, "method "+requestMethod+" not found")
		return
	}

	requestParams := request["params"]
	// Json rpc 1.0 support positional parameters while json rpc 2.0 support named parameters.
	// positional parameters: { "requestParams":[1, 2, 3....] }
	// named parameters: { "requestParams":{ "a":1, "b":2, "c":3 } }
	// Here we support both of them.
	var params Params
	switch requestParams := requestParams.(type) {
	case nil:
	case []interface{}:
		params = convertParams(requestMethod, requestParams)
	case map[string]interface{}:
		params = Params(requestParams)
	default:
		RPCError(w, http.StatusBadRequest, InvalidRequest, "params format error, must be an array or a map")
		return
	}
	log.Debug("RPC method:", requestMethod)
	log.Debug("RPC params:", params)

	response := method(params)
	var data []byte
	if response["Error"] != elaErr.ErrCode(0) {
		data, _ = json.Marshal(map[string]interface{}{
			"jsonrpc": "2.0",
			"result":  nil,
			"error": map[string]interface{}{
				"code":    response["Error"],
				"message": response["Result"],
				"id":      request["id"],
			},
		})

	} else {
		data, _ = json.Marshal(map[string]interface{}{
			"jsonrpc": "2.0",
			"result":  response["Result"],
			"id":      request["id"],
			"error":   nil,
		})
	}
	w.Header().Set("Content-type", "application/json")
	w.Write(data)
}

<<<<<<< HEAD
func clientAllowed(r *http.Request) bool {
	log.Debugf("RemoteAddr %s \n", r.RemoteAddr)

	if colonIndex := strings.LastIndex(r.RemoteAddr, ":"); colonIndex >= 0 {
		remoteIp := r.RemoteAddr[:colonIndex]
		if remoteIp == "127.0.0.1" {
			return true
		}

		for _, cfgIp := range config.Parameters.RpcConfiguration.WhiteIpList {
			//WhiteIpList have 0.0.0.0  allow all ip in
			if cfgIp == "0.0.0.0" {
				return true
			}
			if cfgIp == remoteIp {
				return true
			}
=======
func  clientAllowed(req *http.Request) (bool) {
	log.Debugf("RemoteAddr %s \n", req.RemoteAddr)
	log.Debugf("WhiteIpList %v \n", Parameters.RpcConfiguration.WhiteIpList )

	//this ipAbbr  may be  ::1 when request is localhost
	ipAbbr, _, err := net.SplitHostPort(req.RemoteAddr)
	if err != nil {
		log.Errorf("RemoteAddr clientAllowed SplitHostPort failure %s \n", req.RemoteAddr)
		return false

	}
	//after ParseIP ::1 chg to 0:0:0:0:0:0:0:1 the true ip
	remoteIp := net.ParseIP(ipAbbr)
	log.Debugf("RemoteAddr clientAllowed remoteIp %s \n", remoteIp.String())


	if remoteIp == nil {
		log.Errorf("clientAllowed ParseIP ipAbbr %s failure  \n", ipAbbr)
		return false
	}
>>>>>>> cdbbc455

	if remoteIp.IsLoopback(){
		log.Debugf("remoteIp %s IsLoopback\n", remoteIp)
		return  true
	}

	for _, cfgIp := range Parameters.RpcConfiguration.WhiteIpList {
		//WhiteIpList have 0.0.0.0  allow all ip in
		if cfgIp == "0.0.0.0" {
			return  true
		}
		if cfgIp == remoteIp.String() {
			return  true
		}

	}
	log.Debugf("RemoteAddr clientAllowed failure %s \n", req.RemoteAddr)
	return false
}

<<<<<<< HEAD
func checkAuth(r *http.Request) (bool, error) {
	if (config.Parameters.RpcConfiguration.User == config.Parameters.RpcConfiguration.Pass) && (len(config.Parameters.RpcConfiguration.User) == 0) {
		return true, nil
=======
func  checkAuth(r *http.Request) (bool,  error) {

	log.Debugf("checkAuth PowConfiguration %+v" , Parameters.RpcConfiguration)

	if (Parameters.RpcConfiguration.User == Parameters.RpcConfiguration.Pass) && (len(Parameters.RpcConfiguration.User) == 0)  {
		return true,  nil
>>>>>>> cdbbc455
	}
	authHeader := r.Header["Authorization"]
	if len(authHeader) <= 0 {
		log.Warnf("checkAuth RPC authentication failure from %s", r.RemoteAddr)
		return false, errors.New("checkAuth failure Authorization empty")
	}

	authSha256 := sha256.Sum256([]byte(authHeader[0]))

	login := config.Parameters.RpcConfiguration.User + ":" + config.Parameters.RpcConfiguration.Pass
	auth := "Basic " + base64.StdEncoding.EncodeToString([]byte(login))
	cfgAuthSha256 := sha256.Sum256([]byte(auth))

	resultCmp := subtle.ConstantTimeCompare(authSha256[:], cfgAuthSha256[:])
	if resultCmp == 1 {
		return true, nil
	}

	// Request's auth doesn't match  user
	log.Warnf("checkAuth RPC authentication failure from %s", r.RemoteAddr)
	return false, errors.New("checkAuth failure Authorization username or password error")
}

func RPCError(w http.ResponseWriter, httpStatus int, code elaErr.ErrCode, message string) {
	data, _ := json.Marshal(map[string]interface{}{
		"jsonrpc": "2.0",
		"result":  nil,
		"error": map[string]interface{}{
			"code":    code,
			"message": message,
			"id":      nil,
		},
	})
	w.Header().Set("Content-type", "application/json")
	w.WriteHeader(httpStatus)
	w.Write(data)
}

func convertParams(method string, params []interface{}) Params {
	switch method {
	case "createauxblock":
		return FromArray(params, "paytoaddress")
	case "submitauxblock":
		return FromArray(params, "blockhash", "auxpow")
	case "getblockhash":
		return FromArray(params, "height")
	case "getblock":
		return FromArray(params, "blockhash", "verbosity")
	case "setloglevel":
		return FromArray(params, "level")
	case "getrawtransaction":
		return FromArray(params, "txid", "verbose")
	case "getarbitratorgroupbyheight":
		return FromArray(params, "height")
	case "togglemining":
		return FromArray(params, "mining")
	case "discretemining":
		return FromArray(params, "count")
	case "sendrawtransaction":
		return FromArray(params, "data")
	case "listunspent":
		return FromArray(params, "addresses")
	case "getreceivedbyaddress":
		return FromArray(params, "address")
	case "getblockbyheight":
		return FromArray(params, "height")
	case "estimatesmartfee":
		return FromArray(params, "confirmations")
	default:
		return Params{}
	}
}<|MERGE_RESOLUTION|>--- conflicted
+++ resolved
@@ -10,20 +10,12 @@
 	"net"
 	"net/http"
 	"strconv"
-	"strings"
 	"time"
 
 	"github.com/elastos/Elastos.ELA/common/config"
 	"github.com/elastos/Elastos.ELA/common/log"
 	elaErr "github.com/elastos/Elastos.ELA/errors"
 	. "github.com/elastos/Elastos.ELA/servers"
-<<<<<<< HEAD
-=======
-	"crypto/sha256"
-	"encoding/base64"
-	"crypto/subtle"
-	"net"
->>>>>>> cdbbc455
 )
 
 //an instance of the multiplexer
@@ -101,7 +93,7 @@
 		http.Error(w, "Client ip is not allowd", http.StatusNetworkAuthenticationRequired)
 		return
 	}
-	
+
 	if r.Method != "POST" {
 		log.Warn("HTTP JSON RPC Handle - Method!=\"POST\"")
 		http.Error(w, "JSON RPC protocol only allows POST method", http.StatusMethodNotAllowed)
@@ -185,33 +177,14 @@
 	w.Write(data)
 }
 
-<<<<<<< HEAD
 func clientAllowed(r *http.Request) bool {
 	log.Debugf("RemoteAddr %s \n", r.RemoteAddr)
-
-	if colonIndex := strings.LastIndex(r.RemoteAddr, ":"); colonIndex >= 0 {
-		remoteIp := r.RemoteAddr[:colonIndex]
-		if remoteIp == "127.0.0.1" {
-			return true
-		}
-
-		for _, cfgIp := range config.Parameters.RpcConfiguration.WhiteIpList {
-			//WhiteIpList have 0.0.0.0  allow all ip in
-			if cfgIp == "0.0.0.0" {
-				return true
-			}
-			if cfgIp == remoteIp {
-				return true
-			}
-=======
-func  clientAllowed(req *http.Request) (bool) {
-	log.Debugf("RemoteAddr %s \n", req.RemoteAddr)
-	log.Debugf("WhiteIpList %v \n", Parameters.RpcConfiguration.WhiteIpList )
+	log.Debugf("WhiteIpList %v \n", config.Parameters.RpcConfiguration.WhiteIpList)
 
 	//this ipAbbr  may be  ::1 when request is localhost
-	ipAbbr, _, err := net.SplitHostPort(req.RemoteAddr)
+	ipAbbr, _, err := net.SplitHostPort(r.RemoteAddr)
 	if err != nil {
-		log.Errorf("RemoteAddr clientAllowed SplitHostPort failure %s \n", req.RemoteAddr)
+		log.Errorf("RemoteAddr clientAllowed SplitHostPort failure %s \n", r.RemoteAddr)
 		return false
 
 	}
@@ -219,44 +192,37 @@
 	remoteIp := net.ParseIP(ipAbbr)
 	log.Debugf("RemoteAddr clientAllowed remoteIp %s \n", remoteIp.String())
 
-
 	if remoteIp == nil {
 		log.Errorf("clientAllowed ParseIP ipAbbr %s failure  \n", ipAbbr)
 		return false
 	}
->>>>>>> cdbbc455
-
-	if remoteIp.IsLoopback(){
+
+	if remoteIp.IsLoopback() {
 		log.Debugf("remoteIp %s IsLoopback\n", remoteIp)
-		return  true
-	}
-
-	for _, cfgIp := range Parameters.RpcConfiguration.WhiteIpList {
+		return true
+	}
+
+	for _, cfgIp := range config.Parameters.RpcConfiguration.WhiteIpList {
 		//WhiteIpList have 0.0.0.0  allow all ip in
 		if cfgIp == "0.0.0.0" {
-			return  true
+			return true
 		}
 		if cfgIp == remoteIp.String() {
-			return  true
+			return true
 		}
 
 	}
-	log.Debugf("RemoteAddr clientAllowed failure %s \n", req.RemoteAddr)
+	log.Debugf("RemoteAddr clientAllowed failure %s \n", r.RemoteAddr)
 	return false
 }
 
-<<<<<<< HEAD
 func checkAuth(r *http.Request) (bool, error) {
-	if (config.Parameters.RpcConfiguration.User == config.Parameters.RpcConfiguration.Pass) && (len(config.Parameters.RpcConfiguration.User) == 0) {
+
+	log.Debugf("checkAuth PowConfiguration %+v", config.Parameters.RpcConfiguration)
+
+	if (config.Parameters.RpcConfiguration.User == config.Parameters.RpcConfiguration.Pass) &&
+		(len(config.Parameters.RpcConfiguration.User) == 0) {
 		return true, nil
-=======
-func  checkAuth(r *http.Request) (bool,  error) {
-
-	log.Debugf("checkAuth PowConfiguration %+v" , Parameters.RpcConfiguration)
-
-	if (Parameters.RpcConfiguration.User == Parameters.RpcConfiguration.Pass) && (len(Parameters.RpcConfiguration.User) == 0)  {
-		return true,  nil
->>>>>>> cdbbc455
 	}
 	authHeader := r.Header["Authorization"]
 	if len(authHeader) <= 0 {
