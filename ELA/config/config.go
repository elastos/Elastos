--- conflicted
+++ resolved
@@ -3,17 +3,13 @@
 import (
 	"bytes"
 	"encoding/json"
-	"github.com/elastos/Elastos.ELA.Utility/common"
 	"io/ioutil"
 	"log"
 	"math/big"
 	"os"
 	"time"
-<<<<<<< HEAD
-=======
 
 	"github.com/elastos/Elastos.ELA.Utility/common"
->>>>>>> f9b0dc95
 )
 
 const (
