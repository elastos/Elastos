--- conflicted
+++ resolved
@@ -277,16 +277,11 @@
 		case hash := <-BlockPersistCompletedSignal:
 			log.Info("new block received, hash:", hash, " ledger has been changed. Re-generate block.")
 			return false
-<<<<<<< HEAD
-
 		case state := <-wait:
 			pow.needBroadCast = true
 			if !state {
 				return false
 			}
-
-=======
->>>>>>> fc659d40
 		default:
 			// Non-blocking select to fall through
 		}
@@ -420,24 +415,14 @@
 		default:
 			// Non-blocking select to fall through
 		}
-<<<<<<< HEAD
-		log.Debug("<================Packing Block==============>")
+		log.Info("<================Packing Block==============>")
 
 		pow.lock.Lock()
 		lastHeight := pow.lastNode.Height + 1
 		msgBlock, err := pow.GenerateBlock(pow.PayToAddr, pow.lastNode)
 		if err != nil {
-			log.Debug("generage block err", err)
+			log.Error("generage block err", err)
 			pow.lock.Unlock()
-=======
-		log.Info("<================Packing Block==============>")
-		//time.Sleep(15 * time.Second)
-
-		msgBlock, err := pow.GenerateBlock(pow.PayToAddr)
-		log.Info("generate block end")
-		if err != nil {
-			log.Error("generate block err", err)
->>>>>>> fc659d40
 			continue
 		}
 		pow.lock.Unlock()
@@ -445,7 +430,6 @@
 		//begin to mine the block with POW
 		if pow.SolveBlock(msgBlock, pow.wait) {
 			log.Info("<================Solved Block==============>")
-<<<<<<< HEAD
 			//send the valid block to p2p networkd
 			if msgBlock.Header.Height == lastHeight {
 				pow.lock.Lock()
@@ -479,26 +463,6 @@
 				pow.lastBlock = msgBlock
 				pow.lastNode = node
 				pow.lock.Unlock()
-=======
-			//send the valid block to p2p network
-			if msgBlock.Header.Height == DefaultLedger.Blockchain.GetBestHeight()+1 {
-				inMainChain, isOrphan, err := DefaultLedger.Blockchain.AddBlock(msgBlock)
-				if err != nil {
-					log.Error(err)
-					continue
-				}
-				//TODO if co-mining condition
-				log.Info("solve block okay")
-				if isOrphan || !inMainChain {
-					continue
-				}
-				log.Info("solve block continue")
-				err = pow.BroadcastBlock(msgBlock)
-				if err != nil {
-					log.Error("BroadcastBlock error:", err)
-				}
-				log.Info("broadcast block end")
->>>>>>> fc659d40
 			}
 			log.Info("block header end")
 		}
