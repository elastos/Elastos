// Copyright (c) 2017-2019 The Elastos Foundation
// Use of this source code is governed by an MIT
// license that can be found in the LICENSE file.
//

package state

import (
	"bytes"
	"io"

	"github.com/elastos/Elastos.ELA/common"
	"github.com/elastos/Elastos.ELA/core/types/payload"
	"github.com/elastos/Elastos.ELA/crypto"
	"github.com/elastos/Elastos.ELA/utils"
)

// MemberState defines states during a CR member lifetime
type MemberState byte

const (
	// Pending indicates the producer is just registered and didn't get 6
	// confirmations yet.

	// MemberElected indicates the CR member is Elected.
	MemberElected MemberState = iota

	// MemberImpeached indicates the CR member was impeached.
	MemberImpeached

	// MemberReturned indicates the CR member has deposit returned.
	MemberReturned
)

func (s *MemberState) String() string {
	switch *s {
	case MemberElected:
		return "Elected"
	case MemberImpeached:
		return "Impeached"
	case MemberReturned:
		return "Returned"
	}

	return "Unknown"
}

// CRMember defines CR committee member related info.
type CRMember struct {
	Info             payload.CRInfo
	ImpeachmentVotes common.Fixed64
	DepositHash      common.Uint168
	MemberState      MemberState
}

// StateKeyFrame holds necessary state about CR committee.
type KeyFrame struct {
	Members                map[common.Uint168]*CRMember
	HistoryMembers         map[uint64]map[common.Uint168]*CRMember
	LastCommitteeHeight    uint32
	LastVotingStartHeight  uint32
	InElectionPeriod       bool
	NeedAppropriation      bool
	CRCFoundationBalance   common.Fixed64
	CRCCommitteeBalance    common.Fixed64
	CRCCommitteeUsedAmount common.Fixed64
	CRCCurrentStageAmount  common.Fixed64
	DestroyedAmount        common.Fixed64
	CirculationAmount      common.Fixed64
}

type DepositInfo struct {
	Refundable    bool
	DepositAmount common.Fixed64
	Penalty       common.Fixed64
	TotalAmount   common.Fixed64
}

// StateKeyFrame holds necessary state about CR state.
type StateKeyFrame struct {
<<<<<<< HEAD
	CodeDIDMap           map[string]common.Uint168
	DepositHashDIDMap    map[common.Uint168]common.Uint168
	Candidates           map[common.Uint168]*Candidate
	HistoryCandidates    map[uint64]map[common.Uint168]*Candidate
	depositInfo          map[common.Uint168]*DepositInfo
	CurrentSession       uint64
	Nicknames            map[string]struct{}
	Votes                map[string]struct{}
	DepositOutputs       map[string]common.Fixed64
	CRCFoundationOutputs map[string]common.Fixed64
	CRCCommitteeOutputs  map[string]common.Fixed64
}

// ProposalState defines necessary state about an CR proposals.
type ProposalState struct {
	Status   ProposalStatus
	Proposal payload.CRCProposal
	TxHash   common.Uint256

	CRVotes            map[common.Uint168]payload.VoteResult
	VotersRejectAmount common.Fixed64
	RegisterHeight     uint32
	VoteStartHeight    uint32

	WithdrawnBudgets    map[uint8]common.Fixed64 // proposalWithdraw
	WithdrawableBudgets map[uint8]common.Fixed64 // proposalTracking
	FinalPaymentStatus  bool

	TrackingCount     uint8
	TerminatedHeight  uint32
	ProposalLeader    []byte
	AppropriatedStage uint8
}

type ProposalHashSet map[common.Uint256]struct{}

func NewProposalHashSet() ProposalHashSet {
	return make(ProposalHashSet)
}

func (set *ProposalHashSet) Add(proposalHash common.Uint256) bool {
	_, found := (*set)[proposalHash]
	if found {
		return false //False if it existed already
	}
	(*set)[proposalHash] = struct{}{}
	return true
}

func (set *ProposalHashSet) Clear() {
	*set = NewProposalHashSet()
}

func (set *ProposalHashSet) Remove(proposalHash common.Uint256) {
	delete(*set, proposalHash)
}

func (set *ProposalHashSet) Contains(proposalHash common.Uint256) bool {
	if _, ok := (*set)[proposalHash]; !ok {
		return false
	}
	return true
}

func (set *ProposalHashSet) Len() int {
	return len(*set)
}

func (set *ProposalHashSet) Equal(other ProposalHashSet) bool {
	if set.Len() != other.Len() {
		return false
	}
	for elem := range *set {
		if !other.Contains(elem) {
			return false
		}
	}
	return true
}

type ProposalsMap map[common.Uint256]*ProposalState

// ProposalKeyFrame holds all runtime state about CR proposals.
type ProposalKeyFrame struct {
	Proposals ProposalsMap
	//key is did value is proposalhash set
	ProposalHashes map[common.Uint168]ProposalHashSet
}

func NewProposalMap() ProposalsMap {
	return make(ProposalsMap)
=======
	CodeCIDMap         map[string]common.Uint168
	DepositHashMap     map[common.Uint168]struct{}
	PendingCandidates  map[common.Uint168]*Candidate
	ActivityCandidates map[common.Uint168]*Candidate
	CanceledCandidates map[common.Uint168]*Candidate
	Nicknames          map[string]struct{}
	Votes              map[string]*types.Output
	DepositOutputs     map[string]*types.Output
>>>>>>> 6ec2c5e7
}

func (c *CRMember) Serialize(w io.Writer) (err error) {
	if err = c.Info.SerializeUnsigned(w, payload.CRInfoVersion); err != nil {
		return
	}

	if err = c.ImpeachmentVotes.Serialize(w); err != nil {
		return
	}

	return c.DepositHash.Serialize(w)
}

func (c *CRMember) Deserialize(r io.Reader) (err error) {
	if err = c.Info.DeserializeUnsigned(r, payload.CRInfoVersion); err != nil {
		return
	}

	if err = c.ImpeachmentVotes.Deserialize(r); err != nil {
		return
	}

	return c.DepositHash.Deserialize(r)
}

func (kf *KeyFrame) Serialize(w io.Writer) (err error) {
	if err = kf.serializeMembersMap(w, kf.Members); err != nil {
		return
	}

	if err = kf.serializeHistoryMembersMap(w, kf.HistoryMembers); err != nil {
		return
	}

	return common.WriteElements(w, kf.LastCommitteeHeight,
		kf.LastVotingStartHeight, kf.InElectionPeriod, kf.NeedAppropriation,
		kf.CRCFoundationBalance, kf.CRCCommitteeBalance, kf.CRCCommitteeUsedAmount,
		kf.DestroyedAmount, kf.CirculationAmount)
}

func (kf *KeyFrame) Deserialize(r io.Reader) (err error) {
	if kf.Members, err = kf.deserializeMembersMap(r); err != nil {
		return
	}

	if kf.HistoryMembers, err = kf.deserializeHistoryMembersMap(r); err != nil {
		return
	}

	err = common.ReadElements(r, &kf.LastCommitteeHeight,
		&kf.LastVotingStartHeight, &kf.InElectionPeriod, &kf.NeedAppropriation,
		&kf.CRCFoundationBalance, &kf.CRCCommitteeBalance,
		&kf.CRCCommitteeUsedAmount, &kf.DestroyedAmount, &kf.CirculationAmount)
	return
}

func (kf *KeyFrame) serializeMembersMap(w io.Writer,
	mmap map[common.Uint168]*CRMember) (err error) {
	if err = common.WriteVarUint(w, uint64(len(mmap))); err != nil {
		return
	}
	for k, v := range mmap {
		if err = k.Serialize(w); err != nil {
			return
		}

		if err = v.Serialize(w); err != nil {
			return
		}
	}
	return
}

func (kf *KeyFrame) serializeHistoryMembersMap(w io.Writer,
	hmap map[uint64]map[common.Uint168]*CRMember) (err error) {
	if err = common.WriteVarUint(w, uint64(len(hmap))); err != nil {
		return
	}
	for k, v := range hmap {
		if err = common.WriteVarUint(w, k); err != nil {
			return
		}

		if err = kf.serializeMembersMap(w, v); err != nil {
			return
		}
	}

	return
}

func (kf *KeyFrame) deserializeMembersMap(
	r io.Reader) (mmap map[common.Uint168]*CRMember, err error) {
	var count uint64
	if count, err = common.ReadVarUint(r, 0); err != nil {
		return
	}
	mmap = make(map[common.Uint168]*CRMember)
	for i := uint64(0); i < count; i++ {
		var k common.Uint168
		if err = k.Deserialize(r); err != nil {
			return
		}
		candidate := &CRMember{}
		if err = candidate.Deserialize(r); err != nil {
			return
		}
		mmap[k] = candidate
	}
	return
}

func (kf *KeyFrame) deserializeHistoryMembersMap(
	r io.Reader) (hmap map[uint64]map[common.Uint168]*CRMember, err error) {
	var count uint64
	if count, err = common.ReadVarUint(r, 0); err != nil {
		return
	}
	hmap = make(map[uint64]map[common.Uint168]*CRMember)
	for i := uint64(0); i < count; i++ {
		var k uint64
		k, err = common.ReadVarUint(r, 0)
		if err != nil {
			return
		}
		var cmap map[common.Uint168]*CRMember
		cmap, err = kf.deserializeMembersMap(r)
		if err != nil {
			return
		}
		hmap[k] = cmap
	}
	return
}

func (kf *KeyFrame) Snapshot() *KeyFrame {
	frame := NewKeyFrame()
	frame.LastCommitteeHeight = kf.LastCommitteeHeight
	frame.LastVotingStartHeight = kf.LastVotingStartHeight
	frame.InElectionPeriod = kf.InElectionPeriod
	frame.NeedAppropriation = kf.NeedAppropriation
	frame.CRCFoundationBalance = kf.CRCFoundationBalance
	frame.CRCCommitteeBalance = kf.CRCCommitteeBalance
	frame.CRCCommitteeUsedAmount = kf.CRCCommitteeUsedAmount
	frame.DestroyedAmount = kf.DestroyedAmount
	frame.CirculationAmount = kf.CirculationAmount
	frame.Members = copyMembersMap(kf.Members)
	frame.HistoryMembers = copyHistoryMembersMap(kf.HistoryMembers)
	return frame
}

func NewKeyFrame() *KeyFrame {
	return &KeyFrame{
		Members:             make(map[common.Uint168]*CRMember, 0),
		HistoryMembers:      make(map[uint64]map[common.Uint168]*CRMember, 0),
		LastCommitteeHeight: 0,
	}
}

<<<<<<< HEAD
func (d *DepositInfo) Serialize(w io.Writer) (err error) {
	if err = common.WriteElement(w, d.Refundable); err != nil {
		return
	}

	if err = d.DepositAmount.Serialize(w); err != nil {
		return
	}

	if err = d.Penalty.Serialize(w); err != nil {
		return
	}

	if err = d.TotalAmount.Serialize(w); err != nil {
		return
	}

	return
}

func (d *DepositInfo) Deserialize(r io.Reader) (err error) {
	if err = common.ReadElement(r, &d.Refundable); err != nil {
		return
	}

	if err = d.DepositAmount.Deserialize(r); err != nil {
		return
	}

	if err = d.Penalty.Deserialize(r); err != nil {
		return
	}

	if err = d.TotalAmount.Deserialize(r); err != nil {
		return
	}

	return
}

func (kf *StateKeyFrame) Serialize(w io.Writer) (err error) {
	if err = kf.serializeCodeAddressMap(w, kf.CodeDIDMap); err != nil {
		return
	}

	if err = kf.serializeDepositDIDMap(w, kf.DepositHashDIDMap); err != nil {
		return
	}

	if err = kf.serializeCandidateMap(w, kf.Candidates); err != nil {
=======
func (k *StateKeyFrame) Serialize(w io.Writer) (err error) {
	if err = k.serializeCodeAddressMap(w, k.CodeCIDMap); err != nil {
>>>>>>> 6ec2c5e7
		return
	}

	if err = kf.serializeHistoryCandidateMap(w, kf.HistoryCandidates); err != nil {
		return
	}

	if err = kf.serializeDepositInfoMap(w, kf.depositInfo); err != nil {
		return
	}

	if err = common.WriteVarUint(w, kf.CurrentSession); err != nil {
		return
	}

	if err = utils.SerializeStringSet(w, kf.Nicknames); err != nil {
		return
	}

	if err = utils.SerializeStringSet(w, kf.Votes); err != nil {
		return
	}

	if err = kf.SerializeFixed64Map(w, kf.DepositOutputs); err != nil {
		return
	}

	if err = kf.SerializeFixed64Map(w, kf.CRCFoundationOutputs); err != nil {
		return
	}

	return kf.SerializeFixed64Map(w, kf.CRCCommitteeOutputs)
}

<<<<<<< HEAD
func (kf *StateKeyFrame) Deserialize(r io.Reader) (err error) {
	if kf.CodeDIDMap, err = kf.deserializeCodeAddressMap(r); err != nil {
		return
	}

	if kf.DepositHashDIDMap, err = kf.deserializeDepositDIDMap(r); err != nil {
		return
	}

	if kf.Candidates, err = kf.deserializeCandidateMap(r); err != nil {
		return
	}

	if kf.HistoryCandidates, err = kf.deserializeHistoryCandidateMap(r); err != nil {
=======
func (k *StateKeyFrame) Deserialize(r io.Reader) (err error) {
	if k.CodeCIDMap, err = k.deserializeCodeAddressMap(r); err != nil {
>>>>>>> 6ec2c5e7
		return
	}

	if kf.depositInfo, err = kf.deserializeDepositInfoMap(r); err != nil {
		return
	}

	if kf.CurrentSession, err = common.ReadVarUint(r, 0); err != nil {
		return
	}

	if kf.Nicknames, err = utils.DeserializeStringSet(r); err != nil {
		return
	}

	if kf.Votes, err = utils.DeserializeStringSet(r); err != nil {
		return
	}

	if kf.DepositOutputs, err = kf.DeserializeFixed64Map(r); err != nil {
		return
	}

	if kf.CRCFoundationOutputs, err = kf.DeserializeFixed64Map(r); err != nil {
		return
	}

	if kf.CRCCommitteeOutputs, err = kf.DeserializeFixed64Map(r); err != nil {
		return
	}
	return
}

func (kf *StateKeyFrame) serializeCodeAddressMap(w io.Writer,
	cmap map[string]common.Uint168) (err error) {
	if err = common.WriteVarUint(w, uint64(len(cmap))); err != nil {
		return
	}
	for k, v := range cmap {
		if err = common.WriteVarString(w, k); err != nil {
			return
		}

		if err = v.Serialize(w); err != nil {
			return
		}
	}
	return
}

func (kf *StateKeyFrame) deserializeCodeAddressMap(r io.Reader) (
	cmap map[string]common.Uint168, err error) {
	var count uint64
	if count, err = common.ReadVarUint(r, 0); err != nil {
		return
	}
	cmap = make(map[string]common.Uint168)

	for i := uint64(0); i < count; i++ {
		var k string
		if k, err = common.ReadVarString(r); err != nil {
			return
		}
		var v common.Uint168
		if err = v.Deserialize(r); err != nil {
			return
		}
		cmap[k] = v
	}
	return
}

func (kf *StateKeyFrame) serializeDepositDIDMap(w io.Writer,
	cmap map[common.Uint168]common.Uint168) (err error) {
	if err = common.WriteVarUint(w, uint64(len(cmap))); err != nil {
		return
	}
	for k, v := range cmap {
		if err = k.Serialize(w); err != nil {
			return
		}
		if err = v.Serialize(w); err != nil {
			return
		}
	}
	return
}

func (kf *StateKeyFrame) deserializeDepositDIDMap(r io.Reader) (
	cmap map[common.Uint168]common.Uint168, err error) {
	var count uint64
	if count, err = common.ReadVarUint(r, 0); err != nil {
		return
	}
	cmap = make(map[common.Uint168]common.Uint168)

	for i := uint64(0); i < count; i++ {
		var k common.Uint168
		if err = k.Deserialize(r); err != nil {
			return
		}
		var v common.Uint168
		if err = v.Deserialize(r); err != nil {
			return
		}
		cmap[k] = v
	}
	return
}

func (kf *StateKeyFrame) serializeCandidateMap(w io.Writer,
	cmap map[common.Uint168]*Candidate) (err error) {
	if err = common.WriteVarUint(w, uint64(len(cmap))); err != nil {
		return
	}
	for k, v := range cmap {
		if err = k.Serialize(w); err != nil {
			return
		}

		if err = v.Serialize(w); err != nil {
			return
		}
	}
	return
}

func (kf *StateKeyFrame) serializeHistoryCandidateMap(w io.Writer,
	hmap map[uint64]map[common.Uint168]*Candidate) (err error) {
	if err = common.WriteVarUint(w, uint64(len(hmap))); err != nil {
		return
	}
	for k, v := range hmap {
		if err = common.WriteVarUint(w, k); err != nil {
			return
		}

		if err = kf.serializeCandidateMap(w, v); err != nil {
			return
		}
	}

	return
}

func (kf *StateKeyFrame) serializeDepositInfoMap(w io.Writer,
	vmap map[common.Uint168]*DepositInfo) (err error) {
	if err = common.WriteVarUint(w, uint64(len(vmap))); err != nil {
		return
	}
	for k, v := range vmap {
		if err = k.Serialize(w); err != nil {
			return
		}

		if err = v.Serialize(w); err != nil {
			return
		}
	}

	return
}

func (kf *StateKeyFrame) deserializeCandidateMap(
	r io.Reader) (cmap map[common.Uint168]*Candidate, err error) {
	var count uint64
	if count, err = common.ReadVarUint(r, 0); err != nil {
		return
	}
	cmap = make(map[common.Uint168]*Candidate)
	for i := uint64(0); i < count; i++ {
		var k common.Uint168
		if err = k.Deserialize(r); err != nil {
			return
		}
		candidate := &Candidate{}
		if err = candidate.Deserialize(r); err != nil {
			return
		}
		cmap[k] = candidate
	}
	return
}

func (kf *StateKeyFrame) deserializeDepositInfoMap(
	r io.Reader) (vmap map[common.Uint168]*DepositInfo, err error) {
	var count uint64
	if count, err = common.ReadVarUint(r, 0); err != nil {
		return
	}
	vmap = make(map[common.Uint168]*DepositInfo)
	for i := uint64(0); i < count; i++ {
		var k common.Uint168
		if err = k.Deserialize(r); err != nil {
			return
		}
		v := &DepositInfo{}
		if err = v.Deserialize(r); err != nil {
			return
		}
		vmap[k] = v
	}
	return
}

func (kf *StateKeyFrame) deserializeHistoryCandidateMap(
	r io.Reader) (hmap map[uint64]map[common.Uint168]*Candidate, err error) {
	var count uint64
	if count, err = common.ReadVarUint(r, 0); err != nil {
		return
	}
	hmap = make(map[uint64]map[common.Uint168]*Candidate)
	for i := uint64(0); i < count; i++ {
		var k uint64
		k, err = common.ReadVarUint(r, 0)
		if err != nil {
			return
		}
		var cmap map[common.Uint168]*Candidate
		cmap, err = kf.deserializeCandidateMap(r)
		if err != nil {
			return
		}
		hmap[k] = cmap
	}
	return
}

func (kf *StateKeyFrame) SerializeFixed64Map(w io.Writer,
	vmap map[string]common.Fixed64) (err error) {
	if err = common.WriteVarUint(w, uint64(len(vmap))); err != nil {
		return
	}
	for k, v := range vmap {
		if err = common.WriteVarString(w, k); err != nil {
			return
		}
		if err = v.Serialize(w); err != nil {
			return
		}
	}
	return
}

func (kf *StateKeyFrame) DeserializeFixed64Map(
	r io.Reader) (vmap map[string]common.Fixed64, err error) {
	var count uint64
	if count, err = common.ReadVarUint(r, 0); err != nil {
		return
	}
	vmap = make(map[string]common.Fixed64)
	for i := uint64(0); i < count; i++ {
		var k string
		if k, err = common.ReadVarString(r); err != nil {
			return
		}
		var v common.Fixed64
		if err = v.Deserialize(r); err != nil {
			return
		}
		vmap[k] = v
	}
	return
}

// Snapshot will create a new StateKeyFrame object and deep copy all related data.
func (kf *StateKeyFrame) Snapshot() *StateKeyFrame {
	state := NewStateKeyFrame()
	state.CodeDIDMap = copyCodeAddressMap(kf.CodeDIDMap)
	state.DepositHashDIDMap = copyHashDIDMap(kf.DepositHashDIDMap)
	state.Candidates = copyCandidateMap(kf.Candidates)
	state.HistoryCandidates = copyHistoryCandidateMap(kf.HistoryCandidates)
	state.depositInfo = copyDepositInfoMap(kf.depositInfo)
	state.CurrentSession = kf.CurrentSession
	state.Nicknames = utils.CopyStringSet(kf.Nicknames)
	state.Votes = utils.CopyStringSet(kf.Votes)
	state.DepositOutputs = copyFixed64Map(kf.DepositOutputs)
	state.CRCFoundationOutputs = copyFixed64Map(kf.DepositOutputs)
	state.CRCCommitteeOutputs = copyFixed64Map(kf.DepositOutputs)

	return state
}

func (p *ProposalState) Serialize(w io.Writer) (err error) {
	if err = p.Proposal.Serialize(w, payload.CRCProposalVersion); err != nil {
		return
	}

	if err = common.WriteUint8(w, uint8(p.Status)); err != nil {
		return
	}

	if err = common.WriteUint32(w, p.RegisterHeight); err != nil {
		return
	}

	if err = common.WriteUint32(w, p.VoteStartHeight); err != nil {
		return
	}

	if err = common.WriteUint64(w, uint64(p.VotersRejectAmount)); err != nil {
		return
	}

	if err = common.WriteVarUint(w, uint64(len(p.CRVotes))); err != nil {
		return
	}

	for k, v := range p.CRVotes {
		if err = k.Serialize(w); err != nil {
			return
		}

		if err = common.WriteUint8(w, uint8(v)); err != nil {
			return
		}
	}
	if err = p.serializeBudgets(p.WithdrawnBudgets, w); err != nil {
		return
	}
	if err = p.serializeBudgets(p.WithdrawableBudgets, w); err != nil {
		return
	}
	if err := common.WriteElement(w, p.FinalPaymentStatus); err != nil {
		return err
	}
	if err = common.WriteUint8(w, p.TrackingCount); err != nil {
		return
	}
	if err = common.WriteUint32(w, p.TerminatedHeight); err != nil {
		return
	}
	if err := common.WriteVarBytes(w, p.ProposalLeader); err != nil {
		return err
	}

	return p.TxHash.Serialize(w)
}

func (p *ProposalState) Deserialize(r io.Reader) (err error) {
	if err = p.Proposal.Deserialize(r, payload.CRCProposalVersion); err != nil {
		return
	}

	var status uint8
	if status, err = common.ReadUint8(r); err != nil {
		return
	}
	p.Status = ProposalStatus(status)

	if p.RegisterHeight, err = common.ReadUint32(r); err != nil {
		return
	}

	if p.VoteStartHeight, err = common.ReadUint32(r); err != nil {
		return
	}

	var amount uint64
	if amount, err = common.ReadUint64(r); err != nil {
		return
	}
	p.VotersRejectAmount = common.Fixed64(amount)

	var count uint64
	if count, err = common.ReadVarUint(r, 0); err != nil {
		return
	}

	p.CRVotes = make(map[common.Uint168]payload.VoteResult, count)
	for i := uint64(0); i < count; i++ {
		var key common.Uint168
		if err = key.Deserialize(r); err != nil {
			return
		}

		var value uint8
		if value, err = common.ReadUint8(r); err != nil {
			return
		}
		p.CRVotes[key] = payload.VoteResult(value)
	}

	if p.WithdrawnBudgets, err = p.deserializeBudgets(r); err != nil {
		return
	}
	if p.WithdrawableBudgets, err = p.deserializeBudgets(r); err != nil {
		return
	}
	if err = common.ReadElement(r, &p.FinalPaymentStatus); err != nil {
		return err
	}
	if p.TrackingCount, err = common.ReadUint8(r); err != nil {
		return
	}
	if p.TerminatedHeight, err = common.ReadUint32(r); err != nil {
		return
	}
	if p.ProposalLeader, err = common.ReadVarBytes(r, crypto.NegativeBigLength,
		"proposal leader"); err != nil {
		return err
	}
	return p.TxHash.Deserialize(r)
}

func (p *ProposalState) serializeBudgets(withdrawableBudgets map[uint8]common.Fixed64,
	w io.Writer) (err error) {
	if err = common.WriteVarUint(w, uint64(len(withdrawableBudgets))); err != nil {
		return
	}
	for k, v := range withdrawableBudgets {
		if err = common.WriteElement(w, k); err != nil {
			return
		}
		if err = v.Serialize(w); err != nil {
			return
		}
	}
	return
}

func (p *ProposalState) deserializeBudgets(r io.Reader) (
	withdrawableBudgets map[uint8]common.Fixed64, err error) {
	var count uint64
	if count, err = common.ReadVarUint(r, 0); err != nil {
		return
	}
	withdrawableBudgets = make(map[uint8]common.Fixed64)
	for i := uint64(0); i < count; i++ {
		var stage uint8
		if err = common.ReadElement(r, &stage); err != nil {
			return
		}
		var amount common.Fixed64
		if err = amount.Deserialize(r); err != nil {
			return
		}
		withdrawableBudgets[stage] = amount
	}
	return
}

func (p *ProposalKeyFrame) Serialize(w io.Writer) (err error) {
	if err = common.WriteVarUint(w, uint64(len(p.Proposals))); err != nil {
		return
	}

	for k, v := range p.Proposals {
		if err = k.Serialize(w); err != nil {
			return
		}

		if err = v.Serialize(w); err != nil {
			return
		}
	}
	if err = p.serializeProposalHashsMap(p.ProposalHashes, w); err != nil {
		return
	}
	return
}

func (p *ProposalKeyFrame) serializeProposalHashsMap(proposalHashMap map[common.Uint168]ProposalHashSet,
	w io.Writer) (err error) {
	if err = common.WriteVarUint(w, uint64(len(proposalHashMap))); err != nil {
		return
	}
	for k, ProposalHashSet := range proposalHashMap {
		if err = k.Serialize(w); err != nil {
			return
		}
		if err := common.WriteVarUint(w,
			uint64(len(ProposalHashSet))); err != nil {
			return err
		}
		for proposalHash, _ := range ProposalHashSet {
			if err := proposalHash.Serialize(w); err != nil {
				return err
			}
		}
	}
	return
}

func (p *ProposalKeyFrame) deserializeProposalHashsMap(r io.Reader) (
	proposalHashMap map[common.Uint168]ProposalHashSet, err error) {
	var count uint64
	if count, err = common.ReadVarUint(r, 0); err != nil {
		return
	}
	proposalHashMap = make(map[common.Uint168]ProposalHashSet)
	for i := uint64(0); i < count; i++ {

		var did common.Uint168
		if did.Deserialize(r); err != nil {
			return
		}
		var lenProposalHashSet uint64
		proposalHashSet := NewProposalHashSet()

		if lenProposalHashSet, err = common.ReadVarUint(r, 0); err != nil {
			return
		}
		for i := uint64(0); i < lenProposalHashSet; i++ {
			hash := &common.Uint256{}
			if err = hash.Deserialize(r); err != nil {
				return
			}
			proposalHashSet.Add(*hash)
		}

		proposalHashMap[did] = proposalHashSet
	}
	return
}

<<<<<<< HEAD
func (p *ProposalKeyFrame) Deserialize(r io.Reader) (err error) {
	var count uint64
	if count, err = common.ReadVarUint(r, 0); err != nil {
		return
	}

	p.Proposals = make(map[common.Uint256]*ProposalState, count)
	for i := uint64(0); i < count; i++ {
		var k common.Uint256
		if err = k.Deserialize(r); err != nil {
			return
		}

		var v ProposalState
		if err = v.Deserialize(r); err != nil {
			return
		}
		p.Proposals[k] = &v
	}
	if p.ProposalHashes, err = p.deserializeProposalHashsMap(r); err != nil {
		return
	}
	return
}
=======
// Snapshot will create a new StateKeyFrame object and deep copy all related data.
func (k *StateKeyFrame) Snapshot() *StateKeyFrame {
	state := NewStateKeyFrame()
	state.CodeCIDMap = copyCodeAddressMap(k.CodeCIDMap)
	state.PendingCandidates = copyCandidateMap(k.PendingCandidates)
	state.ActivityCandidates = copyCandidateMap(k.ActivityCandidates)
	state.CanceledCandidates = copyCandidateMap(k.CanceledCandidates)
	state.Nicknames = utils.CopyStringSet(k.Nicknames)
	state.Votes = copyOutputsMap(k.Votes)
	state.DepositOutputs = copyOutputsMap(k.DepositOutputs)
>>>>>>> 6ec2c5e7

// Snapshot will create a new ProposalKeyFrame object and deep copy all related data.
func (p *ProposalKeyFrame) Snapshot() *ProposalKeyFrame {
	buf := new(bytes.Buffer)
	p.Serialize(buf)

	state := NewProposalKeyFrame()
	state.Deserialize(buf)
	return state
}

func NewProposalKeyFrame() *ProposalKeyFrame {
	return &ProposalKeyFrame{
		Proposals:      make(map[common.Uint256]*ProposalState),
		ProposalHashes: make(map[common.Uint168]ProposalHashSet),
	}
}

func NewStateKeyFrame() *StateKeyFrame {
	return &StateKeyFrame{
<<<<<<< HEAD
		CodeDIDMap:           make(map[string]common.Uint168),
		DepositHashDIDMap:    make(map[common.Uint168]common.Uint168),
		Candidates:           make(map[common.Uint168]*Candidate),
		HistoryCandidates:    make(map[uint64]map[common.Uint168]*Candidate),
		depositInfo:          make(map[common.Uint168]*DepositInfo),
		CurrentSession:       1,
		Nicknames:            make(map[string]struct{}),
		Votes:                make(map[string]struct{}),
		DepositOutputs:       make(map[string]common.Fixed64),
		CRCFoundationOutputs: make(map[string]common.Fixed64),
		CRCCommitteeOutputs:  make(map[string]common.Fixed64),
=======
		CodeCIDMap:         make(map[string]common.Uint168),
		DepositHashMap:     make(map[common.Uint168]struct{}),
		PendingCandidates:  make(map[common.Uint168]*Candidate),
		ActivityCandidates: make(map[common.Uint168]*Candidate),
		CanceledCandidates: make(map[common.Uint168]*Candidate),
		Nicknames:          make(map[string]struct{}),
		Votes:              make(map[string]*types.Output),
		DepositOutputs:     make(map[string]*types.Output),
>>>>>>> 6ec2c5e7
	}
}

// copyCandidateMap copy the CR map's key and value, and return the dst map.
func copyCandidateMap(src map[common.Uint168]*Candidate) (
	dst map[common.Uint168]*Candidate) {
	dst = map[common.Uint168]*Candidate{}
	for k, v := range src {
		p := *v
		dst[k] = &p
	}
	return
}

// copyHistoryCandidateMap copy the CR history map's key and value, and return
// the dst map.
func copyHistoryCandidateMap(src map[uint64]map[common.Uint168]*Candidate) (
	dst map[uint64]map[common.Uint168]*Candidate) {
	dst = map[uint64]map[common.Uint168]*Candidate{}
	for k, v := range src {
		dst[k] = copyCandidateMap(v)
	}
	return
}

// copyHashDIDMap copy the map's key and value, and return the dst map.
func copyHashDIDMap(src map[common.Uint168]common.Uint168) (
	dst map[common.Uint168]common.Uint168) {
	dst = map[common.Uint168]common.Uint168{}
	for k, v := range src {
		dst[k] = v
	}
	return
}

// copyDepositInfoMap copy the map's key and value, and return the dst map.
func copyDepositInfoMap(src map[common.Uint168]*DepositInfo) (
	dst map[common.Uint168]*DepositInfo) {
	dst = map[common.Uint168]*DepositInfo{}
	for k, v := range src {
		d := *v
		dst[k] = &d
	}
	return
}

// copyDIDAmountMap copy the map's key and value, and return the dst map.
func copyDIDAmountMap(src map[common.Uint168]common.Fixed64) (
	dst map[common.Uint168]common.Fixed64) {
	dst = map[common.Uint168]common.Fixed64{}
	for k, v := range src {
		dst[k] = v
	}
	return
}

// copyCodeAddressMap copy the map's key and value, and return the dst map.
func copyCodeAddressMap(src map[string]common.Uint168) (
	dst map[string]common.Uint168) {
	dst = map[string]common.Uint168{}
	for k, v := range src {
		dst[k] = v
	}
	return
}

func copyFixed64Map(src map[string]common.Fixed64) (dst map[string]common.Fixed64) {
	dst = map[string]common.Fixed64{}
	for k, v := range src {
		p := v
		dst[k] = p
	}
	return
}

func getCRMembers(src map[common.Uint168]*CRMember) []*CRMember {
	dst := make([]*CRMember, 0, len(src))
	for _, v := range src {
		m := *v
		dst = append(dst, &m)
	}
	return dst
}

func getHistoryMembers(src map[uint64]map[common.Uint168]*CRMember) []*CRMember {
	dst := make([]*CRMember, 0, len(src))
	for _, v := range src {
		for _, m := range v {
			m := *m
			dst = append(dst, &m)
		}
	}
	return dst
}

func getElectedCRMembers(src map[common.Uint168]*CRMember) []*CRMember {
	dst := make([]*CRMember, 0)
	for _, v := range src {
		if v.MemberState == MemberElected {
			m := *v
			dst = append(dst, &m)
		}
	}
	return dst
}

func getImpeachableCRMembers(src map[common.Uint168]*CRMember) []*CRMember {
	dst := make([]*CRMember, 0)
	for _, v := range src {
		if v.MemberState == MemberElected || v.MemberState == MemberImpeached {
			m := *v
			dst = append(dst, &m)
		}
	}
	return dst
}

// copyMembersMap copy the CR members map's key and value, and return the dst map.
func copyMembersMap(src map[common.Uint168]*CRMember) (
	dst map[common.Uint168]*CRMember) {
	dst = map[common.Uint168]*CRMember{}
	for k, v := range src {
		p := *v
		dst[k] = &p
	}
	return
}

// copyHistoryMembersMap copy the CR members map's key and value, and return
// the dst map.
func copyHistoryMembersMap(src map[uint64]map[common.Uint168]*CRMember) (
	dst map[uint64]map[common.Uint168]*CRMember) {
	dst = map[uint64]map[common.Uint168]*CRMember{}
	for k, v := range src {
		dst[k] = copyMembersMap(v)
	}
	return
}<|MERGE_RESOLUTION|>--- conflicted
+++ resolved
@@ -78,9 +78,8 @@
 
 // StateKeyFrame holds necessary state about CR state.
 type StateKeyFrame struct {
-<<<<<<< HEAD
-	CodeDIDMap           map[string]common.Uint168
-	DepositHashDIDMap    map[common.Uint168]common.Uint168
+	CodeCIDMap           map[string]common.Uint168
+	DepositHashCIDMap    map[common.Uint168]common.Uint168
 	Candidates           map[common.Uint168]*Candidate
 	HistoryCandidates    map[uint64]map[common.Uint168]*Candidate
 	depositInfo          map[common.Uint168]*DepositInfo
@@ -170,16 +169,6 @@
 
 func NewProposalMap() ProposalsMap {
 	return make(ProposalsMap)
-=======
-	CodeCIDMap         map[string]common.Uint168
-	DepositHashMap     map[common.Uint168]struct{}
-	PendingCandidates  map[common.Uint168]*Candidate
-	ActivityCandidates map[common.Uint168]*Candidate
-	CanceledCandidates map[common.Uint168]*Candidate
-	Nicknames          map[string]struct{}
-	Votes              map[string]*types.Output
-	DepositOutputs     map[string]*types.Output
->>>>>>> 6ec2c5e7
 }
 
 func (c *CRMember) Serialize(w io.Writer) (err error) {
@@ -340,7 +329,6 @@
 	}
 }
 
-<<<<<<< HEAD
 func (d *DepositInfo) Serialize(w io.Writer) (err error) {
 	if err = common.WriteElement(w, d.Refundable); err != nil {
 		return
@@ -382,19 +370,15 @@
 }
 
 func (kf *StateKeyFrame) Serialize(w io.Writer) (err error) {
-	if err = kf.serializeCodeAddressMap(w, kf.CodeDIDMap); err != nil {
-		return
-	}
-
-	if err = kf.serializeDepositDIDMap(w, kf.DepositHashDIDMap); err != nil {
+	if err = kf.serializeCodeAddressMap(w, kf.CodeCIDMap); err != nil {
+		return
+	}
+
+	if err = kf.serializeDepositCIDMap(w, kf.DepositHashCIDMap); err != nil {
 		return
 	}
 
 	if err = kf.serializeCandidateMap(w, kf.Candidates); err != nil {
-=======
-func (k *StateKeyFrame) Serialize(w io.Writer) (err error) {
-	if err = k.serializeCodeAddressMap(w, k.CodeCIDMap); err != nil {
->>>>>>> 6ec2c5e7
 		return
 	}
 
@@ -429,13 +413,12 @@
 	return kf.SerializeFixed64Map(w, kf.CRCCommitteeOutputs)
 }
 
-<<<<<<< HEAD
 func (kf *StateKeyFrame) Deserialize(r io.Reader) (err error) {
-	if kf.CodeDIDMap, err = kf.deserializeCodeAddressMap(r); err != nil {
-		return
-	}
-
-	if kf.DepositHashDIDMap, err = kf.deserializeDepositDIDMap(r); err != nil {
+	if kf.CodeCIDMap, err = kf.deserializeCodeAddressMap(r); err != nil {
+		return
+	}
+
+	if kf.DepositHashCIDMap, err = kf.deserializeDepositCIDMap(r); err != nil {
 		return
 	}
 
@@ -444,10 +427,6 @@
 	}
 
 	if kf.HistoryCandidates, err = kf.deserializeHistoryCandidateMap(r); err != nil {
-=======
-func (k *StateKeyFrame) Deserialize(r io.Reader) (err error) {
-	if k.CodeCIDMap, err = k.deserializeCodeAddressMap(r); err != nil {
->>>>>>> 6ec2c5e7
 		return
 	}
 
@@ -520,7 +499,7 @@
 	return
 }
 
-func (kf *StateKeyFrame) serializeDepositDIDMap(w io.Writer,
+func (kf *StateKeyFrame) serializeDepositCIDMap(w io.Writer,
 	cmap map[common.Uint168]common.Uint168) (err error) {
 	if err = common.WriteVarUint(w, uint64(len(cmap))); err != nil {
 		return
@@ -536,7 +515,7 @@
 	return
 }
 
-func (kf *StateKeyFrame) deserializeDepositDIDMap(r io.Reader) (
+func (kf *StateKeyFrame) deserializeDepositCIDMap(r io.Reader) (
 	cmap map[common.Uint168]common.Uint168, err error) {
 	var count uint64
 	if count, err = common.ReadVarUint(r, 0); err != nil {
@@ -716,8 +695,8 @@
 // Snapshot will create a new StateKeyFrame object and deep copy all related data.
 func (kf *StateKeyFrame) Snapshot() *StateKeyFrame {
 	state := NewStateKeyFrame()
-	state.CodeDIDMap = copyCodeAddressMap(kf.CodeDIDMap)
-	state.DepositHashDIDMap = copyHashDIDMap(kf.DepositHashDIDMap)
+	state.CodeCIDMap = copyCodeAddressMap(kf.CodeCIDMap)
+	state.DepositHashCIDMap = copyHashIDMap(kf.DepositHashCIDMap)
 	state.Candidates = copyCandidateMap(kf.Candidates)
 	state.HistoryCandidates = copyHistoryCandidateMap(kf.HistoryCandidates)
 	state.depositInfo = copyDepositInfoMap(kf.depositInfo)
@@ -964,7 +943,6 @@
 	return
 }
 
-<<<<<<< HEAD
 func (p *ProposalKeyFrame) Deserialize(r io.Reader) (err error) {
 	var count uint64
 	if count, err = common.ReadVarUint(r, 0); err != nil {
@@ -989,18 +967,6 @@
 	}
 	return
 }
-=======
-// Snapshot will create a new StateKeyFrame object and deep copy all related data.
-func (k *StateKeyFrame) Snapshot() *StateKeyFrame {
-	state := NewStateKeyFrame()
-	state.CodeCIDMap = copyCodeAddressMap(k.CodeCIDMap)
-	state.PendingCandidates = copyCandidateMap(k.PendingCandidates)
-	state.ActivityCandidates = copyCandidateMap(k.ActivityCandidates)
-	state.CanceledCandidates = copyCandidateMap(k.CanceledCandidates)
-	state.Nicknames = utils.CopyStringSet(k.Nicknames)
-	state.Votes = copyOutputsMap(k.Votes)
-	state.DepositOutputs = copyOutputsMap(k.DepositOutputs)
->>>>>>> 6ec2c5e7
 
 // Snapshot will create a new ProposalKeyFrame object and deep copy all related data.
 func (p *ProposalKeyFrame) Snapshot() *ProposalKeyFrame {
@@ -1021,9 +987,8 @@
 
 func NewStateKeyFrame() *StateKeyFrame {
 	return &StateKeyFrame{
-<<<<<<< HEAD
-		CodeDIDMap:           make(map[string]common.Uint168),
-		DepositHashDIDMap:    make(map[common.Uint168]common.Uint168),
+		CodeCIDMap:           make(map[string]common.Uint168),
+		DepositHashCIDMap:    make(map[common.Uint168]common.Uint168),
 		Candidates:           make(map[common.Uint168]*Candidate),
 		HistoryCandidates:    make(map[uint64]map[common.Uint168]*Candidate),
 		depositInfo:          make(map[common.Uint168]*DepositInfo),
@@ -1033,16 +998,6 @@
 		DepositOutputs:       make(map[string]common.Fixed64),
 		CRCFoundationOutputs: make(map[string]common.Fixed64),
 		CRCCommitteeOutputs:  make(map[string]common.Fixed64),
-=======
-		CodeCIDMap:         make(map[string]common.Uint168),
-		DepositHashMap:     make(map[common.Uint168]struct{}),
-		PendingCandidates:  make(map[common.Uint168]*Candidate),
-		ActivityCandidates: make(map[common.Uint168]*Candidate),
-		CanceledCandidates: make(map[common.Uint168]*Candidate),
-		Nicknames:          make(map[string]struct{}),
-		Votes:              make(map[string]*types.Output),
-		DepositOutputs:     make(map[string]*types.Output),
->>>>>>> 6ec2c5e7
 	}
 }
 
@@ -1068,8 +1023,8 @@
 	return
 }
 
-// copyHashDIDMap copy the map's key and value, and return the dst map.
-func copyHashDIDMap(src map[common.Uint168]common.Uint168) (
+// copyHashIDMap copy the map's key and value, and return the dst map.
+func copyHashIDMap(src map[common.Uint168]common.Uint168) (
 	dst map[common.Uint168]common.Uint168) {
 	dst = map[common.Uint168]common.Uint168{}
 	for k, v := range src {
