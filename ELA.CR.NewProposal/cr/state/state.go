// Copyright (c) 2017-2020 The Elastos Foundation
// Use of this source code is governed by an MIT
// license that can be found in the LICENSE file.
// 

package state

import (
	"github.com/elastos/Elastos.ELA/common"
	"github.com/elastos/Elastos.ELA/common/config"
	"github.com/elastos/Elastos.ELA/core/contract"
	"github.com/elastos/Elastos.ELA/core/types"
	"github.com/elastos/Elastos.ELA/core/types/outputpayload"
	"github.com/elastos/Elastos.ELA/core/types/payload"
	"github.com/elastos/Elastos.ELA/crypto"
	"github.com/elastos/Elastos.ELA/utils"
)

const (
	// MinDepositAmount is the minimum deposit as a producer.
	MinDepositAmount = 5000 * 100000000

	// maxHistoryCapacity indicates the maximum capacity of change history.
	maxHistoryCapacity = 10

	// ActivateDuration is about how long we should activate from pending or
	// inactive state.
	ActivateDuration = 6
)

// State hold all CR candidates related information, and process block by block
// to update votes and any other changes about candidates.
type State struct {
	StateKeyFrame
	manager *ProposalManager

	getHistoryMember func(code []byte) []*CRMember
	getTxReference   func(tx *types.Transaction) (
		map[*types.Input]types.Output, error)

	params  *config.Params
	history *utils.History
}

// SetManager set current proposal manager that holds state of proposals.
func (s *State) SetManager(manager *ProposalManager) {
	s.manager = manager
}

type FunctionsConfig struct {
	GetHistoryMember func(code []byte) []*CRMember
	GetTxReference   func(tx *types.Transaction) (
		map[*types.Input]types.Output, error)
}

// registerFunctions set the tryStartVotingPeriod and processImpeachment function
// to change member state.
func (s *State) registerFunctions(cfg *FunctionsConfig) {
	s.getHistoryMember = cfg.GetHistoryMember
	s.getTxReference = cfg.GetTxReference
}

// getAllCandidates returns all candidates holding within state.
func (s *State) getAllCandidates() []*Candidate {
	return s.getCandidateFromMap(s.Candidates, nil)
}

func (s *State) exist(cid common.Uint168) bool {
	_, ok := s.depositInfo[cid]
	return ok
}

func (s *State) isRefundable(cid common.Uint168) bool {
	return s.depositInfo[cid].Refundable
}

// getTotalAmount returns total amount with specified candidate or member cid.
func (s *State) getTotalAmount(cid common.Uint168) common.Fixed64 {
	return s.depositInfo[cid].TotalAmount
}

// getDepositAmount returns deposit amount with specified candidate or member cid.
func (s *State) getDepositAmount(cid common.Uint168) common.Fixed64 {
	return s.depositInfo[cid].DepositAmount
}

// getPenalty returns penalty with specified candidate or member cid.
func (s *State) getPenalty(cid common.Uint168) common.Fixed64 {
	return s.depositInfo[cid].Penalty
}

// getAvailableDepositAmount returns available deposit amount with specified
// candidate or member did.
func (s *State) getAvailableDepositAmount(cid common.Uint168,
	currentHeight uint32, isInVotingPeriod bool) common.Fixed64 {

	var lockedDepositAmount common.Fixed64
	if isInVotingPeriod {
		c := s.getCandidate(cid)
		if c != nil && c.state == Canceled && currentHeight-c.cancelHeight <
			s.params.CRDepositLockupBlocks {
			lockedDepositAmount = MinDepositAmount
		}
	}
<<<<<<< HEAD
	depositInfo := s.depositInfo[cid]
=======
	depositInfo, ok := s.depositInfo[did]
	if !ok {
		return 0
	}
>>>>>>> 3aafc04b
	return depositInfo.TotalAmount - depositInfo.DepositAmount -
		depositInfo.Penalty - lockedDepositAmount
}

// existCandidate judges if there is a candidate with specified program code.
func (s *State) existCandidate(programCode []byte) bool {
	_, ok := s.CodeCIDMap[common.BytesToHexString(programCode)]
	return ok
}

// ExistCandidateByCID judges if there is a candidate with specified cid.
func (s *State) ExistCandidateByCID(cid common.Uint168) (ok bool) {
	if _, ok = s.Candidates[cid]; ok {
		return
	}
	return
}

// existCandidateByDepositHash judges if there is a candidate with deposit hash.
func (s *State) existCandidateByDepositHash(cid common.Uint168) bool {
	_, ok := s.DepositHashCIDMap[cid]
	return ok
}

// existCandidateByNickname judges if there is a candidate with specified
// nickname.
func (s *State) existCandidateByNickname(nickname string) bool {
	_, ok := s.Nicknames[nickname]
	return ok
}

// IsCRTransaction returns if a transaction will change the CR and votes state.
func (s *State) IsCRTransaction(tx *types.Transaction) bool {
	switch tx.TxType {
	// Transactions will changes the producers state.
	case types.RegisterCR, types.UpdateCR,
		types.UnregisterCR, types.ReturnCRDepositCoin:
		return true

	// Transactions will change the producer votes state.
	case types.TransferAsset:
		if tx.Version >= types.TxVersion09 {
			for _, output := range tx.Outputs {
				if output.Type != types.OTVote {
					continue
				}
				p, _ := output.Payload.(*outputpayload.VoteOutput)
				if p.Version < outputpayload.VoteProducerAndCRVersion {
					continue
				}
				for _, content := range p.Contents {
					if content.VoteType == outputpayload.CRC {
						return true
					}
				}
			}
		}
	}

	// Cancel votes.
	for _, input := range tx.Inputs {
		_, ok := s.Votes[input.ReferKey()]
		if ok {
			return true
		}
	}

	return false
}

// rollbackTo restores the database state to the given height, if no enough
// history to rollback to return error.
func (s *State) rollbackTo(height uint32) error {
	return s.history.RollbackTo(height)
}

// registerCR handles the register CR transaction.
func (s *State) registerCR(tx *types.Transaction, height uint32) {
	info := tx.Payload.(*payload.CRInfo)
	nickname := info.NickName
	code := common.BytesToHexString(info.Code)

	depositContract, _ := contract.CreateDepositContractByCode(info.Code)
	candidate := Candidate{
		info:           *info,
		registerHeight: height,
		votes:          0,
		state:          Pending,
		depositHash:    *depositContract.ToProgramHash(),
	}

	amount := common.Fixed64(0)
	for i, output := range tx.Outputs {
		if output.ProgramHash.IsEqual(candidate.depositHash) {
			amount += output.Value
			op := types.NewOutPoint(tx.Hash(), uint16(i))
			s.DepositOutputs[op.ReferKey()] = output.Value
		}
	}

	var firstTimeRegister bool
	if _, ok := s.depositInfo[info.CID]; !ok {
		firstTimeRegister = true
	}

	s.history.Append(height, func() {
		if firstTimeRegister {
			s.depositInfo[info.CID] = &DepositInfo{}
			s.CodeCIDMap[code] = info.CID
			s.DepositHashCIDMap[candidate.depositHash] = info.CID
		}
		s.Nicknames[nickname] = struct{}{}
		s.Candidates[info.CID] = &candidate
		s.depositInfo[info.CID].DepositAmount += MinDepositAmount
		s.depositInfo[info.CID].TotalAmount += amount
	}, func() {
		delete(s.Candidates, info.CID)
		delete(s.Nicknames, nickname)
		s.depositInfo[info.CID].DepositAmount -= MinDepositAmount
		s.depositInfo[info.CID].TotalAmount -= amount
		if firstTimeRegister {
			delete(s.depositInfo, info.CID)
			delete(s.CodeCIDMap, code)
			delete(s.DepositHashCIDMap, candidate.depositHash)
		}
	})
}

// updateCR handles the update CR transaction.
func (s *State) updateCR(info *payload.CRInfo, height uint32) {
	candidate := s.getCandidate(info.CID)
	crInfo := candidate.info
	s.history.Append(height, func() {
		s.updateCandidateInfo(&crInfo, info)
	}, func() {
		s.updateCandidateInfo(info, &crInfo)
	})
}

// unregisterCR handles the cancel producer transaction.
func (s *State) unregisterCR(info *payload.UnregisterCR, height uint32) {
	candidate := s.getCandidate(info.CID)
	if candidate == nil {
		return
	}
	oriState := candidate.state
	oriRefundable := s.depositInfo[info.CID].Refundable
	s.history.Append(height, func() {
		s.depositInfo[info.CID].DepositAmount -= MinDepositAmount
		s.depositInfo[info.CID].Refundable = true
		candidate.cancelHeight = height
		candidate.state = Canceled
		delete(s.Nicknames, candidate.info.NickName)
	}, func() {
		s.depositInfo[info.CID].DepositAmount += MinDepositAmount
		s.depositInfo[info.CID].Refundable = oriRefundable
		candidate.cancelHeight = 0
		candidate.state = oriState
		s.Nicknames[candidate.info.NickName] = struct{}{}
	})
}

// updateCandidateInfo updates the candidate's info with value compare,
// any change will be updated.
func (s *State) updateCandidateInfo(origin *payload.CRInfo, update *payload.CRInfo) {
	candidate := s.getCandidate(origin.CID)

	// compare and update node nickname.
	if origin.NickName != update.NickName {
		delete(s.Nicknames, origin.NickName)
		s.Nicknames[update.NickName] = struct{}{}
	}

	candidate.info = *update
}

// processDeposit takes a transaction output with deposit program hash.
func (s *State) processDeposit(tx *types.Transaction, height uint32) {
	for i, output := range tx.Outputs {
		if contract.GetPrefixType(output.ProgramHash) == contract.PrefixDeposit {
			if s.addCRCRelatedAssert(output, height) {
				op := types.NewOutPoint(tx.Hash(), uint16(i))
				s.DepositOutputs[op.ReferKey()] = output.Value
			}
		}
	}
}

// returnDeposit change producer state to ReturnedDeposit
func (s *State) returnDeposit(tx *types.Transaction, height uint32) {
	var inputValue common.Fixed64
	for _, input := range tx.Inputs {
		inputValue += s.DepositOutputs[input.ReferKey()]
	}

	returnCandidateAction := func(candidate *Candidate, originState CandidateState) {
		s.history.Append(height, func() {
			candidate.state = Returned
		}, func() {
			candidate.state = originState
		})
	}

	returnMemberAction := func(member *CRMember, originState MemberState) {
		s.history.Append(height, func() {
			member.MemberState = MemberReturned
		}, func() {
			member.MemberState = originState
		})
	}

	updateAmountAction := func(did common.Uint168) {
		s.history.Append(height, func() {
			s.depositInfo[did].TotalAmount -= inputValue
			s.depositInfo[did].Refundable = false
		}, func() {
			s.depositInfo[did].TotalAmount += inputValue
			s.depositInfo[did].Refundable = true
		})
	}

	for _, program := range tx.Programs {
		cid, _ := getCIDByCode(program.Code)
		if candidate := s.getCandidate(*cid); candidate != nil {
			returnCandidateAction(candidate, candidate.state)
		}
		if candidates := s.getHistoryCandidate(*cid); len(candidates) != 0 {
			for _, c := range candidates {
				if c.state != Returned {
					returnCandidateAction(c, c.state)
				}
			}
		}
		if members := s.getHistoryMember(program.Code); len(members) != 0 {
			for _, m := range members {
				returnMemberAction(m, m.MemberState)
			}
		}

		updateAmountAction(*cid)
	}
}

// addCRCRelatedAssert will plus deposit amount for CRC referenced in
// program hash of transaction output.
func (s *State) addCRCRelatedAssert(output *types.Output, height uint32) bool {
	if cid, ok := s.getCIDByDepositHash(output.ProgramHash); ok {
		s.history.Append(height, func() {
			s.depositInfo[cid].TotalAmount += output.Value
		}, func() {
			s.depositInfo[cid].TotalAmount -= output.Value
		})
		return true
	}
	return false
}

// getCIDByDepositHash will try to get cid of candidate or member with specified
// program hash.
func (s *State) getCIDByDepositHash(hash common.Uint168) (common.Uint168, bool) {
	cid, ok := s.DepositHashCIDMap[hash]
	return cid, ok
}

// processCancelVotes takes a transaction, if the transaction takes a previous
// vote output then try to subtract the vote.
func (s *State) processCancelVotes(tx *types.Transaction, height uint32) {
	var exist bool
	for _, input := range tx.Inputs {
		referKey := input.ReferKey()
		if _, ok := s.Votes[referKey]; ok {
			exist = true
		}
	}
	if !exist {
		return
	}

	references, err := s.getTxReference(tx)
	if err != nil {
		log.Errorf("get tx reference failed, tx hash:%s", tx.Hash())
		return
	}
	for _, input := range tx.Inputs {
		referKey := input.ReferKey()
		_, ok := s.Votes[referKey]
		if ok {
			out := references[input]
			s.processVoteCancel(&out, height)
		}
	}
}

// processVoteCRC record candidate votes.
func (s *State) processVoteCRC(height uint32, cv outputpayload.CandidateVotes) {
	cid, err := common.Uint168FromBytes(cv.Candidate)
	if err != nil {
		return
	}
	candidate := s.getCandidate(*cid)
	if candidate == nil {
		return
	}
	v := cv.Votes
	s.history.Append(height, func() {
		candidate.votes += v
	}, func() {
		candidate.votes -= v
	})
}

// processVoteCRCProposal record proposal reject votes.
func (s *State) processVoteCRCProposal(height uint32,
	cv outputpayload.CandidateVotes) {
	proposalHash, _ := common.Uint256FromBytes(cv.Candidate)
	proposalState := s.manager.getProposal(*proposalHash)
	v := cv.Votes
	s.history.Append(height, func() {
		proposalState.VotersRejectAmount += v
	}, func() {
		proposalState.VotersRejectAmount -= v
	})
}

// processVoteCancel takes a previous vote output and decrease CR votes.
func (s *State) processVoteCancel(output *types.Output, height uint32) {
	p := output.Payload.(*outputpayload.VoteOutput)
	for _, vote := range p.Contents {
		for _, cv := range vote.CandidateVotes {
			switch vote.VoteType {
			case outputpayload.CRC:
				did, err := common.Uint168FromBytes(cv.Candidate)
				if err != nil {
					continue
				}
				candidate := s.getCandidate(*did)
				if candidate == nil {
					continue
				}
				v := cv.Votes
				s.history.Append(height, func() {
					candidate.votes -= v
				}, func() {
					candidate.votes += v
				})

			case outputpayload.CRCProposal:
				proposalHash, _ := common.Uint256FromBytes(cv.Candidate)
				proposalState := s.manager.getProposal(*proposalHash)
				v := cv.Votes
				s.history.Append(height, func() {
					proposalState.VotersRejectAmount -= v
				}, func() {
					proposalState.VotersRejectAmount += v
				})
			}
		}
	}
}

// getCandidate returns candidate with specified cid, it will return nil
// nil if not found.
func (s *State) getCandidate(cid common.Uint168) *Candidate {
	if c, ok := s.Candidates[cid]; ok {
		return c
	}
	return nil
}

func (s *State) getCandidateByID(id common.Uint168) *Candidate {
	for k, v := range s.CodeCIDMap {
		if v.IsEqual(id) {
			return s.getCandidate(v)
		}
		code, _ := common.HexStringToBytes(k)
		newCode := make([]byte, len(code))
		copy(newCode, code)
		didCode := append(newCode[:len(newCode)-1], common.DID)
		ct, _ := contract.CreateCRIDContractByCode(didCode)
		did := ct.ToProgramHash()
		if did.IsEqual(id) {
			return s.getCandidate(v)
		}
	}
	return nil
}

func (s *State) getCandidateByPublicKey(publicKey []byte) *Candidate {
	pubkey, err := crypto.DecodePoint(publicKey)
	if err != nil {
		return nil
	}
	code, err := contract.CreateStandardRedeemScript(pubkey)
	if err != nil {
		return nil
	}
	ct, err := contract.CreateCRIDContractByCode(code)
	if err != nil {
		return nil
	}
	cid := ct.ToProgramHash()
	return s.getCandidate(*cid)
}

func (s *State) getHistoryCandidate(cid common.Uint168) []*Candidate {
	candidates := make([]*Candidate, 0)
	for _, v := range s.HistoryCandidates {
		if c, ok := v[cid]; ok {
			candidates = append(candidates, c)
		}
	}
	return candidates
}

func (s *State) getCandidateByCode(programCode []byte) *Candidate {
	cid, ok := s.getCIDByCode(programCode)
	if !ok {
		return nil
	}
	return s.getCandidate(cid)
}

func (s *State) getCIDByCode(programCode []byte) (cid common.Uint168,
	exist bool) {
	codeStr := common.BytesToHexString(programCode)
	cid, exist = s.CodeCIDMap[codeStr]
	return
}

// getCandidates returns candidates with specified candidate state.
func (s *State) getCandidates(state CandidateState) []*Candidate {
	switch state {
	case Pending, Active, Canceled, Returned:
		return s.getCandidateFromMap(s.Candidates,
			func(candidate *Candidate) bool {
				return candidate.state == state
			})
	default:
		return []*Candidate{}
	}
}

func (s *State) getCandidateFromMap(cmap map[common.Uint168]*Candidate,
	filter func(*Candidate) bool) []*Candidate {
	result := make([]*Candidate, 0, len(cmap))
	for _, v := range cmap {
		if filter != nil && !filter(v) {
			continue
		}
		result = append(result, v)
	}
	return result
}

func NewState(chainParams *config.Params) *State {
	return &State{
		StateKeyFrame: *NewStateKeyFrame(),
		params:        chainParams,
		history:       utils.NewHistory(maxHistoryCapacity),
	}
}<|MERGE_RESOLUTION|>--- conflicted
+++ resolved
@@ -102,14 +102,10 @@
 			lockedDepositAmount = MinDepositAmount
 		}
 	}
-<<<<<<< HEAD
-	depositInfo := s.depositInfo[cid]
-=======
-	depositInfo, ok := s.depositInfo[did]
+	depositInfo, ok := s.depositInfo[cid]
 	if !ok {
 		return 0
 	}
->>>>>>> 3aafc04b
 	return depositInfo.TotalAmount - depositInfo.DepositAmount -
 		depositInfo.Penalty - lockedDepositAmount
 }
