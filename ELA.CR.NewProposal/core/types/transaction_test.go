package types

import (
	"bytes"
	"math/rand"
	"strconv"
	"testing"

	"github.com/elastos/Elastos.ELA/auxpow"
	"github.com/elastos/Elastos.ELA/common"
	"github.com/elastos/Elastos.ELA/core/contract/program"
	"github.com/elastos/Elastos.ELA/core/types/outputpayload"
	"github.com/elastos/Elastos.ELA/core/types/payload"

	"github.com/stretchr/testify/suite"
)

type transactionSuite struct {
	suite.Suite

	InputNum   int
	OutputNum  int
	AttrNum    int
	ProgramNum int
}

func (s *transactionSuite) SetupSuite() {
	s.InputNum = 10
	s.OutputNum = 10
	s.AttrNum = 10
	s.ProgramNum = 10
}

func (s *transactionSuite) TestCoinbaseTransaction_SerializeDeserialize() {
	txn := randomOldVersionTransaction(true, byte(CoinBase), s.InputNum, s.OutputNum, s.AttrNum, s.ProgramNum)
	txn.Payload = &payload.CoinBase{
		data: []byte(strconv.FormatUint(rand.Uint64(), 10)),
	}

	serializedData := new(bytes.Buffer)
	txn.Serialize(serializedData)

	txn2 := &Transaction{}
	txn2.Deserialize(serializedData)

	assertOldVersionTxEqual(true, &s.Suite, txn, txn2, s.InputNum, s.OutputNum, s.AttrNum, s.ProgramNum)

	s.True(bytes.Equal(txn.Payload.(*payload.CoinBase).data, txn2.Payload.(*payload.CoinBase).data))
}

func (s *transactionSuite) TestRegisterAssetTransaction_SerializeDeserialize() {
	txn := randomOldVersionTransaction(true, byte(RegisterAsset), s.InputNum, s.OutputNum, s.AttrNum, s.ProgramNum)
	txn.Payload = &payload.RegisterAsset{
		Asset: payload.Asset{
			Name:        "test name",
			Description: "test desc",
			Precision:   byte(rand.Uint32()),
			AssetType:   payload.AssetType(rand.Uint32()),
			RecordType:  payload.AssetRecordType(rand.Uint32()),
		},
		Amount:     common.Fixed64(rand.Int63()),
		Controller: *randomUint168(),
	}

	serializedData := new(bytes.Buffer)
	txn.Serialize(serializedData)

	txn2 := &Transaction{}
	txn2.Deserialize(serializedData)

	assertOldVersionTxEqual(true, &s.Suite, txn, txn2, s.InputNum, s.OutputNum, s.AttrNum, s.ProgramNum)

	p1 := txn.Payload.(*payload.RegisterAsset)
	p2 := txn2.Payload.(*payload.RegisterAsset)

	s.Equal(p1.Asset.Name, p2.Asset.Name)
	s.Equal(p1.Asset.Description, p2.Asset.Description)
	s.Equal(p1.Asset.Precision, p2.Asset.Precision)
	s.Equal(p1.Asset.AssetType, p2.Asset.AssetType)
	s.Equal(p1.Asset.RecordType, p2.Asset.RecordType)
	s.Equal(p1.Amount, p2.Amount)
	s.True(p1.Controller.IsEqual(p2.Controller))
}

func (s *transactionSuite) TestTransferAssert_SerializeDeserialize() {
	txn := randomOldVersionTransaction(true, byte(TransferAsset), s.InputNum, s.OutputNum, s.AttrNum, s.ProgramNum)
	txn.Payload = &payload.TransferAsset{}

	serializedData := new(bytes.Buffer)
	txn.Serialize(serializedData)

	txn2 := &Transaction{}
	txn2.Deserialize(serializedData)

	assertOldVersionTxEqual(true, &s.Suite, txn, txn2, s.InputNum, s.OutputNum, s.AttrNum, s.ProgramNum)
}

func (s *transactionSuite) TestRecord_SerializeDeserialize() {
	txn := randomOldVersionTransaction(true, byte(Record), s.InputNum, s.OutputNum, s.AttrNum, s.ProgramNum)
	txn.Payload = &payload.Record{
		Type:    "test record type",
		Content: []byte(strconv.FormatUint(rand.Uint64(), 10)),
	}

	serializedData := new(bytes.Buffer)
	txn.Serialize(serializedData)

	txn2 := &Transaction{}
	txn2.Deserialize(serializedData)

	assertOldVersionTxEqual(true, &s.Suite, txn, txn2, s.InputNum, s.OutputNum, s.AttrNum, s.ProgramNum)

	p1 := txn.Payload.(*payload.Record)
	p2 := txn2.Payload.(*payload.Record)

	s.Equal(p1.Type, p2.Type)
	s.True(bytes.Equal(p1.Content, p2.Content))
}

func (s *transactionSuite) TestSideChainPow_SerializeDeserialize() {
	txn := randomOldVersionTransaction(true, byte(SideChainPow), s.InputNum, s.OutputNum, s.AttrNum, s.ProgramNum)
	txn.Payload = &payload.SideChainPow{
		SideBlockHash:   *randomUint256(),
		SideGenesisHash: *randomUint256(),
		BlockHeight:     rand.Uint32(),
		SignedData:      []byte(strconv.FormatUint(rand.Uint64(), 10)),
	}

	serializedData := new(bytes.Buffer)
	txn.Serialize(serializedData)

	txn2 := &Transaction{}
	txn2.Deserialize(serializedData)

	assertOldVersionTxEqual(true, &s.Suite, txn, txn2, s.InputNum, s.OutputNum, s.AttrNum, s.ProgramNum)

	p1 := txn.Payload.(*payload.SideChainPow)
	p2 := txn2.Payload.(*payload.SideChainPow)

	s.True(p1.SideBlockHash.IsEqual(p2.SideBlockHash))
	s.True(p1.SideGenesisHash.IsEqual(p2.SideGenesisHash))
	s.Equal(p1.BlockHeight, p2.BlockHeight)
	s.True(bytes.Equal(p1.SignedData, p2.SignedData))
}

func (s *transactionSuite) TestWithdrawFromSideChain_SerializeDeserialize() {
	txn := randomOldVersionTransaction(true, byte(WithdrawFromSideChain), s.InputNum, s.OutputNum, s.AttrNum, s.ProgramNum)
	txn.Payload = &payload.WithdrawFromSideChain{
		BlockHeight:         rand.Uint32(),
		GenesisBlockAddress: "test genesis block address",
		SideChainTransactionHashes: []common.Uint256{
			*randomUint256(),
			*randomUint256(),
		},
	}

	serializedData := new(bytes.Buffer)
	txn.Serialize(serializedData)

	txn2 := &Transaction{}
	txn2.Deserialize(serializedData)

	assertOldVersionTxEqual(true, &s.Suite, txn, txn2, s.InputNum, s.OutputNum, s.AttrNum, s.ProgramNum)

	p1 := txn.Payload.(*payload.WithdrawFromSideChain)
	p2 := txn2.Payload.(*payload.WithdrawFromSideChain)

	s.Equal(p1.BlockHeight, p2.BlockHeight)
	s.Equal(p1.GenesisBlockAddress, p2.GenesisBlockAddress)
	s.Equal(len(p1.SideChainTransactionHashes), len(p2.SideChainTransactionHashes))
	for i := range p1.SideChainTransactionHashes {
		s.True(p1.SideChainTransactionHashes[i].IsEqual(p2.SideChainTransactionHashes[i]))
	}
}

func (s *transactionSuite) TestTransferCrossChainAsset_SerializeDeserialize() {
	txn := randomOldVersionTransaction(true, byte(TransferCrossChainAsset), s.InputNum, s.OutputNum, s.AttrNum, s.ProgramNum)
	txn.Payload = &payload.TransferCrossChainAsset{
		CrossChainAddresses: []string{
			strconv.FormatUint(rand.Uint64(), 10),
			strconv.FormatUint(rand.Uint64(), 10),
		},
		OutputIndexes: []uint64{
			rand.Uint64(),
			rand.Uint64(),
		},
		CrossChainAmounts: []common.Fixed64{
			common.Fixed64(rand.Int63()),
			common.Fixed64(rand.Int63()),
		},
	}

	serializedData := new(bytes.Buffer)
	txn.Serialize(serializedData)

	txn2 := &Transaction{}
	txn2.Deserialize(serializedData)

	assertOldVersionTxEqual(true, &s.Suite, txn, txn2, s.InputNum, s.OutputNum, s.AttrNum, s.ProgramNum)

	p1 := txn.Payload.(*payload.TransferCrossChainAsset)
	p2 := txn2.Payload.(*payload.TransferCrossChainAsset)

	s.Equal(len(p1.CrossChainAddresses), len(p2.CrossChainAddresses))
	s.Equal(len(p1.OutputIndexes), len(p2.OutputIndexes))
	s.Equal(len(p1.CrossChainAmounts), len(p2.CrossChainAmounts))
	s.Equal(len(p1.CrossChainAddresses), len(p2.OutputIndexes))
	s.Equal(len(p1.CrossChainAddresses), len(p1.CrossChainAmounts))
	for i := range p1.CrossChainAddresses {
		s.Equal(p1.CrossChainAddresses[i], p2.CrossChainAddresses[i])
	}
	for i := range p1.OutputIndexes {
		s.Equal(p1.OutputIndexes[i], p2.OutputIndexes[i])
	}
	for i := range p1.CrossChainAmounts {
		s.Equal(p1.CrossChainAmounts[i], p2.CrossChainAmounts[i])
	}
}

func (s *transactionSuite) TestRegisterProducer_SerializeDeserialize() {
	txn := randomOldVersionTransaction(false, byte(RegisterProducer), s.InputNum, s.OutputNum, s.AttrNum, s.ProgramNum)
<<<<<<< HEAD
	txn.Payload = &payload.ProducerInfo{
		PublicKey: []byte(strconv.FormatUint(rand.Uint64(), 10)),
		NickName:  strconv.FormatUint(rand.Uint64(), 10),
		Url:       strconv.FormatUint(rand.Uint64(), 10),
		Location:  rand.Uint64(),
		Address:   strconv.FormatUint(rand.Uint64(), 10),
=======
	txn.Payload = &payload.PayloadRegisterProducer{
		OwnerPublicKey: []byte(strconv.FormatUint(rand.Uint64(), 10)),
		NickName:       strconv.FormatUint(rand.Uint64(), 10),
		Url:            strconv.FormatUint(rand.Uint64(), 10),
		Location:       rand.Uint64(),
		Address:        strconv.FormatUint(rand.Uint64(), 10),
>>>>>>> 4b1c061f
	}

	serializedData := new(bytes.Buffer)
	txn.Serialize(serializedData)

	txn2 := &Transaction{}
	txn2.Deserialize(serializedData)

	assertOldVersionTxEqual(false, &s.Suite, txn, txn2, s.InputNum, s.OutputNum, s.AttrNum, s.ProgramNum)

	p1 := txn.Payload.(*payload.ProducerInfo)
	p2 := txn2.Payload.(*payload.ProducerInfo)

	s.True(bytes.Equal(p1.OwnerPublicKey, p2.OwnerPublicKey))
	s.Equal(p1.NickName, p2.NickName)
	s.Equal(p1.Url, p2.Url)
	s.Equal(p1.Location, p2.Location)
	s.Equal(p1.Address, p2.Address)
}

func (s *transactionSuite) TestCancelProducer_SerializeDeserialize() {
	txn := randomOldVersionTransaction(false, byte(CancelProducer), s.InputNum, s.OutputNum, s.AttrNum, s.ProgramNum)
<<<<<<< HEAD
	txn.Payload = &payload.CancelProducer{
		PublicKey: []byte(strconv.FormatUint(rand.Uint64(), 10)),
=======
	txn.Payload = &payload.PayloadCancelProducer{
		OwnerPublicKey: []byte(strconv.FormatUint(rand.Uint64(), 10)),
>>>>>>> 4b1c061f
	}

	serializedData := new(bytes.Buffer)
	txn.Serialize(serializedData)

	txn2 := &Transaction{}
	txn2.Deserialize(serializedData)

	assertOldVersionTxEqual(false, &s.Suite, txn, txn2, s.InputNum, s.OutputNum, s.AttrNum, s.ProgramNum)

	p1 := txn.Payload.(*payload.CancelProducer)
	p2 := txn2.Payload.(*payload.CancelProducer)

	s.True(bytes.Equal(p1.OwnerPublicKey, p2.OwnerPublicKey))
}

func (s *transactionSuite) TestUpdateProducer_SerializeDeserialize() {
	txn := randomOldVersionTransaction(false, byte(UpdateProducer), s.InputNum, s.OutputNum, s.AttrNum, s.ProgramNum)
<<<<<<< HEAD
	txn.Payload = &payload.ProducerInfo{
		PublicKey: []byte(strconv.FormatUint(rand.Uint64(), 10)),
		NickName:  strconv.FormatUint(rand.Uint64(), 10),
		Url:       strconv.FormatUint(rand.Uint64(), 10),
		Location:  rand.Uint64(),
		Address:   strconv.FormatUint(rand.Uint64(), 10),
=======
	txn.Payload = &payload.PayloadUpdateProducer{
		OwnerPublicKey: []byte(strconv.FormatUint(rand.Uint64(), 10)),
		NickName:       strconv.FormatUint(rand.Uint64(), 10),
		Url:            strconv.FormatUint(rand.Uint64(), 10),
		Location:       rand.Uint64(),
		Address:        strconv.FormatUint(rand.Uint64(), 10),
>>>>>>> 4b1c061f
	}

	serializedData := new(bytes.Buffer)
	txn.Serialize(serializedData)

	txn2 := &Transaction{}
	txn2.Deserialize(serializedData)

	assertOldVersionTxEqual(false, &s.Suite, txn, txn2, s.InputNum, s.OutputNum, s.AttrNum, s.ProgramNum)

	p1 := txn.Payload.(*payload.ProducerInfo)
	p2 := txn2.Payload.(*payload.ProducerInfo)

	s.True(bytes.Equal(p1.OwnerPublicKey, p2.OwnerPublicKey))
	s.Equal(p1.NickName, p2.NickName)
	s.Equal(p1.Url, p2.Url)
	s.Equal(p1.Location, p2.Location)
	s.Equal(p1.Address, p2.Address)
}

func (s *transactionSuite) TestReturnDepositCoin_SerializeDeserialize() {
	txn := randomOldVersionTransaction(false, byte(ReturnDepositCoin), s.InputNum, s.OutputNum, s.AttrNum, s.ProgramNum)
	txn.Payload = &payload.ReturnDepositCoin{}

	serializedData := new(bytes.Buffer)
	txn.Serialize(serializedData)

	txn2 := &Transaction{}
	txn2.Deserialize(serializedData)

	assertOldVersionTxEqual(false, &s.Suite, txn, txn2, s.InputNum, s.OutputNum, s.AttrNum, s.ProgramNum)
}

func (s *transactionSuite) TestIllegalProposalEvidence_SerializeDeserialize() {
	txn := randomOldVersionTransaction(false, byte(IllegalProposalEvidence), s.InputNum, s.OutputNum, s.AttrNum, s.ProgramNum)
	txn.Payload = &PayloadIllegalProposal{
		DposIllegalProposals: DposIllegalProposals{
			Evidence: ProposalEvidence{
				Proposal: DPosProposal{
					Sponsor:    strconv.FormatUint(rand.Uint64(), 10),
					BlockHash:  *randomUint256(),
					ViewOffset: rand.Uint32(),
					Sign:       []byte(strconv.FormatUint(rand.Uint64(), 10)),
				},
				BlockHeader: *randomBlockHeader(),
			},
			CompareEvidence: ProposalEvidence{
				Proposal: DPosProposal{
					Sponsor:    strconv.FormatUint(rand.Uint64(), 10),
					BlockHash:  *randomUint256(),
					ViewOffset: rand.Uint32(),
					Sign:       []byte(strconv.FormatUint(rand.Uint64(), 10)),
				},
				BlockHeader: *randomBlockHeader(),
			},
		},
	}

	serializedData := new(bytes.Buffer)
	txn.Serialize(serializedData)

	txn2 := &Transaction{}
	txn2.Deserialize(serializedData)

	assertOldVersionTxEqual(false, &s.Suite, txn, txn2, s.InputNum, s.OutputNum, s.AttrNum, s.ProgramNum)

	s.True(txn.Payload.(*PayloadIllegalProposal).Hash().IsEqual(txn2.Payload.(*PayloadIllegalProposal).Hash()))
}

func (s *transactionSuite) TestIllegalVoteEvidence_SerializeDeserialize() {
	txn := randomOldVersionTransaction(false, byte(IllegalVoteEvidence), s.InputNum, s.OutputNum, s.AttrNum, s.ProgramNum)
	txn.Payload = &PayloadIllegalVote{
		DposIllegalVotes: DposIllegalVotes{
			Evidence: VoteEvidence{
				Proposal: DPosProposal{
					Sponsor:    strconv.FormatUint(rand.Uint64(), 10),
					BlockHash:  *randomUint256(),
					ViewOffset: rand.Uint32(),
					Sign:       []byte(strconv.FormatUint(rand.Uint64(), 10)),
				},
				BlockHeader: *randomBlockHeader(),
				Vote: DPosProposalVote{
					ProposalHash: *randomUint256(),
					Signer:       strconv.FormatUint(rand.Uint64(), 10),
					Accept:       true,
					Sign:         []byte(strconv.FormatUint(rand.Uint64(), 10)),
				},
			},
			CompareEvidence: VoteEvidence{
				Proposal: DPosProposal{
					Sponsor:    strconv.FormatUint(rand.Uint64(), 10),
					BlockHash:  *randomUint256(),
					ViewOffset: rand.Uint32(),
					Sign:       []byte(strconv.FormatUint(rand.Uint64(), 10)),
				},
				BlockHeader: *randomBlockHeader(),
				Vote: DPosProposalVote{
					ProposalHash: *randomUint256(),
					Signer:       strconv.FormatUint(rand.Uint64(), 10),
					Accept:       true,
					Sign:         []byte(strconv.FormatUint(rand.Uint64(), 10)),
				},
			},
		},
	}

	serializedData := new(bytes.Buffer)
	txn.Serialize(serializedData)

	txn2 := &Transaction{}
	txn2.Deserialize(serializedData)

	assertOldVersionTxEqual(false, &s.Suite, txn, txn2, s.InputNum, s.OutputNum, s.AttrNum, s.ProgramNum)

	s.True(txn.Payload.(*PayloadIllegalVote).Hash().IsEqual(txn2.Payload.(*PayloadIllegalVote).Hash()))
}

func (s *transactionSuite) TestIllegalBlockEvidence_SerializeDeserialize() {
	txn := randomOldVersionTransaction(false, byte(IllegalBlockEvidence), s.InputNum, s.OutputNum, s.AttrNum, s.ProgramNum)
	txn.Payload = &PayloadIllegalBlock{
		DposIllegalBlocks: DposIllegalBlocks{
			CoinType:    CoinType(rand.Uint32()),
			BlockHeight: rand.Uint32(),
			Evidence: BlockEvidence{
				Block:        []byte(strconv.FormatUint(rand.Uint64(), 10)),
				BlockConfirm: []byte(strconv.FormatUint(rand.Uint64(), 10)),
				Signers: [][]byte{
					[]byte(strconv.FormatUint(rand.Uint64(), 10)),
					[]byte(strconv.FormatUint(rand.Uint64(), 10)),
				},
			},
			CompareEvidence: BlockEvidence{
				Block:        []byte(strconv.FormatUint(rand.Uint64(), 10)),
				BlockConfirm: []byte(strconv.FormatUint(rand.Uint64(), 10)),
				Signers: [][]byte{
					[]byte(strconv.FormatUint(rand.Uint64(), 10)),
					[]byte(strconv.FormatUint(rand.Uint64(), 10)),
				},
			},
		},
	}

	serializedData := new(bytes.Buffer)
	txn.Serialize(serializedData)

	txn2 := &Transaction{}
	txn2.Deserialize(serializedData)

	assertOldVersionTxEqual(false, &s.Suite, txn, txn2, s.InputNum, s.OutputNum, s.AttrNum, s.ProgramNum)

	s.True(txn.Payload.(*PayloadIllegalBlock).Hash().IsEqual(txn2.Payload.(*PayloadIllegalBlock).Hash()))
}

func (s *transactionSuite) TestTransaction_SpecificSample() {
	// update producer transaction deserialize sample
	byteReader := new(bytes.Buffer)
	updateProducerByteStr := "090b0021034f3a7d2f33ac7f4e30876080d359ce5f314c9eabddbaaca637676377f655e16c2103c77af162438d4b7140f8544ad6523b9734cca9c7a62476d54ed5d1bddc7a39c309656c615f74657374310d656c615f74657374312e6f726754b60100000000000931302e31302e302e3240920d8e769640b8494cfdf7c5581982c329485c8d3083db7d3079de104dc0dc650d8592a5e1d70f5c24f72b3f29b0625dc6348e375b13c3c48992d398d9f5d9ac000146f1d8002115ce89423ab29f26ede6ef1b813642cbf3c4c15b919b41d6d9f7760100ffffffff01b037db964a231458d2d6ffd5ea18944c4f90e63d547c5d3b9874df66a4ead0a300d414000000000000000000210d4109bf00e6d782db40ab183491c03cf4d6a37a00000000000141408fc0c3de6198c3ec4e9ab8a7748208d79a554c9d1ef84edec23c444495b651deb7a8796ac49e31f1d2598207d216c05496b35d7f75a22c55272223995781bb402321034f3a7d2f33ac7f4e30876080d359ce5f314c9eabddbaaca637676377f655e16cac"
	updateProducerByte, _ := common.HexStringToBytes(updateProducerByteStr)
	byteReader.Write(updateProducerByte)
	txn := &Transaction{}
	s.NoError(txn.Deserialize(byteReader))
}

func TestTransactionSuite(t *testing.T) {
	suite.Run(t, new(transactionSuite))
}

func assertOldVersionTxEqual(oldVersion bool, suite *suite.Suite, first, second *Transaction, inputNum, outputNum, attrNum, programNum int) {
	if oldVersion {
		suite.Equal(TxVersionDefault, second.Version)
	} else {
		suite.Equal(first.Version, second.Version)
	}
	suite.Equal(first.TxType, second.TxType)
	suite.Equal(first.PayloadVersion, second.PayloadVersion)
	suite.Equal(first.LockTime, second.LockTime)

	suite.Equal(inputNum, len(first.Inputs))
	suite.Equal(inputNum, len(second.Inputs))
	for i := 0; i < inputNum; i++ {
		suite.Equal(first.Inputs[i].Sequence, second.Inputs[i].Sequence)
		suite.Equal(first.Inputs[i].Previous.Index, second.Inputs[i].Previous.Index)
		suite.True(first.Inputs[i].Previous.TxID.IsEqual(second.Inputs[i].Previous.TxID))
	}

	suite.Equal(outputNum, len(first.Outputs))
	suite.Equal(outputNum, len(second.Outputs))
	for i := 0; i < outputNum; i++ {
		suite.True(first.Outputs[i].AssetID.IsEqual(second.Outputs[i].AssetID))
		suite.Equal(first.Outputs[i].Value, second.Outputs[i].Value)
		suite.Equal(first.Outputs[i].OutputLock, second.Outputs[i].OutputLock)
		suite.True(first.Outputs[i].ProgramHash.IsEqual(second.Outputs[i].ProgramHash))

		if !oldVersion {
			suite.Equal(first.Outputs[i].Type, second.Outputs[i].Type)
		}
	}

	suite.Equal(attrNum, len(first.Attributes))
	suite.Equal(attrNum, len(second.Attributes))
	for i := 0; i < attrNum; i++ {
		suite.Equal(first.Attributes[i].Usage, second.Attributes[i].Usage)
		suite.True(bytes.Equal(first.Attributes[i].Data, second.Attributes[i].Data))
	}

	suite.Equal(programNum, len(first.Programs))
	suite.Equal(programNum, len(second.Programs))
	for i := 0; i < programNum; i++ {
		suite.True(bytes.Equal(first.Programs[i].Code, second.Programs[i].Code))
		suite.True(bytes.Equal(first.Programs[i].Parameter, second.Programs[i].Parameter))
	}
}

func randomOldVersionTransaction(oldVersion bool, txType byte, inputNum, outputNum, attrNum, programNum int) *Transaction {
	txn := &Transaction{
		Version:        TransactionVersion(txType),
		TxType:         TransactionType(txType),
		PayloadVersion: byte(rand.Uint32()),
		LockTime:       rand.Uint32(),
		Inputs:         make([]*Input, 0),
		Outputs:        make([]*Output, 0),
		Attributes:     make([]*Attribute, 0),
		Programs:       make([]*program.Program, 0),
	}
	if !oldVersion {
		txn.Version = TxVersion09
	}

	for i := 0; i < inputNum; i++ {
		txn.Inputs = append(txn.Inputs, &Input{
			Sequence: rand.Uint32(),
			Previous: OutPoint{
				TxID:  *randomUint256(),
				Index: uint16(rand.Uint32()),
			},
		})
	}

	for i := 0; i < outputNum; i++ {
		output := &Output{
			AssetID:     *randomUint256(),
			Value:       common.Fixed64(rand.Int63()),
			OutputLock:  rand.Uint32(),
			ProgramHash: *randomUint168(),
			Type:        0,
			Payload:     nil,
		}
		if !oldVersion {
			output.Type = OTNone
			output.Payload = &outputpayload.DefaultOutput{}
		}
		txn.Outputs = append(txn.Outputs, output)
	}

	validAttrUsage := []AttributeUsage{Nonce, Script, Memo, Description, DescriptionUrl, Confirmations}
	for i := 0; i < attrNum; i++ {
		txn.Attributes = append(txn.Attributes, &Attribute{
			Usage: validAttrUsage[rand.Intn(len(validAttrUsage))],
			Data:  []byte(strconv.FormatUint(rand.Uint64(), 10)),
		})
	}

	for i := 0; i < programNum; i++ {
		txn.Programs = append(txn.Programs, &program.Program{
			Code:      []byte(strconv.FormatUint(rand.Uint64(), 10)),
			Parameter: []byte(strconv.FormatUint(rand.Uint64(), 10)),
		})
	}

	return txn
}

func randomBlockHeader() *Header {
	return &Header{
		Version:    rand.Uint32(),
		Previous:   *randomUint256(),
		MerkleRoot: *randomUint256(),
		Timestamp:  rand.Uint32(),
		Bits:       rand.Uint32(),
		Nonce:      rand.Uint32(),
		Height:     rand.Uint32(),
		AuxPow: auxpow.AuxPow{
			AuxMerkleBranch: []common.Uint256{
				*randomUint256(),
				*randomUint256(),
			},
			AuxMerkleIndex: rand.Int(),
			ParCoinbaseTx: auxpow.BtcTx{
				Version: rand.Int31(),
				TxIn: []*auxpow.BtcTxIn{
					{
						PreviousOutPoint: auxpow.BtcOutPoint{
							Hash:  *randomUint256(),
							Index: rand.Uint32(),
						},
						SignatureScript: []byte(strconv.FormatUint(rand.Uint64(), 10)),
						Sequence:        rand.Uint32(),
					},
					{
						PreviousOutPoint: auxpow.BtcOutPoint{
							Hash:  *randomUint256(),
							Index: rand.Uint32(),
						},
						SignatureScript: []byte(strconv.FormatUint(rand.Uint64(), 10)),
						Sequence:        rand.Uint32(),
					},
				},
				TxOut: []*auxpow.BtcTxOut{
					{
						Value:    rand.Int63(),
						PkScript: []byte(strconv.FormatUint(rand.Uint64(), 10)),
					},
					{
						Value:    rand.Int63(),
						PkScript: []byte(strconv.FormatUint(rand.Uint64(), 10)),
					},
				},
				LockTime: rand.Uint32(),
			},
			ParCoinBaseMerkle: []common.Uint256{
				*randomUint256(),
				*randomUint256(),
			},
			ParMerkleIndex: rand.Int(),
			ParBlockHeader: auxpow.BtcHeader{
				Version:    rand.Uint32(),
				Previous:   *randomUint256(),
				MerkleRoot: *randomUint256(),
				Timestamp:  rand.Uint32(),
				Bits:       rand.Uint32(),
				Nonce:      rand.Uint32(),
			},
			ParentHash: *randomUint256(),
		},
	}
}

func randomUint256() *common.Uint256 {
	randBytes := make([]byte, 32)
	rand.Read(randBytes)

	result, _ := common.Uint256FromBytes(randBytes)
	return result
}

func randomUint168() *common.Uint168 {
	randBytes := make([]byte, 21)
	rand.Read(randBytes)
	result, _ := common.Uint168FromBytes(randBytes)

	return result
}<|MERGE_RESOLUTION|>--- conflicted
+++ resolved
@@ -34,7 +34,7 @@
 func (s *transactionSuite) TestCoinbaseTransaction_SerializeDeserialize() {
 	txn := randomOldVersionTransaction(true, byte(CoinBase), s.InputNum, s.OutputNum, s.AttrNum, s.ProgramNum)
 	txn.Payload = &payload.CoinBase{
-		data: []byte(strconv.FormatUint(rand.Uint64(), 10)),
+		Content: []byte(strconv.FormatUint(rand.Uint64(), 10)),
 	}
 
 	serializedData := new(bytes.Buffer)
@@ -45,7 +45,7 @@
 
 	assertOldVersionTxEqual(true, &s.Suite, txn, txn2, s.InputNum, s.OutputNum, s.AttrNum, s.ProgramNum)
 
-	s.True(bytes.Equal(txn.Payload.(*payload.CoinBase).data, txn2.Payload.(*payload.CoinBase).data))
+	s.True(bytes.Equal(txn.Payload.(*payload.CoinBase).Content, txn2.Payload.(*payload.CoinBase).Content))
 }
 
 func (s *transactionSuite) TestRegisterAssetTransaction_SerializeDeserialize() {
@@ -219,21 +219,12 @@
 
 func (s *transactionSuite) TestRegisterProducer_SerializeDeserialize() {
 	txn := randomOldVersionTransaction(false, byte(RegisterProducer), s.InputNum, s.OutputNum, s.AttrNum, s.ProgramNum)
-<<<<<<< HEAD
 	txn.Payload = &payload.ProducerInfo{
-		PublicKey: []byte(strconv.FormatUint(rand.Uint64(), 10)),
-		NickName:  strconv.FormatUint(rand.Uint64(), 10),
-		Url:       strconv.FormatUint(rand.Uint64(), 10),
-		Location:  rand.Uint64(),
-		Address:   strconv.FormatUint(rand.Uint64(), 10),
-=======
-	txn.Payload = &payload.PayloadRegisterProducer{
 		OwnerPublicKey: []byte(strconv.FormatUint(rand.Uint64(), 10)),
 		NickName:       strconv.FormatUint(rand.Uint64(), 10),
 		Url:            strconv.FormatUint(rand.Uint64(), 10),
 		Location:       rand.Uint64(),
 		Address:        strconv.FormatUint(rand.Uint64(), 10),
->>>>>>> 4b1c061f
 	}
 
 	serializedData := new(bytes.Buffer)
@@ -256,13 +247,8 @@
 
 func (s *transactionSuite) TestCancelProducer_SerializeDeserialize() {
 	txn := randomOldVersionTransaction(false, byte(CancelProducer), s.InputNum, s.OutputNum, s.AttrNum, s.ProgramNum)
-<<<<<<< HEAD
 	txn.Payload = &payload.CancelProducer{
-		PublicKey: []byte(strconv.FormatUint(rand.Uint64(), 10)),
-=======
-	txn.Payload = &payload.PayloadCancelProducer{
 		OwnerPublicKey: []byte(strconv.FormatUint(rand.Uint64(), 10)),
->>>>>>> 4b1c061f
 	}
 
 	serializedData := new(bytes.Buffer)
@@ -281,21 +267,12 @@
 
 func (s *transactionSuite) TestUpdateProducer_SerializeDeserialize() {
 	txn := randomOldVersionTransaction(false, byte(UpdateProducer), s.InputNum, s.OutputNum, s.AttrNum, s.ProgramNum)
-<<<<<<< HEAD
 	txn.Payload = &payload.ProducerInfo{
-		PublicKey: []byte(strconv.FormatUint(rand.Uint64(), 10)),
-		NickName:  strconv.FormatUint(rand.Uint64(), 10),
-		Url:       strconv.FormatUint(rand.Uint64(), 10),
-		Location:  rand.Uint64(),
-		Address:   strconv.FormatUint(rand.Uint64(), 10),
-=======
-	txn.Payload = &payload.PayloadUpdateProducer{
 		OwnerPublicKey: []byte(strconv.FormatUint(rand.Uint64(), 10)),
 		NickName:       strconv.FormatUint(rand.Uint64(), 10),
 		Url:            strconv.FormatUint(rand.Uint64(), 10),
 		Location:       rand.Uint64(),
 		Address:        strconv.FormatUint(rand.Uint64(), 10),
->>>>>>> 4b1c061f
 	}
 
 	serializedData := new(bytes.Buffer)
@@ -512,7 +489,7 @@
 func randomOldVersionTransaction(oldVersion bool, txType byte, inputNum, outputNum, attrNum, programNum int) *Transaction {
 	txn := &Transaction{
 		Version:        TransactionVersion(txType),
-		TxType:         TransactionType(txType),
+		TxType:         TxType(txType),
 		PayloadVersion: byte(rand.Uint32()),
 		LockTime:       rand.Uint32(),
 		Inputs:         make([]*Input, 0),
