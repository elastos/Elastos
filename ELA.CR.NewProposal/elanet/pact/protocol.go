--- conflicted
+++ resolved
@@ -1,7 +1,7 @@
 // Copyright (c) 2017-2020 The Elastos Foundation
 // Use of this source code is governed by an MIT
 // license that can be found in the LICENSE file.
-// 
+//
 
 package pact
 
@@ -28,13 +28,6 @@
 	MaxTxPoolSize = 20000000
 )
 
-<<<<<<< HEAD
-// MaxBlockContextSize is the maximum number of bytes allowed per block context.
-var MaxBlockContextSize uint32 = 8000000
-
-// MaxBlockHeaderSize is the maximum number of bytes allowed per block header.
-var MaxBlockHeaderSize uint32 = 1000000
-=======
 var (
 	// MaxBlockContextSize is the maximum number of bytes allowed per block context.
 	MaxBlockContextSize uint32 = 8000000
@@ -45,7 +38,6 @@
 	// MaxTxPerBlock is the maximux number of transactions allowed per block.
 	MaxTxPerBlock uint32 = 10000
 )
->>>>>>> c453a7a4
 
 // ServiceFlag identifies services supported by a peer.
 type ServiceFlag uint64
