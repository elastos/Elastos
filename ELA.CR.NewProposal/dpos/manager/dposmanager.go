--- conflicted
+++ resolved
@@ -15,11 +15,7 @@
 	dpeer "github.com/elastos/Elastos.ELA/dpos/p2p/peer"
 	"github.com/elastos/Elastos.ELA/dpos/state"
 	"github.com/elastos/Elastos.ELA/dpos/store"
-<<<<<<< HEAD
 	"github.com/elastos/Elastos.ELA/elanet"
-	"github.com/elastos/Elastos.ELA/errors"
-=======
->>>>>>> fda80a9a
 	"github.com/elastos/Elastos.ELA/mempool"
 	"github.com/elastos/Elastos.ELA/p2p"
 	"github.com/elastos/Elastos.ELA/p2p/msg"
@@ -40,11 +36,7 @@
 	SendMessageToPeer(id dpeer.PID, msg p2p.Message) error
 	BroadcastMessage(msg p2p.Message)
 
-<<<<<<< HEAD
 	UpdatePeers(peers []dpeer.PID)
-=======
-	UpdatePeers(arbitrators map[string]*dp2p.PeerAddr) error
->>>>>>> fda80a9a
 	GetActivePeers() []dp2p.Peer
 }
 
@@ -175,7 +167,6 @@
 }
 
 func (d *DPOSManager) Recover() {
-<<<<<<< HEAD
 	for {
 		if d.server.IsCurrent() {
 			if !d.isCurrentArbiter() {
@@ -185,20 +176,6 @@
 			if d.recoverAbnormalState(true) {
 				return
 			}
-=======
-	if !d.isCurrentArbiter() ||
-		blockchain.DefaultLedger.Blockchain.GetHeight() < d.chainParams.CRCOnlyDPOSHeight{
-		return
-	}
-
-	d.changeHeight()
-	for {
-
-		log.Info("Recover when start")
-		if d.recoverAbnormalState(true) {
-			log.Info("Recover finished")
-			return
->>>>>>> fda80a9a
 		}
 
 		time.Sleep(time.Second)
@@ -246,20 +223,12 @@
 		pubKey := common.BytesToHexString(id[:])
 		d.notHandledProposal[pubKey] = struct{}{}
 		if d.arbitrators.HasArbitersMinorityCount(len(d.notHandledProposal)) {
-<<<<<<< HEAD
 			log.Info("[OnProposalReceived] has minority not handled votes, need recover")
 			if d.recoverAbnormalState(false) {
 				log.Info("[OnProposalReceived] recover start")
 			} else {
 				log.Error("[OnProposalReceived] has no active peers recover failed")
 			}
-=======
-			log.Info("[OnVoteAccepted] has minority not handled votes, need recover")
-			if d.recoverAbnormalState(false) {
-				log.Info("[OnVoteAccepted] recover start")
-			}
-			log.Error("[OnVoteAccepted] has no active peers recover failed")
->>>>>>> fda80a9a
 		}
 	}
 }
@@ -348,7 +317,6 @@
 }
 
 func (d *DPOSManager) OnBadNetwork() {
-<<<<<<< HEAD
 	if d.isCurrentArbiter() {
 		log.Warn("[OnBadNetwork] found network bad")
 		if d.recoverAbnormalState(false) {
@@ -359,13 +327,6 @@
 	} else {
 		log.Info("[OnBadNetwork] found network bad")
 	}
-=======
-	log.Info("[OnBadNetwork] found network bad")
-	if d.recoverAbnormalState(false) {
-		log.Info("[OnBadNetwork] start recover")
-	}
-	log.Error("[OnBadNetwork] has no active peers recover failed")
->>>>>>> fda80a9a
 }
 
 func (d *DPOSManager) recoverAbnormalState(firstRecover bool) bool {
