--- conflicted
+++ resolved
@@ -750,14 +750,9 @@
 					"unknown transaction "+unspent.TxID.String()+" from persisted utxo")
 			}
 			result = append(result, UTXOInfo{
-<<<<<<< HEAD
 				TxType:        byte(tx.TxType),
-				TxID:          ToReversedString(unspent.TxId),
-				AssetId:       ToReversedString(chain.DefaultLedger.Blockchain.AssetID),
-=======
+				TxID:          ToReversedString(unspent.TxID),
 				AssetID:       ToReversedString(chain.DefaultLedger.Blockchain.AssetID),
-				TxID:          ToReversedString(unspent.TxID),
->>>>>>> 4fb2476e
 				VOut:          unspent.Index,
 				Amount:        unspent.Value.String(),
 				Address:       address,
@@ -1024,9 +1019,9 @@
 	status := true
 	for _, unspent := range unspents[chain.DefaultLedger.Blockchain.AssetID] {
 		if unspent.Index == 0 {
-			tx, height, err := chain.DefaultLedger.Store.GetTransaction(unspent.TxId)
+			tx, height, err := chain.DefaultLedger.Store.GetTransaction(unspent.TxID)
 			if err != nil {
-				return ResponsePack(InternalError, "unknown transaction "+unspent.TxId.String()+" from persisted utxo")
+				return ResponsePack(InternalError, "unknown transaction "+unspent.TxID.String()+" from persisted utxo")
 			}
 			if tx.Outputs[unspent.Index].OutputType == VoteOutput {
 				voting += unspent.Value
