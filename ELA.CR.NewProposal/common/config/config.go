--- conflicted
+++ resolved
@@ -103,17 +103,9 @@
 }
 
 type ArbiterConfiguration struct {
-<<<<<<< HEAD
 	Magic                    uint32         `json:"Magic"`
 	IPAddress                string         `json:"IPAddress"`
 	NodePort                 uint16         `json:"NodePort"`
-=======
-	PublicKey                string         `json:"PublicKey"`
-	Magic                    uint32         `json:"Magic"`
-	NodePort                 uint16         `json:"NodePort"`
-	ProtocolVersion          uint32         `json:"ProtocolVersion"`
-	Services                 uint64         `json:"Services"`
->>>>>>> fda80a9a
 	PrintLevel               uint8          `json:"PrintLevel"`
 	SignTolerance            uint64         `json:"SignTolerance"`
 	MaxLogsSize              int64          `json:"MaxLogsSize"`
