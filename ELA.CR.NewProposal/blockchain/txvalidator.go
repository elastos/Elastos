--- conflicted
+++ resolved
@@ -716,11 +716,7 @@
 	}
 
 	// check ip
-<<<<<<< HEAD
-	if err = checkStringField(payload.NetAddress, "NetAddress"); err != nil {
-=======
 	if err := checkStringField(info.NetAddress, "NetAddress"); err != nil {
->>>>>>> 5bc20ef1
 		return err
 	}
 
@@ -823,11 +819,7 @@
 	}
 
 	// check ip
-<<<<<<< HEAD
-	if err := checkStringField(payload.NetAddress, "NetAddress"); err != nil {
-=======
 	if err := checkStringField(info.NetAddress, "NetAddress"); err != nil {
->>>>>>> 5bc20ef1
 		return err
 	}
 
