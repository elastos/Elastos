--- conflicted
+++ resolved
@@ -30,27 +30,6 @@
 	oneLsh256 = new(big.Int).Lsh(big.NewInt(1), 256)
 )
 
-<<<<<<< HEAD
-type Blockchain struct {
-	mutex              sync.RWMutex
-	BlockHeight        uint32
-	GenesisHash        Uint256
-	BestChain          *BlockNode
-	Root               *BlockNode
-	IndexLock          sync.RWMutex
-	Index              map[Uint256]*BlockNode
-	DepNodes           map[Uint256][]*BlockNode
-	orphanLock         sync.RWMutex
-	Orphans            map[Uint256]*OrphanBlock
-	PrevOrphans        map[Uint256][]*OrphanBlock
-	OldestOrphan       *OrphanBlock
-	BlockCache         map[Uint256]*Block
-	TimeSource         MedianTimeSource
-	MedianTimePast     time.Time
-	BCEvents           *events.Event
-	AssetID            Uint256
-	NewBlocksListeners []interfaces.NewBlocksListener
-=======
 type BlockChain struct {
 	chainParams *config.Params
 	db          IChainStore
@@ -71,15 +50,16 @@
 	Index          map[Uint256]*BlockNode
 	IndexLock      sync.RWMutex
 	DepNodes       map[Uint256][]*BlockNode
-	Orphans        map[Uint256]*OrphanBlock
-	PrevOrphans    map[Uint256][]*OrphanBlock
-	OldestOrphan   *OrphanBlock
-	BlockCache     map[Uint256]*Block
+
+	orphanLock     sync.RWMutex
+	orphans        map[Uint256]*OrphanBlock
+	prevOrphans    map[Uint256][]*OrphanBlock
+	oldestOrphan   *OrphanBlock
+
+	blockCache     map[Uint256]*Block
 	TimeSource     MedianTimeSource
 	MedianTimePast time.Time
-	OrphanLock     sync.RWMutex
 	mutex          sync.RWMutex
->>>>>>> 5bc20ef1
 }
 
 func New(db IChainStore, chainParams *config.Params, versions interfaces.HeightVersions,
@@ -101,10 +81,10 @@
 		BestChain:           nil,
 		Index:               make(map[Uint256]*BlockNode),
 		DepNodes:            make(map[Uint256][]*BlockNode),
-		OldestOrphan:        nil,
-		Orphans:             make(map[Uint256]*OrphanBlock),
-		PrevOrphans:         make(map[Uint256][]*OrphanBlock),
-		BlockCache:          make(map[Uint256]*Block),
+		oldestOrphan:        nil,
+		orphans:             make(map[Uint256]*OrphanBlock),
+		prevOrphans:         make(map[Uint256][]*OrphanBlock),
+		blockCache:          make(map[Uint256]*Block),
 		TimeSource:          NewMedianTime(),
 	}
 
@@ -193,23 +173,7 @@
 	return inMainChain, isOrphan, nil
 }
 
-<<<<<<< HEAD
-func (b *Blockchain) GetBlock(hash Uint256) (*Block, error) {
-	b.orphanLock.RLock()
-	orphanBlock, ok := b.Orphans[hash]
-	b.orphanLock.RUnlock()
-	if ok {
-		return orphanBlock.Block, nil
-	}
-
-	return DefaultLedger.Store.GetBlock(hash)
-}
-
-func (b *Blockchain) AddConfirm(confirm *DPosProposalVoteSlot) error {
-	log.Debug()
-=======
 func (b *BlockChain) AddConfirm(confirm *payload.Confirm) error {
->>>>>>> 5bc20ef1
 	b.mutex.Lock()
 	defer b.mutex.Unlock()
 
@@ -276,8 +240,8 @@
 		processHashes[0] = nil // Prevent GC leak.
 		processHashes = processHashes[1:]
 
-		for i := 0; i < len(b.PrevOrphans[*processHash]); i++ {
-			orphan := b.PrevOrphans[*processHash][i]
+		for i := 0; i < len(b.prevOrphans[*processHash]); i++ {
+			orphan := b.prevOrphans[*processHash][i]
 			if orphan == nil {
 				continue
 			}
@@ -298,21 +262,15 @@
 	return nil
 }
 
-<<<<<<< HEAD
-func (b *Blockchain) RemoveOrphanBlock(orphan *OrphanBlock) {
+func (b *BlockChain) RemoveOrphanBlock(orphan *OrphanBlock) {
 	b.orphanLock.Lock()
 	defer b.orphanLock.Unlock()
-=======
-func (b *BlockChain) RemoveOrphanBlock(orphan *OrphanBlock) {
-	b.OrphanLock.Lock()
-	defer b.OrphanLock.Unlock()
->>>>>>> 5bc20ef1
 
 	orphanHash := orphan.Block.Hash()
-	delete(b.Orphans, orphanHash)
+	delete(b.orphans, orphanHash)
 
 	prevHash := &orphan.Block.Header.Previous
-	orphans := b.PrevOrphans[*prevHash]
+	orphans := b.prevOrphans[*prevHash]
 	for i := 0; i < len(orphans); i++ {
 		hash := orphans[i].Block.Hash()
 		if hash.IsEqual(orphanHash) {
@@ -322,32 +280,32 @@
 			i--
 		}
 	}
-	b.PrevOrphans[*prevHash] = orphans
-
-	if len(b.PrevOrphans[*prevHash]) == 0 {
-		delete(b.PrevOrphans, *prevHash)
-	}
-
-	if b.OldestOrphan == orphan {
-		b.OldestOrphan = nil
+	b.prevOrphans[*prevHash] = orphans
+
+	if len(b.prevOrphans[*prevHash]) == 0 {
+		delete(b.prevOrphans, *prevHash)
+	}
+
+	if b.oldestOrphan == orphan {
+		b.oldestOrphan = nil
 	}
 }
 
 func (b *BlockChain) AddOrphanBlock(block *Block) {
-	for _, oBlock := range b.Orphans {
+	for _, oBlock := range b.orphans {
 		if time.Now().After(oBlock.Expiration) {
 			b.RemoveOrphanBlock(oBlock)
 			continue
 		}
 
-		if b.OldestOrphan == nil || oBlock.Expiration.Before(b.OldestOrphan.Expiration) {
-			b.OldestOrphan = oBlock
-		}
-	}
-
-	if len(b.Orphans)+1 > maxOrphanBlocks {
-		b.RemoveOrphanBlock(b.OldestOrphan)
-		b.OldestOrphan = nil
+		if b.oldestOrphan == nil || oBlock.Expiration.Before(b.oldestOrphan.Expiration) {
+			b.oldestOrphan = oBlock
+		}
+	}
+
+	if len(b.orphans)+1 > maxOrphanBlocks {
+		b.RemoveOrphanBlock(b.oldestOrphan)
+		b.oldestOrphan = nil
 	}
 
 	b.orphanLock.Lock()
@@ -360,46 +318,34 @@
 		Block:      block,
 		Expiration: expiration,
 	}
-	b.Orphans[block.Hash()] = oBlock
+	b.orphans[block.Hash()] = oBlock
 
 	// Add to previous hash lookup index for faster dependency lookups.
 	prevHash := &block.Header.Previous
-	b.PrevOrphans[*prevHash] = append(b.PrevOrphans[*prevHash], oBlock)
+	b.prevOrphans[*prevHash] = append(b.prevOrphans[*prevHash], oBlock)
 
 	return
 }
 
-<<<<<<< HEAD
-func (b *Blockchain) IsKnownOrphan(hash *Uint256) bool {
+func (b *BlockChain) IsKnownOrphan(hash *Uint256) bool {
 	b.orphanLock.RLock()
 	defer b.orphanLock.RUnlock()
-=======
-func (b *BlockChain) IsKnownOrphan(hash *Uint256) bool {
-	b.OrphanLock.RLock()
-	defer b.OrphanLock.RUnlock()
->>>>>>> 5bc20ef1
-
-	if _, exists := b.Orphans[*hash]; exists {
+
+	if _, exists := b.orphans[*hash]; exists {
 		return true
 	}
 
 	return false
 }
 
-<<<<<<< HEAD
-func (b *Blockchain) GetOrphanRoot(hash *Uint256) *Uint256 {
+func (b *BlockChain) GetOrphanRoot(hash *Uint256) *Uint256 {
 	b.orphanLock.RLock()
 	defer b.orphanLock.RUnlock()
-=======
-func (b *BlockChain) GetOrphanRoot(hash *Uint256) *Uint256 {
-	b.OrphanLock.RLock()
-	defer b.OrphanLock.RUnlock()
->>>>>>> 5bc20ef1
 
 	orphanRoot := hash
 	prevHash := hash
 	for {
-		orphan, exists := b.Orphans[*prevHash]
+		orphan, exists := b.orphans[*prevHash]
 		if !exists {
 			break
 		}
@@ -750,7 +696,7 @@
 	// Ensure all of the needed side chain blocks are in the cache.
 	for e := attachNodes.Front(); e != nil; e = e.Next() {
 		n := e.Value.(*BlockNode)
-		if _, exists := b.BlockCache[*n.Hash]; !exists {
+		if _, exists := b.blockCache[*n.Hash]; !exists {
 			return fmt.Errorf("block %x is missing from the side "+
 				"chain block cache", n.Hash.Bytes())
 		}
@@ -772,12 +718,12 @@
 	// Connect the new best chain blocks.
 	for e := attachNodes.Front(); e != nil; e = e.Next() {
 		n := e.Value.(*BlockNode)
-		block := b.BlockCache[*n.Hash]
+		block := b.blockCache[*n.Hash]
 		err := b.connectBlock(n, block)
 		if err != nil {
 			return err
 		}
-		delete(b.BlockCache, *n.Hash)
+		delete(b.blockCache, *n.Hash)
 	}
 
 	return nil
@@ -808,7 +754,7 @@
 
 	// Put block in the side chain cache.
 	node.InMainChain = false
-	b.BlockCache[*node.Hash] = block
+	b.blockCache[*node.Hash] = block
 
 	//// This node's parent is now the end of the best chain.
 	b.BestChain = node.Parent
@@ -979,7 +925,7 @@
 	// for future processing, so add the block to the side chain holding
 	// cache.
 	log.Debugf("Adding block %x to side chain cache", node.Hash.Bytes())
-	b.BlockCache[*node.Hash] = block
+	b.blockCache[*node.Hash] = block
 	//b.Index[*node.Hash] = node
 	b.AddNodeToIndex(node)
 
@@ -1057,7 +1003,7 @@
 	}
 
 	// The block must not already exist as an orphan.
-	if _, exists := b.Orphans[blockHash]; exists {
+	if _, exists := b.orphans[blockHash]; exists {
 		str := fmt.Sprintf("already have block (orphan) %v", blockHash)
 		return false, false, fmt.Errorf(str)
 	}
@@ -1115,38 +1061,6 @@
 	// Synchronize state memory DB.
 	b.state.ProcessBlock(block, confirm)
 	return nil
-}
-
-func (b *BlockChain) DumpState() {
-	log.Info("BestChain=", b.BestChain.Hash)
-	log.Info("ChainRoot=", b.Root.Hash)
-	//log.Debug("b.Index=", b.Index)
-	//log.Debug("b.DepNodes=", b.DepNodes)
-	//for _, nd := range b.Orphans {
-	//	log.Debug(nd)
-	//}
-	//	for _, nd := range b.Index {
-	//		DumpBlockNode(nd)
-	//	}
-}
-
-func DumpBlockNode(node *BlockNode) {
-	log.Debugf("---------------------node:%p\n", node)
-	log.Debug("Hash:", node.Hash)
-	log.Debug("ParentHash:", node.ParentHash)
-	log.Debug("Height:", node.Height)
-	log.Debug("Version:", node.Version)
-	log.Debug("Bits:", node.Bits)
-	log.Debug("Timestamp:", node.Timestamp)
-	log.Debug("WorkSum:", node.WorkSum)
-	log.Debug("InMainChain:", node.InMainChain)
-	if node.Parent != nil {
-		log.Debug("Parent:", node.Parent.Hash)
-	} else {
-		log.Debug("Parent:", node.Parent)
-	}
-	log.Debug("Children:", node.Children)
-	log.Debug("---------------------")
 }
 
 func (b *BlockChain) LatestBlockLocator() ([]*Uint256, error) {
