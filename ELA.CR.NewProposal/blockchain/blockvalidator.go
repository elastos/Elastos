package blockchain

import (
	"errors"
	"math"
	"math/big"
	"time"

	. "github.com/elastos/Elastos.ELA/auxpow"
	"github.com/elastos/Elastos.ELA/common/config"
	. "github.com/elastos/Elastos.ELA/core/types"
	. "github.com/elastos/Elastos.ELA/core/types/payload"
	. "github.com/elastos/Elastos.ELA/errors"

	. "github.com/elastos/Elastos.ELA.Utility/common"
	"github.com/elastos/Elastos.ELA/crypto"
)

const (
	MaxTimeOffsetSeconds = 2 * 60 * 60
)

func PowCheckBlockSanity(block *Block, powLimit *big.Int, timeSource MedianTimeSource) error {
	header := block.Header
	hash := header.Hash()
	if !header.AuxPow.Check(&hash, AuxPowChainID) {
		return errors.New("[PowCheckBlockSanity] block check aux pow failed")
	}
	if CheckProofOfWork(&header, powLimit) != nil {
		return errors.New("[PowCheckBlockSanity] block check proof of work failed")
	}

	// A block timestamp must not have a greater precision than one second.
	tempTime := time.Unix(int64(header.Timestamp), 0)
	if !tempTime.Equal(time.Unix(tempTime.Unix(), 0)) {
		return errors.New("[PowCheckBlockSanity] block timestamp of has a higher precision than one second")
	}

	// Ensure the block time is not too far in the future.
	maxTimestamp := timeSource.AdjustedTime().Add(time.Second * MaxTimeOffsetSeconds)
	if tempTime.After(maxTimestamp) {
		return errors.New("[PowCheckBlockSanity] block timestamp of is too far in the future")
	}

	// A block must have at least one transaction.
	numTx := len(block.Transactions)
	if numTx == 0 {
		return errors.New("[PowCheckBlockSanity]  block does not contain any transactions")
	}

	// A block must not have more transactions than the max block payload.
	if numTx > config.Parameters.MaxTxsInBlock {
		return errors.New("[PowCheckBlockSanity]  block contains too many transactions")
	}

	// A block must not exceed the maximum allowed block payload when serialized.
	blockSize := block.GetSize()
	if blockSize > config.Parameters.MaxBlockSize {
		return errors.New("[PowCheckBlockSanity] serialized block is too big")
	}

	transactions := block.Transactions
	for index, tx := range transactions {
		// The first transaction in a block must be a coinbase.
		if index == 0 {
			if !tx.IsCoinBaseTx() {
				return errors.New("[PowCheckBlockSanity] first transaction in block is not a coinbase")
			}
			continue
		}

		// A block must not have more than one coinbase.
		if tx.IsCoinBaseTx() {
			return errors.New("[PowCheckBlockSanity] block contains second coinbase")
		}
	}

<<<<<<< HEAD
	txIds := make([]Uint256, 0, len(transactions))
	existingTxIds := make(map[Uint256]struct{})
=======
	// Check transaction outputs after a update checkpoint.
	version := uint32(0)
	if block.Height > BlockHeightCheckTxOut {
		version += CheckTxOut
	}

	txIDs := make([]Uint256, 0, len(transactions))
	existingTxIDs := make(map[Uint256]struct{})
>>>>>>> 4fb2476e
	existingTxInputs := make(map[string]struct{})
	existingSideTxs := make(map[Uint256]struct{})
	for _, txn := range transactions {
		txID := txn.Hash()
		// Check for duplicate transactions.
		if _, exists := existingTxIDs[txID]; exists {
			return errors.New("[PowCheckBlockSanity] block contains duplicate transaction")
		}
		existingTxIDs[txID] = struct{}{}

		// Check for transaction sanity
		if errCode := CheckTransactionSanity(block.Height, txn); errCode != Success {
			return errors.New("CheckTransactionSanity failed when verifiy block")
		}

		// Check for duplicate UTXO inputs in a block
		for _, input := range txn.Inputs {
			referKey := input.ReferKey()
			if _, exists := existingTxInputs[referKey]; exists {
				return errors.New("[PowCheckBlockSanity] block contains duplicate UTXO")
			}
			existingTxInputs[referKey] = struct{}{}
		}

		if txn.IsWithdrawFromSideChainTx() {
			witPayload := txn.Payload.(*PayloadWithdrawFromSideChain)

			// Check for duplicate sidechain tx in a block
			for _, hash := range witPayload.SideChainTransactionHashes {
				if _, exists := existingSideTxs[hash]; exists {
					return errors.New("[PowCheckBlockSanity] block contains duplicate sidechain Tx")
				}
				existingSideTxs[hash] = struct{}{}
			}
		}

		// Append transaction to list
		txIDs = append(txIDs, txID)
	}
	calcTransactionsRoot, err := crypto.ComputeRoot(txIDs)
	if err != nil {
		return errors.New("[PowCheckBlockSanity] merkleTree compute failed")
	}
	if !header.MerkleRoot.IsEqual(calcTransactionsRoot) {
		return errors.New("[PowCheckBlockSanity] block merkle root is invalid")
	}

	return nil
}

func CheckBlockContext(block *Block) error {
	var totalTxFee = Fixed64(0)

	for i := 1; i < len(block.Transactions); i++ {
		if errCode := CheckTransactionContext(block.Height, block.Transactions[i]); errCode != Success {
			return errors.New("CheckTransactionContext failed when verify block")
		}

		// Calculate transaction fee
		totalTxFee += GetTxFee(block.Transactions[i], DefaultLedger.Blockchain.AssetID)
	}

	return checkCoinbaseTransactionContext(block.Height, block.Transactions[0], totalTxFee)
}

func PowCheckBlockContext(block *Block, prevNode *BlockNode, ledger *Ledger) error {
	// The genesis block is valid by definition.
	if prevNode == nil {
		return nil
	}

	header := block.Header
	expectedDifficulty, err := CalcNextRequiredDifficulty(prevNode,
		time.Unix(int64(header.Timestamp), 0))
	if err != nil {
		return err
	}

	if header.Bits != expectedDifficulty {
		return errors.New("block difficulty is not the expected")
	}

	// Ensure the timestamp for the block header is after the
	// median time of the last several blocks (medianTimeBlocks).
	medianTime := CalcPastMedianTime(prevNode)
	tempTime := time.Unix(int64(header.Timestamp), 0)

	if !tempTime.After(medianTime) {
		return errors.New("block timestamp is not after expected")
	}

	for _, tx := range block.Transactions[1:] {
		if !IsFinalizedTransaction(tx, block.Height) {
			return errors.New("block contains unfinalized transaction")
		}
	}

	return nil
}

func CheckProofOfWork(header *Header, powLimit *big.Int) error {
	// The target difficulty must be larger than zero.
	target := CompactToBig(header.Bits)
	if target.Sign() <= 0 {
		return errors.New("[BlockValidator], block target difficulty is too low.")
	}

	// The target difficulty must be less than the maximum allowed.
	if target.Cmp(powLimit) > 0 {
		return errors.New("[BlockValidator], block target difficulty is higher than max of limit.")
	}

	// The block hash must be less than the claimed target.
	hash := header.AuxPow.ParBlockHeader.Hash()

	hashNum := HashToBig(&hash)
	if hashNum.Cmp(target) > 0 {
		return errors.New("[BlockValidator], block target difficulty is higher than expected difficulty.")
	}

	return nil
}

func IsFinalizedTransaction(msgTx *Transaction, blockHeight uint32) bool {
	// Lock time of zero means the transaction is finalized.
	lockTime := msgTx.LockTime
	if lockTime == 0 {
		return true
	}

	//FIXME only height
	if lockTime < blockHeight {
		return true
	}

	// At this point, the transaction's lock time hasn't occurred yet, but
	// the transaction might still be finalized if the sequence number
	// for all transaction inputs is maxed out.
	for _, txIn := range msgTx.Inputs {
		if txIn.Sequence != math.MaxUint16 {
			return false
		}
	}
	return true
}

func GetTxFee(tx *Transaction, assetId Uint256) Fixed64 {
	feeMap, err := GetTxFeeMap(tx)
	if err != nil {
		return 0
	}

	return feeMap[assetId]
}

func GetTxFeeMap(tx *Transaction) (map[Uint256]Fixed64, error) {
	feeMap := make(map[Uint256]Fixed64)
	reference, err := DefaultLedger.Store.GetTxReference(tx)
	if err != nil {
		return nil, err
	}

	var inputs = make(map[Uint256]Fixed64)
	var outputs = make(map[Uint256]Fixed64)
	for _, v := range reference {
		amout, ok := inputs[v.AssetID]
		if ok {
			inputs[v.AssetID] = amout + v.Value
		} else {
			inputs[v.AssetID] = v.Value
		}
	}

	for _, v := range tx.Outputs {
		amout, ok := outputs[v.AssetID]
		if ok {
			outputs[v.AssetID] = amout + v.Value
		} else {
			outputs[v.AssetID] = v.Value
		}
	}

	//calc the balance of input vs output
	for outputAssetid, outputValue := range outputs {
		if inputValue, ok := inputs[outputAssetid]; ok {
			feeMap[outputAssetid] = inputValue - outputValue
		} else {
			feeMap[outputAssetid] -= outputValue
		}
	}
	for inputAssetid, inputValue := range inputs {
		if _, exist := feeMap[inputAssetid]; !exist {
			feeMap[inputAssetid] += inputValue
		}
	}
	return feeMap, nil
}

func checkCoinbaseTransactionContext(blockHeight uint32, coinbase *Transaction, totalTxFee Fixed64) error {
	var rewardInCoinbase = Fixed64(0)
	outputAddressMap := make(map[Uint168]Fixed64)

	for index, output := range coinbase.Outputs {
		rewardInCoinbase += output.Value

		if index >= 2 {
			outputAddressMap[output.ProgramHash] = output.Value
		}
	}

	// Reward in coinbase must match inflation 4% per year
	if rewardInCoinbase-totalTxFee != RewardAmountPerBlock {
		return errors.New("Reward amount in coinbase not correct")
	}

	if err := DefaultLedger.HeightVersions.CheckCoinbaseArbitratorsReward(blockHeight, coinbase, rewardInCoinbase); err != nil {
		return err
	}

	return nil
}<|MERGE_RESOLUTION|>--- conflicted
+++ resolved
@@ -75,19 +75,8 @@
 		}
 	}
 
-<<<<<<< HEAD
-	txIds := make([]Uint256, 0, len(transactions))
-	existingTxIds := make(map[Uint256]struct{})
-=======
-	// Check transaction outputs after a update checkpoint.
-	version := uint32(0)
-	if block.Height > BlockHeightCheckTxOut {
-		version += CheckTxOut
-	}
-
 	txIDs := make([]Uint256, 0, len(transactions))
 	existingTxIDs := make(map[Uint256]struct{})
->>>>>>> 4fb2476e
 	existingTxInputs := make(map[string]struct{})
 	existingSideTxs := make(map[Uint256]struct{})
 	for _, txn := range transactions {
