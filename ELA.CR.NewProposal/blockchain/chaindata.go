--- conflicted
+++ resolved
@@ -309,43 +309,19 @@
 		if err := c.persistTransaction(txn, b.Header.Height); err != nil {
 			return err
 		}
-<<<<<<< HEAD
-		if txn.TxType == RegisterAsset {
+
+		switch txn.TxType {
+		case RegisterAsset:
 			regPayload := txn.Payload.(*payload.RegisterAsset)
 			if err := c.PersistAsset(txn.Hash(), regPayload.Asset); err != nil {
 				return err
 			}
-		}
-		if txn.TxType == WithdrawFromSideChain {
+
+		case WithdrawFromSideChain:
 			witPayload := txn.Payload.(*payload.WithdrawFromSideChain)
 			for _, hash := range witPayload.SideChainTransactionHashes {
 				c.PersistSidechainTx(hash)
 			}
-=======
-		switch txn.TxType {
-		case RegisterAsset:
-			regPayload := txn.Payload.(*PayloadRegisterAsset)
-			if err := c.PersistAsset(txn.Hash(), regPayload.Asset); err != nil {
-				return err
-			}
-		case WithdrawFromSideChain:
-			witPayload := txn.Payload.(*PayloadWithdrawFromSideChain)
-			for _, hash := range witPayload.SideChainTransactionHashes {
-				c.PersistSidechainTx(hash)
-			}
-		case IllegalProposalEvidence:
-			if err := c.persistIllegalProposal(txn.Payload.(*PayloadIllegalProposal)); err != nil {
-				return err
-			}
-		case IllegalVoteEvidence:
-			if err := c.persistIllegalVote(txn.Payload.(*PayloadIllegalVote)); err != nil {
-				return err
-			}
-		case IllegalBlockEvidence:
-			if err := c.persistIllegalBlock(txn.Payload.(*PayloadIllegalBlock)); err != nil {
-				return err
-			}
->>>>>>> 4b1c061f
 		}
 	}
 
@@ -362,27 +338,15 @@
 			if err := c.rollbackAsset(txn.Hash()); err != nil {
 				return err
 			}
-<<<<<<< HEAD
-		}
-		if txn.TxType == WithdrawFromSideChain {
+		case WithdrawFromSideChain:
 			witPayload := txn.Payload.(*payload.WithdrawFromSideChain)
 			for _, hash := range witPayload.SideChainTransactionHashes {
-				if err := c.RollbackSidechainTx(hash); err != nil {
-=======
-		case WithdrawFromSideChain:
-			witPayload := txn.Payload.(*PayloadWithdrawFromSideChain)
-			for _, hash := range witPayload.SideChainTransactionHashes {
 				if err := c.rollbackSidechainTx(hash); err != nil {
->>>>>>> 4b1c061f
 					return err
 				}
 			}
 		}
 	}
-<<<<<<< HEAD
-
-=======
->>>>>>> 4b1c061f
 	return nil
 }
 
