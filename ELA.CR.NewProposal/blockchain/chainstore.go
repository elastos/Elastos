--- conflicted
+++ resolved
@@ -51,15 +51,6 @@
 	mu sync.RWMutex // guard the following var
 
 	currentBlockHeight uint32
-<<<<<<< HEAD
-=======
-
-	producerVotes     map[string]*ProducerInfo // key: public key
-	producerAddress   map[string]string        // key: address  value: public key
-	dirty             map[outputpayload.VoteType]bool
-	canceledProducers map[string]uint32 // key: public key value: height
-	orderedProducers  []*PayloadRegisterProducer
->>>>>>> 4b1c061f
 }
 
 func NewChainStore(dataDir string, genesisBlock *Block) (IChainStore, error) {
@@ -73,14 +64,6 @@
 		currentBlockHeight: 0,
 		taskCh:             make(chan persistTask, TaskChanCap),
 		quit:               make(chan chan bool, 1),
-<<<<<<< HEAD
-=======
-		producerVotes:      make(map[string]*ProducerInfo),
-		producerAddress:    make(map[string]string),
-		dirty:              make(map[outputpayload.VoteType]bool),
-		canceledProducers:  make(map[string]uint32),
-		orderedProducers:   make([]*PayloadRegisterProducer, 0),
->>>>>>> 4b1c061f
 	}
 
 	go s.taskHandler()
@@ -127,15 +110,7 @@
 	}
 }
 
-<<<<<<< HEAD
 func (c *ChainStore) init(genesisBlock *Block) error {
-=======
-func (c *ChainStore) InitProducerVotes() error {
-	return c.reloadProducersFromChainForMempool()
-}
-
-func (c *ChainStore) InitWithGenesisBlock(genesisBlock *Block) (uint32, error) {
->>>>>>> 4b1c061f
 	prefix := []byte{byte(CFGVersion)}
 	version, err := c.Get(prefix)
 	if err != nil {
@@ -801,22 +776,4 @@
 	}
 
 	return assets
-<<<<<<< HEAD
-=======
-}
-
-func (c *ChainStore) OnIllegalBlockTxnReceived(txn *Transaction) {
-	illegalBlock, ok := txn.Payload.(*PayloadIllegalBlock)
-	if !ok {
-		return
-	}
-	if err := c.persistIllegalBlock(illegalBlock); err != nil {
-		log.Error("Persist illegal block tx error: ", err.Error())
-	}
-	if illegalBlock.CoinType == ELACoin {
-		if err := DefaultLedger.Arbitrators.ForceChange(); err != nil {
-			log.Error("OnIllegalBlockTxnReceived force change failed:", err.Error())
-		}
-	}
->>>>>>> 4b1c061f
 }