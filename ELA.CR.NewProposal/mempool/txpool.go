package mempool

import (
	"bytes"
	"errors"
	"fmt"
	"sync"

	"github.com/elastos/Elastos.ELA/blockchain"
	. "github.com/elastos/Elastos.ELA/common"
	"github.com/elastos/Elastos.ELA/common/config"
	"github.com/elastos/Elastos.ELA/common/log"
	. "github.com/elastos/Elastos.ELA/core/types"
	"github.com/elastos/Elastos.ELA/core/types/payload"
	. "github.com/elastos/Elastos.ELA/errors"
	"github.com/elastos/Elastos.ELA/events"
)

type TxPool struct {
	sync.RWMutex
<<<<<<< HEAD
	txnList         map[Uint256]*Transaction // transaction which have been verifyed will put into this map
	inputUTXOList   map[string]*Transaction  // transaction which pass the verify will add the UTXO to this map
	sidechainTxList map[Uint256]*Transaction // sidechain tx pool
	producerList    map[string]struct{}
=======
	txnCnt  uint64                   // count
	txnList map[Uint256]*Transaction // transaction which have been verifyed will put into this map
	//issueSummary  map[Uint256]Fixed64           // transaction which pass the verify will summary the amout to this map
	inputUTXOList     map[string]*Transaction // transaction which pass the verify will add the UTXO to this map
	producerList      map[string]struct{}
	nodePublicKeyList map[string]struct{}
	sidechainTxList   map[Uint256]*Transaction // sidechain tx pool
	Listeners         map[protocol.TxnPoolListener]interface{}
}

func (pool *TxPool) Init() {
	pool.Lock()
	defer pool.Unlock()
	pool.txnCnt = 0
	pool.inputUTXOList = make(map[string]*Transaction)
	//pool.issueSummary = make(map[Uint256]Fixed64)
	pool.txnList = make(map[Uint256]*Transaction)
	pool.producerList = make(map[string]struct{})
	pool.nodePublicKeyList = make(map[string]struct{})
	pool.sidechainTxList = make(map[Uint256]*Transaction)
	pool.Listeners = make(map[protocol.TxnPoolListener]interface{})
>>>>>>> 4b1c061f
}

//append transaction to txnpool when check ok.
//1.check  2.check with ledger(db) 3.check with pool
func (mp *TxPool) AppendToTxnPool(tx *Transaction) ErrCode {
	mp.Lock()
	code := mp.appendToTxPool(tx)
	mp.Unlock()
	return code
}

func (mp *TxPool) appendToTxPool(tx *Transaction) ErrCode {
	txHash := tx.Hash()

	// Don't accept the transaction if it already exists in the pool.  This
	// applies to orphan transactions as well.  This check is intended to
	// be a quick check to weed out duplicates.
	if _, ok := mp.txnList[txHash]; ok {
		return ErrTransactionDuplicate
	}

	if tx.IsCoinBaseTx() {
		log.Warnf("coinbase tx %s cannot be added into transaction pool", tx.Hash())
		return ErrIneffectiveCoinbase
	}

	chain := blockchain.DefaultLedger.Blockchain
	bestHeight := blockchain.DefaultLedger.Blockchain.GetHeight()
	if errCode := chain.CheckTransactionSanity(bestHeight+1, tx); errCode != Success {
		log.Warn("[TxPool CheckTransactionSanity] failed", tx.Hash().String())
		return errCode
	}
	if errCode := chain.CheckTransactionContext(bestHeight+1, tx); errCode != Success {
		log.Warn("[TxPool CheckTransactionContext] failed", tx.Hash().String())
		return errCode
	}
	//verify transaction by pool with lock
	if errCode := mp.verifyTransactionWithTxnPool(tx); errCode != Success {
		log.Warn("[TxPool verifyTransactionWithTxnPool] failed", tx.Hash())
		return errCode
	}

	tx.Fee = blockchain.GetTxFee(tx, config.ELAAssetID)
	buf := new(bytes.Buffer)
	tx.Serialize(buf)
	tx.FeePerKB = tx.Fee * 1000 / Fixed64(len(buf.Bytes()))
	// Add the transaction to mem pool
	mp.txnList[txHash] = tx

	events.Notify(events.ETTransactionAccepted, tx)

	return Success
}

func (mp *TxPool) AppendToTxPool(txn *Transaction) error {
	code := mp.AppendToTxnPool(txn)
	if code != Success {
		return errors.New(code.Message())
	}
	return nil
}

// HaveTransaction returns if a transaction is in transaction pool by the given
// transaction id. If no transaction match the transaction id, return false
func (mp *TxPool) HaveTransaction(txId Uint256) bool {
	mp.RLock()
	_, ok := mp.txnList[txId]
	mp.RUnlock()
	return ok
}

// GetTxsInPool returns a slice of all transactions in the mp.
//
// This function is safe for concurrent access.
func (mp *TxPool) GetTxsInPool() []*Transaction {
	mp.RLock()
	txs := make([]*Transaction, len(mp.txnList))
	for _, tx := range mp.txnList {
		txs = append(txs, tx)
	}
	mp.RUnlock()
	return txs
}

//clean the trasaction Pool with committed block.
func (mp *TxPool) CleanSubmittedTransactions(block *Block) {
	mp.Lock()
	mp.cleanTransactions(block.Transactions)
	mp.cleanSidechainTx(block.Transactions)
	mp.cleanSideChainPowTx()
	mp.Unlock()
}

func (mp *TxPool) cleanTransactions(blockTxs []*Transaction) {
	txsInPool := len(mp.txnList)
	deleteCount := 0
	for _, blockTx := range blockTxs {
		if blockTx.TxType == CoinBase {
			continue
		}
		inputUtxos, err := blockchain.DefaultLedger.Store.GetTxReference(blockTx)
		if err != nil {
			log.Info(fmt.Sprintf("Transaction =%x not Exist in Pool when delete.", blockTx.Hash()), err)
			continue
		}
		for input := range inputUtxos {
			// we search transactions in transaction pool which have the same utxos with those transactions
			// in block. That is, if a transaction in the new-coming block uses the same utxo which a transaction
			// in transaction pool uses, then the latter one should be deleted, because one of its utxos has been used
			// by a confirmed transaction packed in the new-coming block.
			if tx := mp.getInputUTXOList(input); tx != nil {
				if tx.Hash() == blockTx.Hash() {
					// it is evidently that two transactions with the same transaction id has exactly the same utxos with each
					// other. This is a special case of what we've said above.
					log.Debugf("duplicated transactions detected when adding a new block. "+
						" Delete transaction in the transaction pool. Transaction id: %x", tx.Hash())
				} else {
					log.Debugf("double spent UTXO inputs detected in transaction pool when adding a new block. "+
						"Delete transaction in the transaction pool. "+
						"block transaction hash: %x, transaction hash: %x, the same input: %s, index: %d",
						blockTx.Hash(), tx.Hash(), input.Previous.TxID, input.Previous.Index)
				}

				//1.remove from txnList
				delete(mp.txnList, tx.Hash())

				//2.remove from UTXO list map
				for _, input := range tx.Inputs {
					mp.delInputUTXOList(input)
				}

				//delete sidechain tx list
				if tx.TxType == WithdrawFromSideChain {
					payload, ok := tx.Payload.(*payload.WithdrawFromSideChain)
					if !ok {
						log.Error("type cast failed when clean sidechain tx:", tx.Hash())
					}
					for _, hash := range payload.SideChainTransactionHashes {
						mp.delSidechainTx(hash)
					}
				}

				// delete producer
				if tx.TxType == RegisterProducer {
					payload, ok := tx.Payload.(*payload.ProducerInfo)
					if !ok {
						log.Error("register producer payload cast failed, tx:", tx.Hash())
					}
					pool.delProducer(BytesToHexString(payload.OwnerPublicKey))
					pool.delProducerNode(BytesToHexString(payload.NodePublicKey))
				}
				if tx.TxType == UpdateProducer {
					payload, ok := tx.Payload.(*payload.ProducerInfo)
					if !ok {
						log.Error("update producer payload cast failed, tx:", tx.Hash())
					}
					pool.delProducer(BytesToHexString(payload.OwnerPublicKey))
					pool.delProducerNode(BytesToHexString(payload.NodePublicKey))
				}
				if tx.TxType == CancelProducer {
					payload, ok := tx.Payload.(*payload.CancelProducer)
					if !ok {
						log.Error("cancel producer payload cast failed, tx:", tx.Hash())
					}
					pool.delProducer(BytesToHexString(payload.OwnerPublicKey))
				}
<<<<<<< HEAD
				delete(mp.producerList, producerPubKey)
=======
>>>>>>> 4b1c061f

				deleteCount++
			}
		}
	}
	log.Debug(fmt.Sprintf("[cleanTransactionList],transaction %d in block, %d in transaction pool before, %d deleted,"+
		" Remains %d in TxPool",
		len(blockTxs), txsInPool, deleteCount, len(mp.txnList)))
}

//get the transaction by hash
func (mp *TxPool) GetTransaction(hash Uint256) *Transaction {
	mp.RLock()
	defer mp.RUnlock()
	return mp.txnList[hash]
}

//verify transaction with txnpool
func (mp *TxPool) verifyTransactionWithTxnPool(txn *Transaction) ErrCode {
	if txn.IsSideChainPowTx() {
		// check and replace the duplicate sidechainpow tx
		mp.replaceDuplicateSideChainPowTx(txn)
	} else if txn.IsWithdrawFromSideChainTx() {
		// check if the withdraw transaction includes duplicate sidechain tx in pool
		if err := mp.verifyDuplicateSidechainTx(txn); err != nil {
			log.Warn(err)
			return ErrSidechainTxDuplicate
		}
	} else if txn.IsRegisterProducerTx() {
		payload, ok := txn.Payload.(*payload.ProducerInfo)
		if !ok {
			log.Error("register producer payload cast failed, tx:", txn.Hash())
		}
<<<<<<< HEAD
		if err := mp.verifyDuplicateProducer(BytesToHexString(payload.PublicKey)); err != nil {
=======
		if err := pool.verifyDuplicateProducer(BytesToHexString(payload.OwnerPublicKey)); err != nil {
>>>>>>> 4b1c061f
			log.Warn(err)
			return ErrProducerProcessing
		}
		if err := pool.verifyDuplicateProducerNode(BytesToHexString(payload.NodePublicKey)); err != nil {
			log.Warn(err)
			return ErrProducerNodeProcessing
		}
	} else if txn.IsUpdateProducerTx() {
		payload, ok := txn.Payload.(*payload.ProducerInfo)
		if !ok {
			log.Error("update producer payload cast failed, tx:", txn.Hash())
		}
<<<<<<< HEAD
		if err := mp.verifyDuplicateProducer(BytesToHexString(payload.PublicKey)); err != nil {
=======
		if err := pool.verifyDuplicateProducer(BytesToHexString(payload.OwnerPublicKey)); err != nil {
>>>>>>> 4b1c061f
			log.Warn(err)
			return ErrProducerProcessing
		}
		if err := pool.verifyDuplicateProducerNode(BytesToHexString(payload.NodePublicKey)); err != nil {
			log.Warn(err)
			return ErrProducerNodeProcessing
		}
	} else if txn.IsCancelProducerTx() {
		payload, ok := txn.Payload.(*payload.CancelProducer)
		if !ok {
			log.Error("cancel producer payload cast failed, tx:", txn.Hash())
		}
<<<<<<< HEAD
		if err := mp.verifyDuplicateProducer(BytesToHexString(payload.PublicKey)); err != nil {
=======
		if err := pool.verifyDuplicateProducer(BytesToHexString(payload.OwnerPublicKey)); err != nil {
>>>>>>> 4b1c061f
			log.Warn(err)
			return ErrProducerProcessing
		}
	}

	// check if the transaction includes double spent UTXO inputs
	if err := mp.verifyDoubleSpend(txn); err != nil {
		log.Warn(err)
		return ErrDoubleSpend
	}

	return Success
}

//remove from associated map
func (mp *TxPool) removeTransaction(tx *Transaction) {
	//1.remove from txnList
	delete(mp.txnList, tx.Hash())

	//2.remove from UTXO list map
	result, err := blockchain.DefaultLedger.Store.GetTxReference(tx)
	if err != nil {
		log.Info(fmt.Sprintf("Transaction =%x not Exist in Pool when delete.", tx.Hash()))
		return
	}
	for UTXOTxInput := range result {
		mp.delInputUTXOList(UTXOTxInput)
	}
}

//check and add to utxo list pool
func (mp *TxPool) verifyDoubleSpend(txn *Transaction) error {
	reference, err := blockchain.DefaultLedger.Store.GetTxReference(txn)
	if err != nil {
		return err
	}
	inputs := []*Input{}
	for k := range reference {
		if txn := mp.getInputUTXOList(k); txn != nil {
			return errors.New(fmt.Sprintf("double spent UTXO inputs detected, "+
				"transaction hash: %x, input: %s, index: %d",
				txn.Hash(), k.Previous.TxID, k.Previous.Index))
		}
		inputs = append(inputs, k)
	}
	for _, v := range inputs {
		mp.addInputUTXOList(txn, v)
	}

	return nil
}

func (mp *TxPool) IsDuplicateSidechainTx(sidechainTxHash Uint256) bool {
	mp.RLock()
	_, ok := mp.sidechainTxList[sidechainTxHash]
	mp.RUnlock()
	return ok
}

//check and add to sidechain tx pool
func (mp *TxPool) verifyDuplicateSidechainTx(txn *Transaction) error {
	withPayload, ok := txn.Payload.(*payload.WithdrawFromSideChain)
	if !ok {
		return errors.New("convert the payload of withdraw tx failed")
	}

	for _, hash := range withPayload.SideChainTransactionHashes {
		_, ok := mp.sidechainTxList[hash]
		if ok {
			return errors.New("duplicate sidechain tx detected")
		}
	}
	mp.addSidechainTx(txn)

	return nil
}

<<<<<<< HEAD
func (mp *TxPool) verifyDuplicateProducer(publicKey string) error {
	_, ok := mp.producerList[publicKey]
	if ok {
		return errors.New("this producer in being processed")
	}
	mp.producerList[publicKey] = struct{}{}
=======
func (pool *TxPool) verifyDuplicateProducer(ownerPublicKey string) error {
	_, ok := pool.producerList[ownerPublicKey]
	if ok {
		return errors.New("this producer in being processed")
	}
	pool.addProducer(ownerPublicKey)
>>>>>>> 4b1c061f

	return nil
}

<<<<<<< HEAD
=======
func (pool *TxPool) addProducer(publicKey string) {
	pool.Lock()
	defer pool.Unlock()
	pool.producerList[publicKey] = struct{}{}
}

func (pool *TxPool) delProducer(publicKey string) bool {
	_, ok := pool.producerList[publicKey]
	if !ok {
		return false
	}
	delete(pool.producerList, publicKey)
	return true
}

func (pool *TxPool) verifyDuplicateProducerNode(nodePublicKey string) error {
	_, ok := pool.nodePublicKeyList[nodePublicKey]
	if ok {
		return errors.New("this producer node in being processed")
	}
	pool.addProducerNode(nodePublicKey)

	return nil
}

func (pool *TxPool) addProducerNode(nodePublicKey string) {
	pool.Lock()
	defer pool.Unlock()
	pool.nodePublicKeyList[nodePublicKey] = struct{}{}
}

func (pool *TxPool) delProducerNode(nodePublicKey string) bool {
	_, ok := pool.nodePublicKeyList[nodePublicKey]
	if !ok {
		return false
	}
	delete(pool.nodePublicKeyList, nodePublicKey)
	return true
}

>>>>>>> 4b1c061f
// check and replace the duplicate sidechainpow tx
func (mp *TxPool) replaceDuplicateSideChainPowTx(txn *Transaction) {
	var replaceList []*Transaction

	for _, v := range mp.txnList {
		if v.TxType == SideChainPow {
			oldPayload := v.Payload.Data(payload.SideChainPowVersion)
			oldGenesisHashData := oldPayload[32:64]

			newPayload := txn.Payload.Data(payload.SideChainPowVersion)
			newGenesisHashData := newPayload[32:64]

			if bytes.Equal(oldGenesisHashData, newGenesisHashData) {
				replaceList = append(replaceList, v)
			}
		}
	}

	for _, txn := range replaceList {
		txid := txn.Hash()
		log.Info("replace sidechainpow transaction, txid=", txid.String())
		mp.removeTransaction(txn)
	}
}

// clean the sidechain tx pool
func (mp *TxPool) cleanSidechainTx(txs []*Transaction) {
	for _, txn := range txs {
		if txn.IsWithdrawFromSideChainTx() {
			withPayload := txn.Payload.(*payload.WithdrawFromSideChain)
			for _, hash := range withPayload.SideChainTransactionHashes {
				tx, ok := mp.sidechainTxList[hash]
				if ok {
					// delete tx
					delete(mp.txnList, tx.Hash())
					//delete utxo map
					for _, input := range tx.Inputs {
						mp.delInputUTXOList(input)
					}
					//delete sidechain tx map
					payload, ok := tx.Payload.(*payload.WithdrawFromSideChain)
					if !ok {
						log.Error("type cast failed when clean sidechain tx:", tx.Hash())
					}
					for _, hash := range payload.SideChainTransactionHashes {
						mp.delSidechainTx(hash)
					}
				}
			}
		}
	}
}

// clean the sidechainpow tx pool
func (mp *TxPool) cleanSideChainPowTx() {
	arbitrator := blockchain.DefaultLedger.Arbitrators.GetOnDutyArbitrator()

	for hash, txn := range mp.txnList {
		if txn.IsSideChainPowTx() {
			if err := blockchain.CheckSideChainPowConsensus(txn, arbitrator); err != nil {
				// delete tx
				delete(mp.txnList, hash)
				//delete utxo map
				for _, input := range txn.Inputs {
					delete(mp.inputUTXOList, input.ReferKey())
				}
			}
		}
	}
}

func (mp *TxPool) addToTxList(tx *Transaction) bool {
	txHash := tx.Hash()
	if _, ok := mp.txnList[txHash]; ok {
		return false
	}

	return true
}

func (mp *TxPool) GetTransactionCount() int {
	mp.RLock()
	defer mp.RUnlock()
	return len(mp.txnList)
}

func (mp *TxPool) getInputUTXOList(input *Input) *Transaction {
	return mp.inputUTXOList[input.ReferKey()]
}

func (mp *TxPool) addInputUTXOList(tx *Transaction, input *Input) {
	id := input.ReferKey()
	mp.inputUTXOList[id] = tx
}

func (mp *TxPool) delInputUTXOList(input *Input) {
	id := input.ReferKey()
	delete(mp.inputUTXOList, id)
}

func (mp *TxPool) addSidechainTx(txn *Transaction) {
	witPayload := txn.Payload.(*payload.WithdrawFromSideChain)
	for _, hash := range witPayload.SideChainTransactionHashes {
		mp.sidechainTxList[hash] = txn
	}
}

func (mp *TxPool) delSidechainTx(hash Uint256) {
	delete(mp.sidechainTxList, hash)
}

func (mp *TxPool) MaybeAcceptTransaction(tx *Transaction) error {
	mp.Lock()
	errCode := mp.appendToTxPool(tx)
	mp.Unlock()
	if errCode != Success {
		return fmt.Errorf("verify failed with error %s", errCode.Message())
	}
	return nil
}

func (mp *TxPool) RemoveTransaction(txn *Transaction) {
	mp.Lock()
	txHash := txn.Hash()
	for i := range txn.Outputs {
		input := Input{
			Previous: OutPoint{
				TxID:  txHash,
				Index: uint16(i),
			},
		}

		txn := mp.getInputUTXOList(&input)
		if txn != nil {
			mp.removeTransaction(txn)
		}
	}
	mp.Unlock()
}

func NewTxPool() *TxPool {
	return &TxPool{
		inputUTXOList:   make(map[string]*Transaction),
		txnList:         make(map[Uint256]*Transaction),
		sidechainTxList: make(map[Uint256]*Transaction),
	}
}<|MERGE_RESOLUTION|>--- conflicted
+++ resolved
@@ -18,34 +18,11 @@
 
 type TxPool struct {
 	sync.RWMutex
-<<<<<<< HEAD
 	txnList         map[Uint256]*Transaction // transaction which have been verifyed will put into this map
 	inputUTXOList   map[string]*Transaction  // transaction which pass the verify will add the UTXO to this map
 	sidechainTxList map[Uint256]*Transaction // sidechain tx pool
-	producerList    map[string]struct{}
-=======
-	txnCnt  uint64                   // count
-	txnList map[Uint256]*Transaction // transaction which have been verifyed will put into this map
-	//issueSummary  map[Uint256]Fixed64           // transaction which pass the verify will summary the amout to this map
-	inputUTXOList     map[string]*Transaction // transaction which pass the verify will add the UTXO to this map
-	producerList      map[string]struct{}
-	nodePublicKeyList map[string]struct{}
-	sidechainTxList   map[Uint256]*Transaction // sidechain tx pool
-	Listeners         map[protocol.TxnPoolListener]interface{}
-}
-
-func (pool *TxPool) Init() {
-	pool.Lock()
-	defer pool.Unlock()
-	pool.txnCnt = 0
-	pool.inputUTXOList = make(map[string]*Transaction)
-	//pool.issueSummary = make(map[Uint256]Fixed64)
-	pool.txnList = make(map[Uint256]*Transaction)
-	pool.producerList = make(map[string]struct{})
-	pool.nodePublicKeyList = make(map[string]struct{})
-	pool.sidechainTxList = make(map[Uint256]*Transaction)
-	pool.Listeners = make(map[protocol.TxnPoolListener]interface{})
->>>>>>> 4b1c061f
+	ownerPublicKeys map[string]struct{}
+	nodePublicKeys  map[string]struct{}
 }
 
 //append transaction to txnpool when check ok.
@@ -194,28 +171,24 @@
 					if !ok {
 						log.Error("register producer payload cast failed, tx:", tx.Hash())
 					}
-					pool.delProducer(BytesToHexString(payload.OwnerPublicKey))
-					pool.delProducerNode(BytesToHexString(payload.NodePublicKey))
+					mp.delOwnerPublicKey(BytesToHexString(payload.OwnerPublicKey))
+					mp.delNodePublicKey(BytesToHexString(payload.NodePublicKey))
 				}
 				if tx.TxType == UpdateProducer {
 					payload, ok := tx.Payload.(*payload.ProducerInfo)
 					if !ok {
 						log.Error("update producer payload cast failed, tx:", tx.Hash())
 					}
-					pool.delProducer(BytesToHexString(payload.OwnerPublicKey))
-					pool.delProducerNode(BytesToHexString(payload.NodePublicKey))
+					mp.delOwnerPublicKey(BytesToHexString(payload.OwnerPublicKey))
+					mp.delNodePublicKey(BytesToHexString(payload.NodePublicKey))
 				}
 				if tx.TxType == CancelProducer {
 					payload, ok := tx.Payload.(*payload.CancelProducer)
 					if !ok {
 						log.Error("cancel producer payload cast failed, tx:", tx.Hash())
 					}
-					pool.delProducer(BytesToHexString(payload.OwnerPublicKey))
-				}
-<<<<<<< HEAD
-				delete(mp.producerList, producerPubKey)
-=======
->>>>>>> 4b1c061f
+					mp.delOwnerPublicKey(BytesToHexString(payload.OwnerPublicKey))
+				}
 
 				deleteCount++
 			}
@@ -249,15 +222,11 @@
 		if !ok {
 			log.Error("register producer payload cast failed, tx:", txn.Hash())
 		}
-<<<<<<< HEAD
-		if err := mp.verifyDuplicateProducer(BytesToHexString(payload.PublicKey)); err != nil {
-=======
-		if err := pool.verifyDuplicateProducer(BytesToHexString(payload.OwnerPublicKey)); err != nil {
->>>>>>> 4b1c061f
+		if err := mp.verifyDuplicateOwner(BytesToHexString(payload.OwnerPublicKey)); err != nil {
 			log.Warn(err)
 			return ErrProducerProcessing
 		}
-		if err := pool.verifyDuplicateProducerNode(BytesToHexString(payload.NodePublicKey)); err != nil {
+		if err := mp.verifyDuplicateNode(BytesToHexString(payload.NodePublicKey)); err != nil {
 			log.Warn(err)
 			return ErrProducerNodeProcessing
 		}
@@ -266,15 +235,11 @@
 		if !ok {
 			log.Error("update producer payload cast failed, tx:", txn.Hash())
 		}
-<<<<<<< HEAD
-		if err := mp.verifyDuplicateProducer(BytesToHexString(payload.PublicKey)); err != nil {
-=======
-		if err := pool.verifyDuplicateProducer(BytesToHexString(payload.OwnerPublicKey)); err != nil {
->>>>>>> 4b1c061f
+		if err := mp.verifyDuplicateOwner(BytesToHexString(payload.OwnerPublicKey)); err != nil {
 			log.Warn(err)
 			return ErrProducerProcessing
 		}
-		if err := pool.verifyDuplicateProducerNode(BytesToHexString(payload.NodePublicKey)); err != nil {
+		if err := mp.verifyDuplicateNode(BytesToHexString(payload.NodePublicKey)); err != nil {
 			log.Warn(err)
 			return ErrProducerNodeProcessing
 		}
@@ -283,11 +248,7 @@
 		if !ok {
 			log.Error("cancel producer payload cast failed, tx:", txn.Hash())
 		}
-<<<<<<< HEAD
-		if err := mp.verifyDuplicateProducer(BytesToHexString(payload.PublicKey)); err != nil {
-=======
-		if err := pool.verifyDuplicateProducer(BytesToHexString(payload.OwnerPublicKey)); err != nil {
->>>>>>> 4b1c061f
+		if err := mp.verifyDuplicateOwner(BytesToHexString(payload.OwnerPublicKey)); err != nil {
 			log.Warn(err)
 			return ErrProducerProcessing
 		}
@@ -365,68 +326,42 @@
 	return nil
 }
 
-<<<<<<< HEAD
-func (mp *TxPool) verifyDuplicateProducer(publicKey string) error {
-	_, ok := mp.producerList[publicKey]
+func (mp *TxPool) verifyDuplicateOwner(ownerPublicKey string) error {
+	_, ok := mp.ownerPublicKeys[ownerPublicKey]
 	if ok {
 		return errors.New("this producer in being processed")
 	}
-	mp.producerList[publicKey] = struct{}{}
-=======
-func (pool *TxPool) verifyDuplicateProducer(ownerPublicKey string) error {
-	_, ok := pool.producerList[ownerPublicKey]
-	if ok {
-		return errors.New("this producer in being processed")
-	}
-	pool.addProducer(ownerPublicKey)
->>>>>>> 4b1c061f
+	mp.addOwnerPublicKey(ownerPublicKey)
 
 	return nil
 }
 
-<<<<<<< HEAD
-=======
-func (pool *TxPool) addProducer(publicKey string) {
-	pool.Lock()
-	defer pool.Unlock()
-	pool.producerList[publicKey] = struct{}{}
-}
-
-func (pool *TxPool) delProducer(publicKey string) bool {
-	_, ok := pool.producerList[publicKey]
-	if !ok {
-		return false
-	}
-	delete(pool.producerList, publicKey)
-	return true
-}
-
-func (pool *TxPool) verifyDuplicateProducerNode(nodePublicKey string) error {
-	_, ok := pool.nodePublicKeyList[nodePublicKey]
+func (mp *TxPool) addOwnerPublicKey(publicKey string) {
+	mp.ownerPublicKeys[publicKey] = struct{}{}
+}
+
+func (mp *TxPool) delOwnerPublicKey(publicKey string) {
+	delete(mp.ownerPublicKeys, publicKey)
+}
+
+func (mp *TxPool) verifyDuplicateNode(nodePublicKey string) error {
+	_, ok := mp.nodePublicKeys[nodePublicKey]
 	if ok {
 		return errors.New("this producer node in being processed")
 	}
-	pool.addProducerNode(nodePublicKey)
+	mp.addNodePublicKey(nodePublicKey)
 
 	return nil
 }
 
-func (pool *TxPool) addProducerNode(nodePublicKey string) {
-	pool.Lock()
-	defer pool.Unlock()
-	pool.nodePublicKeyList[nodePublicKey] = struct{}{}
-}
-
-func (pool *TxPool) delProducerNode(nodePublicKey string) bool {
-	_, ok := pool.nodePublicKeyList[nodePublicKey]
-	if !ok {
-		return false
-	}
-	delete(pool.nodePublicKeyList, nodePublicKey)
-	return true
-}
-
->>>>>>> 4b1c061f
+func (mp *TxPool) addNodePublicKey(nodePublicKey string) {
+	mp.nodePublicKeys[nodePublicKey] = struct{}{}
+}
+
+func (mp *TxPool) delNodePublicKey(nodePublicKey string) {
+	delete(mp.nodePublicKeys, nodePublicKey)
+}
+
 // check and replace the duplicate sidechainpow tx
 func (mp *TxPool) replaceDuplicateSideChainPowTx(txn *Transaction) {
 	var replaceList []*Transaction
@@ -572,5 +507,7 @@
 		inputUTXOList:   make(map[string]*Transaction),
 		txnList:         make(map[Uint256]*Transaction),
 		sidechainTxList: make(map[Uint256]*Transaction),
+		ownerPublicKeys: make(map[string]struct{}),
+		nodePublicKeys:  make(map[string]struct{}),
 	}
 }