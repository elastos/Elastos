--- conflicted
+++ resolved
@@ -11,12 +11,8 @@
 	"github.com/elastos/Elastos.ELA/common/config"
 	"github.com/elastos/Elastos.ELA/common/log"
 	. "github.com/elastos/Elastos.ELA/core/types"
-<<<<<<< HEAD
+	"github.com/elastos/Elastos.ELA/core/types/outputpayload"
 	"github.com/elastos/Elastos.ELA/core/types/payload"
-=======
-	"github.com/elastos/Elastos.ELA/core/types/outputpayload"
-	. "github.com/elastos/Elastos.ELA/core/types/payload"
->>>>>>> 713739cd
 	. "github.com/elastos/Elastos.ELA/errors"
 	"github.com/elastos/Elastos.ELA/events"
 )
@@ -113,22 +109,13 @@
 }
 
 //clean the trasaction Pool with committed block.
-<<<<<<< HEAD
 func (mp *TxPool) CleanSubmittedTransactions(block *Block) {
 	mp.Lock()
 	mp.cleanTransactions(block.Transactions)
 	mp.cleanSidechainTx(block.Transactions)
 	mp.cleanSideChainPowTx()
+	mp.cleanCanceledProducer(block.Transactions)
 	mp.Unlock()
-=======
-func (pool *TxPool) CleanSubmittedTransactions(block *Block) error {
-	pool.cleanTransactions(block.Transactions)
-	pool.cleanSidechainTx(block.Transactions)
-	pool.cleanSideChainPowTx()
-	pool.cleanCanceledProducer(block.Transactions)
-
-	return nil
->>>>>>> 713739cd
 }
 
 func (mp *TxPool) cleanTransactions(blockTxs []*Transaction) {
@@ -182,51 +169,27 @@
 
 				// delete producer
 				if tx.TxType == RegisterProducer {
-<<<<<<< HEAD
-					payload, ok := tx.Payload.(*payload.ProducerInfo)
+					rpPayload, ok := tx.Payload.(*payload.ProducerInfo)
 					if !ok {
 						log.Error("register producer payload cast failed, tx:", tx.Hash())
 					}
-					mp.delOwnerPublicKey(BytesToHexString(payload.OwnerPublicKey))
-					mp.delNodePublicKey(BytesToHexString(payload.NodePublicKey))
+					mp.delOwnerPublicKey(BytesToHexString(rpPayload.OwnerPublicKey))
+					mp.delNodePublicKey(BytesToHexString(rpPayload.NodePublicKey))
 				}
 				if tx.TxType == UpdateProducer {
-					payload, ok := tx.Payload.(*payload.ProducerInfo)
+					upPayload, ok := tx.Payload.(*payload.ProducerInfo)
 					if !ok {
 						log.Error("update producer payload cast failed, tx:", tx.Hash())
 					}
-					mp.delOwnerPublicKey(BytesToHexString(payload.OwnerPublicKey))
-					mp.delNodePublicKey(BytesToHexString(payload.NodePublicKey))
+					mp.delOwnerPublicKey(BytesToHexString(upPayload.OwnerPublicKey))
+					mp.delNodePublicKey(BytesToHexString(upPayload.NodePublicKey))
 				}
 				if tx.TxType == CancelProducer {
-					payload, ok := tx.Payload.(*payload.CancelProducer)
+					cpPayload, ok := tx.Payload.(*payload.CancelProducer)
 					if !ok {
 						log.Error("cancel producer payload cast failed, tx:", tx.Hash())
 					}
-					mp.delOwnerPublicKey(BytesToHexString(payload.OwnerPublicKey))
-=======
-					rpPayload, ok := tx.Payload.(*PayloadRegisterProducer)
-					if !ok {
-						log.Error("register producer payload cast failed, tx:", tx.Hash())
-					}
-					pool.delProducer(BytesToHexString(rpPayload.OwnerPublicKey))
-					pool.delProducerNode(BytesToHexString(rpPayload.NodePublicKey))
-				}
-				if tx.TxType == UpdateProducer {
-					upPayload, ok := tx.Payload.(*PayloadUpdateProducer)
-					if !ok {
-						log.Error("update producer payload cast failed, tx:", tx.Hash())
-					}
-					pool.delProducer(BytesToHexString(upPayload.OwnerPublicKey))
-					pool.delProducerNode(BytesToHexString(upPayload.NodePublicKey))
-				}
-				if tx.TxType == CancelProducer {
-					cpPayload, ok := tx.Payload.(*PayloadCancelProducer)
-					if !ok {
-						log.Error("cancel producer payload cast failed, tx:", tx.Hash())
-					}
-					pool.delProducer(BytesToHexString(cpPayload.OwnerPublicKey))
->>>>>>> 713739cd
+					mp.delOwnerPublicKey(BytesToHexString(cpPayload.OwnerPublicKey))
 				}
 
 				deleteCount++
@@ -238,14 +201,14 @@
 		len(blockTxs), txsInPool, deleteCount, len(mp.txnList)))
 }
 
-func (pool *TxPool) cleanCanceledProducer(txs []*Transaction) error {
+func (mp *TxPool) cleanCanceledProducer(txs []*Transaction) error {
 	for _, txn := range txs {
 		if txn.TxType == CancelProducer {
-			cpPayload, ok := txn.Payload.(*PayloadCancelProducer)
+			cpPayload, ok := txn.Payload.(*payload.CancelProducer)
 			if !ok {
 				return errors.New("invalid cancel producer payload")
 			}
-			if err := pool.cleanVoteAndUpdateProducer(cpPayload.OwnerPublicKey); err != nil {
+			if err := mp.cleanVoteAndUpdateProducer(cpPayload.OwnerPublicKey); err != nil {
 				log.Error(err)
 			}
 		}
@@ -254,12 +217,12 @@
 	return nil
 }
 
-func (pool *TxPool) cleanVoteAndUpdateProducer(ownerPublicKey []byte) error {
-	for _, txn := range pool.txnList {
+func (mp *TxPool) cleanVoteAndUpdateProducer(ownerPublicKey []byte) error {
+	for _, txn := range mp.txnList {
 		if txn.TxType == TransferAsset {
 			for _, output := range txn.Outputs {
-				if output.OutputType == VoteOutput {
-					opPayload, ok := output.OutputPayload.(*outputpayload.VoteOutput)
+				if output.Type == OTVote {
+					opPayload, ok := output.Payload.(*outputpayload.VoteOutput)
 					if !ok {
 						return errors.New("invalid vote output payload")
 					}
@@ -267,7 +230,7 @@
 						if content.VoteType == outputpayload.Delegate {
 							for _, pubKey := range content.Candidates {
 								if bytes.Equal(ownerPublicKey, pubKey) {
-									pool.removeTransaction(txn)
+									mp.removeTransaction(txn)
 								}
 							}
 						}
@@ -275,14 +238,14 @@
 				}
 			}
 		} else if txn.TxType == UpdateProducer {
-			upPayload, ok := txn.Payload.(*PayloadUpdateProducer)
+			upPayload, ok := txn.Payload.(*payload.ProducerInfo)
 			if !ok {
 				return errors.New("invalid update producer payload")
 			}
 			if bytes.Equal(upPayload.OwnerPublicKey, ownerPublicKey) {
-				pool.removeTransaction(txn)
-				pool.delProducer(BytesToHexString(upPayload.OwnerPublicKey))
-				pool.delProducerNode(BytesToHexString(upPayload.NodePublicKey))
+				mp.removeTransaction(txn)
+				mp.delOwnerPublicKey(BytesToHexString(upPayload.OwnerPublicKey))
+				mp.delNodePublicKey(BytesToHexString(upPayload.NodePublicKey))
 			}
 		}
 	}
@@ -431,20 +394,8 @@
 	mp.ownerPublicKeys[publicKey] = struct{}{}
 }
 
-<<<<<<< HEAD
 func (mp *TxPool) delOwnerPublicKey(publicKey string) {
 	delete(mp.ownerPublicKeys, publicKey)
-=======
-func (pool *TxPool) delProducer(publicKey string) bool {
-	pool.Lock()
-	defer pool.Unlock()
-	_, ok := pool.producerList[publicKey]
-	if !ok {
-		return false
-	}
-	delete(pool.producerList, publicKey)
-	return true
->>>>>>> 713739cd
 }
 
 func (mp *TxPool) verifyDuplicateNode(nodePublicKey string) error {
@@ -461,20 +412,8 @@
 	mp.nodePublicKeys[nodePublicKey] = struct{}{}
 }
 
-<<<<<<< HEAD
 func (mp *TxPool) delNodePublicKey(nodePublicKey string) {
 	delete(mp.nodePublicKeys, nodePublicKey)
-=======
-func (pool *TxPool) delProducerNode(nodePublicKey string) bool {
-	pool.Lock()
-	defer pool.Unlock()
-	_, ok := pool.nodePublicKeyList[nodePublicKey]
-	if !ok {
-		return false
-	}
-	delete(pool.nodePublicKeyList, nodePublicKey)
-	return true
->>>>>>> 713739cd
 }
 
 // check and replace the duplicate sidechainpow tx
