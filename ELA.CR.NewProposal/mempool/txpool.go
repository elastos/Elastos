--- conflicted
+++ resolved
@@ -30,16 +30,6 @@
 	chainParams *config.Params
 
 	sync.RWMutex
-<<<<<<< HEAD
-	txnList         map[Uint256]*Transaction // transaction which have been verifyed will put into this map
-	inputUTXOList   map[string]*Transaction  // transaction which pass the verify will add the UTXO to this map
-	sidechainTxList map[Uint256]*Transaction // sidechain tx pool
-	ownerPublicKeys map[string]struct{}
-	nodePublicKeys  map[string]struct{}
-	crDIDs          map[Uint168]struct{}
-	specialTxList   map[Uint256]struct{} // specialTxList holds the payload hashes of all illegal transactions and inactive arbitrators transactions
-	crcProposals    map[Uint256]struct{}
-=======
 	txnList           map[Uint256]*Transaction // transaction which have been verifyed will put into this map
 	inputUTXOList     map[string]*Transaction  // transaction which pass the verify will add the UTXO to this map
 	sidechainTxList   map[Uint256]*Transaction // sidechain tx pool
@@ -47,9 +37,9 @@
 	nodePublicKeys    map[string]struct{}
 	crDIDs            map[Uint168]struct{}
 	specialTxList     map[Uint256]struct{} // specialTxList holds the payload hashes of all illegal transactions and inactive arbitrators transactions
+	crcProposals      map[Uint256]struct{}
 	producerNicknames map[string]struct{}
 	crNicknames       map[string]struct{}
->>>>>>> 97d49dd5
 
 	tempInputUTXOList   map[string]*Transaction
 	tempSidechainTxList map[Uint256]*Transaction
@@ -295,14 +285,7 @@
 						log.Error("unregisterCR CR payload cast failed, tx:", tx.Hash())
 						continue
 					}
-<<<<<<< HEAD
-					ct, err := contract.CreateCRDIDContractByCode(unrcPayload.Code)
-					if err != nil {
-						log.Error("invalid unregister CR code, tx:", tx.Hash())
-						continue
-					}
-					did := ct.ToProgramHash()
-					mp.delCRDID(*did)
+					mp.delCRDID(unrcPayload.DID)
 				case CRCProposal:
 					cpPayload, ok := tx.Payload.(*payload.CRCProposal)
 					if !ok {
@@ -310,9 +293,6 @@
 						continue
 					}
 					mp.delCRCProposal(cpPayload.DraftHash)
-=======
-					mp.delCRDID(unrcPayload.DID)
->>>>>>> 97d49dd5
 				}
 
 				deleteCount++
@@ -711,7 +691,6 @@
 	return nil
 }
 
-<<<<<<< HEAD
 func (mp *TxPool) verifyDuplicateCRCProposal(originProposalHash Uint256) error {
 	_, ok := mp.crcProposals[originProposalHash]
 	if ok {
@@ -722,10 +701,7 @@
 	return nil
 }
 
-func (mp *TxPool) verifyDuplicateCRAndProducer(did Uint168, code []byte) error {
-=======
 func (mp *TxPool) verifyDuplicateCRAndProducer(did Uint168, code []byte, crNickname string) error {
->>>>>>> 97d49dd5
 	_, ok := mp.crDIDs[did]
 	if ok {
 		return errors.New("this CR in being processed")
@@ -768,14 +744,14 @@
 	delete(mp.crDIDs, did)
 }
 
-<<<<<<< HEAD
 func (mp *TxPool) addCRCProposal(originProposalHash Uint256) {
 	mp.tempCRCProposals[originProposalHash] = struct{}{}
 }
 
 func (mp *TxPool) delCRCProposal(originProposalHash Uint256) {
 	delete(mp.crcProposals, originProposalHash)
-=======
+}
+
 func (mp *TxPool) addProducerNickname(key string) {
 	mp.tempProducerNicknames[key] = struct{}{}
 }
@@ -790,7 +766,6 @@
 
 func (mp *TxPool) delCrNickname(key string) {
 	delete(mp.crNicknames, key)
->>>>>>> 97d49dd5
 }
 
 func (mp *TxPool) delPublicKeyByCode(code []byte) {
@@ -998,39 +973,19 @@
 	for k, v := range mp.tempSpecialTxList {
 		mp.specialTxList[k] = v
 	}
-<<<<<<< HEAD
 	for k, v := range mp.tempCRCProposals {
 		mp.crcProposals[k] = v
-=======
+	}
 	for k, v := range mp.tempProducerNicknames {
 		mp.producerNicknames[k] = v
 	}
 	for k, v := range mp.tempCrNicknames {
 		mp.crNicknames[k] = v
->>>>>>> 97d49dd5
 	}
 }
 
 func NewTxPool(params *config.Params) *TxPool {
 	return &TxPool{
-<<<<<<< HEAD
-		chainParams:         params,
-		inputUTXOList:       make(map[string]*Transaction),
-		txnList:             make(map[Uint256]*Transaction),
-		sidechainTxList:     make(map[Uint256]*Transaction),
-		ownerPublicKeys:     make(map[string]struct{}),
-		nodePublicKeys:      make(map[string]struct{}),
-		specialTxList:       make(map[Uint256]struct{}),
-		crDIDs:              make(map[Uint168]struct{}),
-		crcProposals:        make(map[Uint256]struct{}),
-		tempInputUTXOList:   make(map[string]*Transaction),
-		tempSidechainTxList: make(map[Uint256]*Transaction),
-		tempOwnerPublicKeys: make(map[string]struct{}),
-		tempNodePublicKeys:  make(map[string]struct{}),
-		tempSpecialTxList:   make(map[Uint256]struct{}),
-		tempCrDIDs:          make(map[Uint168]struct{}),
-		tempCRCProposals:    make(map[Uint256]struct{}),
-=======
 		chainParams:           params,
 		inputUTXOList:         make(map[string]*Transaction),
 		txnList:               make(map[Uint256]*Transaction),
@@ -1039,6 +994,7 @@
 		nodePublicKeys:        make(map[string]struct{}),
 		specialTxList:         make(map[Uint256]struct{}),
 		crDIDs:                make(map[Uint168]struct{}),
+		crcProposals:          make(map[Uint256]struct{}),
 		producerNicknames:     make(map[string]struct{}),
 		crNicknames:           make(map[string]struct{}),
 		tempInputUTXOList:     make(map[string]*Transaction),
@@ -1047,8 +1003,8 @@
 		tempNodePublicKeys:    make(map[string]struct{}),
 		tempSpecialTxList:     make(map[Uint256]struct{}),
 		tempCrDIDs:            make(map[Uint168]struct{}),
+		tempCRCProposals:      make(map[Uint256]struct{}),
 		tempProducerNicknames: make(map[string]struct{}),
 		tempCrNicknames:       make(map[string]struct{}),
->>>>>>> 97d49dd5
 	}
 }