# Elastos is Blockchain Powered Internet


<<<<<<< HEAD
Welcome to Elastos! Why not [watch a video introduction](https://youtu.be/2aOWfV-CZhs) to get started? 
=======
Welcome to Elastos! Why not [Elastos Talk: Smart-Web Powered by Blockchain -Rong Chen 10.9.2017](https://youtu.be/2aOWfV-CZhs) to get started? 

[Elastos Introduction slides](https://www.slideshare.net/RongChen34/elastos-intro)

A [video demo for Elasltos RT](https://youtu.be/skewtq-kUQY) running on iOS (Mar 19, 2018). [Source code]( https://github.com/elastos/Elastos.RT/tree/master/Sources/Elastos/LibCore/tests/HelloCarDemo)
>>>>>>> 211a50d6

## Table of Contents

- [Overview](#overview)
  - [Quick Summary](#quick-summary)
- [How Elastos Works](#how-elastos-works)
  - [Elastos White Papers](#elastos-papers)
  - [Current State of Elastos](#current-states-of-elastos)
- [Community](#project-and-community)
- [Projects](#project-links)
  - [List of Repos](#list-of-repos)
- [License](#license)

## Overview

### Elastos
The entry point of whole Elastos github repos. 
It contains index of documents, tutotials, project links etc.

### Elastos.RT
Elastos Runtime as an App Engine or VM. It runs on top of existing OS, such as Linux, Android, iOS. It provides SDK for DApps to be running on top of RT.

As for the DApp developers, they do not need to care too much about the under-layer (blockchain) technical detail. They just need to call the RT.SDK. Building DApp will be much eaiser than before.

### Elastos.NET
Elastos.NET contains all of communication components of Elastos.RT. Including 
- Elastos.NET.Carrier: A P2P communication layer. 
- Elastos.NET.Carrier.Native.SDK: Native SDK for Carrier. 
- Elastos.NET.Carrier.Andorid.SDK: Android SDK for Carrier. A wrapper of Native SDK for Android developers.
- Elastos.NET.Carrier.IOS.SDK: IOS SDK for Carrier. A wrapper of Native SDK for IOS developers.
- Elastos.NET.Carrier.Nodejs.SDK: Nodejs SDK for Carrier. A Node.js Addon for Node.js developers.
- Elastos.NET.Carrier.Bootstrap: This is the basic service to help new node join and bootstrap the Elastos Carrier network. Consider it is the seed nodes.

### Elastos.Trinity
A Elastos web browser project still in stealth mode and will be released public shortly. It is the home for Web DApps.

### Elastos.ELA
Elastos blockchain projects. Including
- Elastos.ELA: This project is the source code that can build a full node of ELA.
- Elastos.ELA.Pay: ELA payment tool. Some documents are partially in Chinese. English version will be updated shortly.
- Elastos.ELA.Utilities.Java: This is a tool for generating transaction signature. Supports both API and HTTP.
- Other ELA projects will be open to public soon.

### Elastos.OS
Elastos is a development framework which can be running on hardware directly.
The programming idea with CAR is the essence technology in Elastos, it runs through the entire technology system implementation. In Elastos both the operating system kernel and the component library provided by Elastos platform are implemented using CAR technology. Closely integrated of the operating system kernel with CAR technology runtime environment can provide strong support to Elastos architecture.


### Quick Summary

## How Elastos Works

### Elastos White Papers

### Current State of Elastos

**Elastos is a work in progress!**

## Community

## Projects

### List of Repos

## License

Apache License Version 2.0 see [http://www.apache.org/licenses/LICENSE-2.0.html](http://www.apache.org/licenses/LICENSE-2.0.html)<|MERGE_RESOLUTION|>--- conflicted
+++ resolved
@@ -1,15 +1,11 @@
 # Elastos is Blockchain Powered Internet
 
 
-<<<<<<< HEAD
-Welcome to Elastos! Why not [watch a video introduction](https://youtu.be/2aOWfV-CZhs) to get started? 
-=======
-Welcome to Elastos! Why not [Elastos Talk: Smart-Web Powered by Blockchain -Rong Chen 10.9.2017](https://youtu.be/2aOWfV-CZhs) to get started? 
-
+Welcome to Elastos! Why not [watch a video: Elastos Talk: Smart-Web Powered by Blockchain -Rong Chen 10.9.2017](https://youtu.be/2aOWfV-CZhs) to get started? 
 [Elastos Introduction slides](https://www.slideshare.net/RongChen34/elastos-intro)
 
 A [video demo for Elasltos RT](https://youtu.be/skewtq-kUQY) running on iOS (Mar 19, 2018). [Source code]( https://github.com/elastos/Elastos.RT/tree/master/Sources/Elastos/LibCore/tests/HelloCarDemo)
->>>>>>> 211a50d6
+
 
 ## Table of Contents
 
