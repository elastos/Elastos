import Base from '../Base'
import create from './create'
import update from './update'
import saveDraft from './saveDraft'
import list from './list'
import export2csv from './export2csv'
import show from './show'
import showDraft from './showDraft'
import addTag from './addTag'
import like from './like'
import dislike from './dislike'
import reportabuse from './reportabuse'
import subscribe from './subscribe'
import unsubscribe from './unsubscribe'
import comment from './comment'
import comment_update from './comment_update'
import comment_remove from './comment_remove'
import abuse from './abuse'
import archive from './archive'
import del from './delete'
import editHistories from './editHistories'
import revertVersion from './revertVersion'
import investigation from './investigation'
import advisory from './advisory'
<<<<<<< HEAD
import signatureUrl from './signature_url'
import signatureCallback from './signature_callback'
import checkSignature from './check_signature'
=======
import getSuggestion from './getSuggestion'
>>>>>>> 8381de8e

export default Base.setRouter([
  {
    path: '/create',
    router: create,
    method: 'post',
  },
  {
    path: '/list',
    router: list,
    method: 'get',
  },
  {
    path: '/export2csv',
    router: export2csv,
    method: 'get',
  },
  {
    path: '/:id/show',
    router: show,
    method: 'get',
  },
  {
    path: '/:id/showDraft',
    router: showDraft,
    method: 'get',
  },
  {
    path: '/:id/update',
    router: update,
    method: 'put',
  },
  {
    path: '/:id/saveDraft',
    router: saveDraft,
    method: 'put',
  },
  {
    path: '/:id/addtag',
    router: addTag,
    method: 'post',
  },
  {
    path: '/:id/like',
    router: like,
    method: 'post',
  },
  {
    path: '/:id/dislike',
    router: dislike,
    method: 'post',
  },
  {
    path: '/:id/reportabuse',
    router: reportabuse,
    method: 'post',
  },
  {
    path : '/:id/comment',
    router : comment,
    method : 'post'
  },
  {
    path : '/:id/comment_update',
    router : comment_update,
    method : 'post'
  },
  {
    path : '/:id/comment_remove',
    router : comment_remove,
    method : 'post'
  },
  {
    path : '/:id/subscribe',
    router : subscribe,
    method : 'post'
  },
  {
    path : '/:id/unsubscribe',
    router : unsubscribe,
    method : 'post'
  },
  {
    path: '/:id/abuse',
    router: abuse,
    method: 'post',
  },
  {
    path: '/:id/archive',
    router: archive,
    method: 'post',
  },
  {
    path: '/:id/delete',
    router: del,
    method: 'post',
  },
  {
    path: '/:id/editHistories',
    router: editHistories,
    method: 'get',
  },
  {
    path: '/:id/revertVersion',
    router: revertVersion,
    method: 'post',
  },
  {
    path: '/:id/investigation',
    router: investigation,
    method: 'post',
  },
  {
    path: '/:id/advisory',
    router: advisory,
    method: 'post',
  },
  {
<<<<<<< HEAD
    path: '/signature-url',
    router: signatureUrl,
    method: 'post',
  },
  {
    path: '/signature-callback',
    router: signatureCallback,
    method: 'post',
  },
  {
    path: '/signature',
    router: checkSignature,
    method: 'post',
  },
=======
    path: '/get_suggestion/:id',
    router: getSuggestion,
    method: 'get',
  }
>>>>>>> 8381de8e
])<|MERGE_RESOLUTION|>--- conflicted
+++ resolved
@@ -22,13 +22,10 @@
 import revertVersion from './revertVersion'
 import investigation from './investigation'
 import advisory from './advisory'
-<<<<<<< HEAD
 import signatureUrl from './signature_url'
 import signatureCallback from './signature_callback'
 import checkSignature from './check_signature'
-=======
 import getSuggestion from './getSuggestion'
->>>>>>> 8381de8e
 
 export default Base.setRouter([
   {
@@ -147,7 +144,6 @@
     method: 'post',
   },
   {
-<<<<<<< HEAD
     path: '/signature-url',
     router: signatureUrl,
     method: 'post',
@@ -162,10 +158,9 @@
     router: checkSignature,
     method: 'post',
   },
-=======
+  {
     path: '/get_suggestion/:id',
     router: getSuggestion,
     method: 'get',
   }
->>>>>>> 8381de8e
 ])