--- conflicted
+++ resolved
@@ -14,16 +14,11 @@
   COUNCILJOB: 'council poll change',
   USERJOB: 'user poll did infomation',
   UPDATEMILESTONE: 'update milestone status',
-<<<<<<< HEAD
   COUNCILREVIEWJOB: 'new council review',
   TRANSACTIONJOB: 'new append transaction',
-=======
-  COUNCILREVIEWJOB: 'council review',
-  TRANSACTIONJOB: 'append transaction',
   NOTIFICATIONCOUNCILVOTE: 'notification council to vote',
   UPDATECURRENTHEIGHT: 'update current height',
   PROCESSOLDDATAONCE: 'process old data once'
->>>>>>> 72503008
 }
 
 agenda.define(JOB_NAME.UPDATEMILESTONE, async (job: any) => {
