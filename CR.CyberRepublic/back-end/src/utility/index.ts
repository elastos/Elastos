<<<<<<< HEAD
import utilCrypto from './crypto';
import mail from './mail';
import validate from './validate';
import sso from './sso';
import user from './user';
import * as permissions from './permissions';
=======
import utilCrypto from './crypto'
import mail from './mail'
import validate from './validate'
import sso from './sso'
import * as permissions from './permissions'
>>>>>>> 77024558

export {
    utilCrypto,
    sso,
    user,
    validate,
    permissions,
    mail
}

export const getEnv = () => process.env.NODE_ENV<|MERGE_RESOLUTION|>--- conflicted
+++ resolved
@@ -1,17 +1,9 @@
-<<<<<<< HEAD
-import utilCrypto from './crypto';
-import mail from './mail';
-import validate from './validate';
-import sso from './sso';
-import user from './user';
-import * as permissions from './permissions';
-=======
 import utilCrypto from './crypto'
 import mail from './mail'
 import validate from './validate'
 import sso from './sso'
+import user from './user'
 import * as permissions from './permissions'
->>>>>>> 77024558
 
 export {
     utilCrypto,
