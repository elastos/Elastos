import axios from 'axios'
import base64url from 'base64url'
import * as bs58 from 'bs58'
import * as moment from 'moment'
import utilCrypto from './crypto'
import mail from './mail'
import validate from './validate'
import sso from './sso'
import user from './user'
import timestamp from './timestamp'
import ela from './ela'
import * as permissions from './permissions'
import * as logger from './logger'
const _ = require('lodash')
const { PublicKey } = require('bitcore-lib-p256')
const jwkToPem = require('jwk-to-pem')
import * as jwt from 'jsonwebtoken'
import {verify} from "jsonwebtoken";

export { utilCrypto, sso, user, timestamp, ela, validate, permissions, mail, logger }

export const getEnv = () => process.env.NODE_ENV

export const uncompressPubKey = (key: any) => {
  if (!key.compressed) {
    throw new Error('Public key is not compressed.')
  }
  const x = key.point.getX()
  const y = key.point.getY()
  const xbuf = x.toBuffer({ size: 32 })
  const ybuf = y.toBuffer({ size: 32 })
  return Buffer.concat([Buffer.from([0x04]), xbuf, ybuf])
}

export const getPemPubKey = (key: any) => {
  if (!key.compressed) {
    throw new Error('Public key is not compressed.')
  }
  const x = key.point.getX()
  const y = key.point.getY()
  const jwk = {
    kty: 'EC',
    crv: 'P-256',
    x: x.toBuffer({ size: 32 }).toString('base64'),
    y: y.toBuffer({ size: 32 }).toString('base64')
  }
  return jwkToPem(jwk)
}

export const getDidPublicKey = async (did: string) => {
  const headers = {
    'Content-Type': 'application/json'
  }
  const data = {
    jsonrpc: '2.0',
    method: 'resolvedid',
    params: {
      did,
      all: false
    }
  }
  try {
    const res = await axios.post(process.env.DID_SIDECHAIN_URL, data, {
      headers
    })
    if (res && res.data && res.data.result) {
      const base64 = _.get(res.data.result, 'transaction[0].operation.payload')
      const payload: any = base64url.decode(base64)
      const pubKeys = _.get(JSON.parse(payload), 'publicKey')
      const matched = pubKeys.find((el) => el.id === '#primary')
      // compressed public key beginning with 02
      const publicKey = bs58.decode(matched.publicKeyBase58).toString('hex')
      const pemPubKey = getPemPubKey(PublicKey.fromString(publicKey))
      return {
        expirationDate: moment(payload.expires),
        publicKey: pemPubKey,
        compressedPublicKey: publicKey
      }
    }
  } catch (err) {
    logger.error(err)
  }
}

export const getProposalState = async (draftHash: string) => {
  const headers = {
    'Content-Type': 'application/json'
  }
  const data = {
    jsonrpc: '2.0',
    method: 'getcrproposalstate',
    params: {
      drafthash: draftHash
    }
  }
  try {
    const res = await axios.post(process.env.ELA_NODE_URL, data, {
      headers
    })
    if (res) {
      const status = _.get(res.data, 'result.proposalstate.status')
      if (status) {
        return { success: true, status }
      }
    }
  } catch (err) {
    logger.error(err)
  }
}

<<<<<<< HEAD
export const getProposalData = async (proposalHash: string ) => {
  const headers = {
    'Content-Type': 'application/json'
  }
  const data = {
    jsonrpc: '2.0',
    method: 'getcrproposalstate',
    params: {
      proposalHash: proposalHash
    }
  }
  try {
    const res = await axios.post(process.env.ELA_NODE_URL, data, {
      headers
    })
    if (res) {
      const status = _.get(res.data, 'result.proposalstate.status')
      const data = _.get(res.data, 'result.proposalstate')
      if (status) {
        return { success: true, status, data }
      }
    }
  } catch (err) {
    logger.error(err)
  }
}

export const getInformationByDID = async (did: string) => {
=======
export const getInformationByDid = async (did: string) => {
>>>>>>> 0dbcd21b
    const data = {
        did: did
    }
    try {
        const res = await axios.post('http://cen.longrunweather.com:18080/api/dposnoderpc/check/jwtget', data)
        const publicKeyObj: any = await getDidPublicKey(did)
        const jwtToken = res && res.data && res.data.data && res.data.data.jwt
        if (jwtToken && publicKeyObj) {
            return jwt.verify(
                jwtToken,
                publicKeyObj.publicKey,
                async (err: any, decoded: any) => {
                    if (err) {
                        logger.error(err)
                    }
                    return decoded && decoded.credentialSubject
                }
            )
        }
    } catch (err) {
        logger.error(err)
    }
}

export const getDidName = async (did: string) => {
    const headers = {
        'Content-Type': 'application/json'
    }
    const data = {
        jsonrpc: '2.0',
        method: 'resolvedid',
        params: {
            did,
            all: false
        }
    }
    try {
        const res = await axios.post(process.env.DID_SIDECHAIN_URL, data, {
            headers
        })
        if (res && res.data && res.data.result) {
            const base64 = _.get(res.data.result, 'transaction[0].operation.payload')
            const payload: any = base64url.decode(base64)
            const { verifiableCredential } = JSON.parse(payload)
            if (!_.isEmpty(verifiableCredential)) {
                const verifiableCredentialById = _.keyBy(verifiableCredential, 'id')
                return verifiableCredentialById['#name'] && _.get(verifiableCredentialById['#name'], 'credentialSubject.name')
            }
        }
    } catch (err) {
        logger.error(err)
    }
}<|MERGE_RESOLUTION|>--- conflicted
+++ resolved
@@ -108,7 +108,6 @@
   }
 }
 
-<<<<<<< HEAD
 export const getProposalData = async (proposalHash: string ) => {
   const headers = {
     'Content-Type': 'application/json'
@@ -137,9 +136,6 @@
 }
 
 export const getInformationByDID = async (did: string) => {
-=======
-export const getInformationByDid = async (did: string) => {
->>>>>>> 0dbcd21b
     const data = {
         did: did
     }
