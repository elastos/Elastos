--- conflicted
+++ resolved
@@ -24,14 +24,6 @@
       const elip = await db_elip
         .getDBInstance()
         .findOne({ _id })
-<<<<<<< HEAD
-//        .populate(
-//          'voteResult.votedBy',
-//          constant.DB_SELECTED_FIELDS.USER.NAME_AVATAR
-//        )
-        .populate('createdBy')
-=======
->>>>>>> eaf55249
       if (!elip) {
         throw 'ElipService.update - invalid elip id'
       }
@@ -146,23 +138,6 @@
           doc[fields[i]] = value
         }
       }
-<<<<<<< HEAD
-      const councilMembers = await db_user.find({
-        role: constant.USER_ROLE.COUNCIL
-      })
-/*      const voteResult = []
-      _.map(councilMembers, user => {
-        voteResult.push({
-          votedBy: user._id,
-          value: constant.ELIP_VOTE_RESULT.UNDECIDED
-        })
-      })
-      doc.voteResult = voteResult
-      doc.voteHistory = voteResult
-*/
-      const elip = await db_elip.save(doc)
-      this.notifySecretaries(elip)
-=======
       doc.createdBy = this.currentUser._id
 
       const elip = await this.getDBModel('Elip').save(doc)
@@ -170,7 +145,6 @@
       if (status === constant.ELIP_STATUS.WAIT_FOR_REVIEW) {
         this.notifySecretaries(this.createMailTemplate(elip.title, elip._id))
       }
->>>>>>> eaf55249
       return elip
     } catch (error) {
       logger.error(error)
@@ -178,44 +152,6 @@
     }
   }
 
-<<<<<<< HEAD
-/*  public async vote(param): Promise<Document> {
-    const db_elip = this.getDBModel('Elip')
-    const { _id, value, reason } = param
-    const cur = await db_elip.findOne({ _id })
-    const votedBy = _.get(this.currentUser, '_id')
-    if (!cur) {
-      throw 'invalid proposal id'
-    }
-
-    await db_elip.update(
-      {
-        _id,
-        'voteResult.votedBy': votedBy
-      },
-      {
-        $set: {
-          'voteResult.$.value': value,
-          'voteResult.$.reason': reason || ''
-        },
-        $push: {
-          voteHistory: {
-            value,
-            reason,
-            votedBy
-          }
-        }
-      }
-    )
-
-    return await this.getById(_id)
-  }
-*/
-  public async getNewVid() {
-    const db_elip = this.getDBModel('Elip')
-    const n = await db_elip.count({})
-    return n + 1
-=======
   private updateMailTemplate(title: string, id: string) {
     const subject = 'An ELIP updated'
     const body = `
@@ -227,7 +163,6 @@
       <p>Thanks</p>
     `
     return {subject, body}
->>>>>>> eaf55249
   }
 
   private createMailTemplate(title: string, id: string) {
@@ -301,13 +236,6 @@
     const rs = await db_elip
       .getDBInstance()
       .findOne(query)
-<<<<<<< HEAD
-//      .populate(
-//        'voteResult.votedBy',
-//        constant.DB_SELECTED_FIELDS.USER.NAME_AVATAR
-//      )
-=======
->>>>>>> eaf55249
       .populate('reference')
       .populate('createdBy', constant.DB_SELECTED_FIELDS.USER.NAME_EMAIL)
 
@@ -357,20 +285,8 @@
 
   public async remove(_id : string): Promise<any> {
     const db_elip = this.getDBModel('Elip')
-<<<<<<< HEAD
-    let rs = await db_elip
-      .getDBInstance()
-      .findById({ _id })
-//      .populate(
-//        'voteResult.votedBy',
-//        constant.DB_SELECTED_FIELDS.USER.NAME_AVATAR
-//      )
-      .populate('createdBy', constant.DB_SELECTED_FIELDS.USER.NAME)
-    if (!rs) {
-=======
     const elip = await db_elip.getDBInstance().findById({ _id })
     if (!elip) {
->>>>>>> eaf55249
       throw 'ElipService.remove - invalid elip id'
     }
     const userRole = _.get(this.currentUser, 'role')
@@ -523,289 +439,4 @@
 
     return list
   }
-<<<<<<< HEAD
-
-  private async notifyCouncilToVote() {
-    // find elip before 1 day expiration without vote yet for each council member
-    const db_elip = this.getDBModel('Elip')
-    const nearExpiredTime =
-      Date.now() - (constant.ELIP_EXPIRATION - constant.ONE_DAY)
-    const unvotedElips = await db_elip
-      .getDBInstance()
-      .find({
-        proposedAt: {
-          $lt: nearExpiredTime,
-          $gt: Date.now() - constant.ELIP_EXPIRATION
-        },
-        notified: { $ne: true },
-        status: constant.ELIP_STATUS.PROPOSED
-      })
-      .populate(
-        'voteResult.votedBy',
-        constant.DB_SELECTED_FIELDS.USER.NAME_EMAIL
-      )
-
-    _.each(unvotedElips, elip => {
-      _.each(elip.voteResult, result => {
-        if (result.value === constant.ELIP_VOTE_RESULT.UNDECIDED) {
-          // send email to council member to notify to vote
-          const { title, _id } = elip
-          const subject = `Proposal Vote Reminder: ${title}`
-          const body = `
-            <p>You only got 24 hours to vote this proposal:</p>
-            <br />
-            <p>${title}</p>
-            <br />
-            <p>Click this link to vote: <a href="${
-              process.env.SERVER_URL
-            }/elips/${_id}">${
-            process.env.SERVER_URL
-          }/elips/${_id}</a></p>
-            <br /> <br />
-            <p>Thanks</p>
-            <p>Cyber Republic</p>
-          `
-          const mailObj = {
-            to: result.votedBy.email,
-            toName: userUtil.formatUsername(result.votedBy),
-            subject,
-            body
-          }
-          mail.send(mailObj)
-
-          // update notified to true
-          db_elip.update({ _id: elip._id }, { $set: { notified: true } })
-        }
-      })
-    })
-  }
-
-  public async getNewCVoteVid() {
-    const db_cvote = this.getDBModel('CVote')
-    const n = await db_cvote.count({})
-    return n + 1
-  }
-  public async propose(elipId: string): Promise<Document> {
-    const currentUserId = _.get(this.currentUser, '_id')
-    const userRole = _.get(this.currentUser, 'role')
-    const db_elip = this.getDBModel('Elip')
-    const db_cvote = this.getDBModel('CVote')
-    const db_user = this.getDBModel('User')
-
-    const elip = await db_elip
-      .getDBInstance()
-      .findOne({ _id: elipId })
-      .populate(
-        'voteResult.votedBy',
-        constant.DB_SELECTED_FIELDS.USER.NAME_AVATAR
-      )
-      .populate('createdBy')
-    
-    if (!elip) {
-      throw 'ElipService.propose - cannot find elip'
-    }
-    if (!elip.createdBy._id.equals(this.currentUser._id)) {
-      throw 'ElipService.propose - current user is not the author of elip'
-    }
-    if ( elip.status !== constant.ELIP_STATUS.DRAFT ) {
-      throw 'ElipService.propose - elip status not equal DRAFT '
-    }
-    
-    const creator = await db_user.findById(elip.createdBy);
-    const vid = await this.getNewCVoteVid()
-
-    let cvoteType = constant.CVOTE_TYPE.STANDARD_TRACK
-    if( elip.elipType === constant.ELIP_TYPE.PROCESS ) {
-      cvoteType = constant.CVOTE_TYPE.PROCESS
-    }else if( elip.elipType === constant.ELIP_TYPE.INFORMATIONAL ) {
-      cvoteType = constant.CVOTE_TYPE.INFORMATIONAL
-    }
-
-    const doc: any = {
-      vid,
-      type: cvoteType,
-      status: constant.CVOTE_STATUS.PROPOSED,
-      published: true,
-      contentType: constant.CONTENT_TYPE.MARKDOWN,
-      proposedBy: userUtil.formatUsername(creator),
-      proposer: elip.createdBy,
-      createdBy: this.currentUser._id,
-      referenceElip:  elipId
-    }
-
-    Object.assign(doc, _.pick(elip, BASE_FIELDS));
-
-    const councilMembers = await db_user.find({
-      role: constant.USER_ROLE.COUNCIL
-    })
-    const voteResult = []
-    doc.proposedAt = Date.now()
-    _.each(councilMembers, user =>
-      voteResult.push({
-        votedBy: user._id,
-        value: constant.CVOTE_RESULT.UNDECIDED
-      })
-    )
-    doc.voteResult = voteResult
-    doc.voteHistory = voteResult
-
-    try {
-      const res = await db_cvote.save(doc)
-      await db_elip.update(
-        { _id: elipId },
-        {
-          reference: res._id,
-          status: constant.ELIP_STATUS.SUBMITTED_AS_PROPOSAL
-        }
-      )
-      this.notifyCouncilAfterPropose(res)
-      return res
-    } catch (error) {
-      logger.error(error)
-      return
-    }
-  }
-
-  private async notifyCouncilAfterPropose(cvote: any) {
-    const db_user = this.getDBModel('User')
-    const currentUserId = _.get(this.currentUser, '_id')
-    const councilMembers = await db_user.find({
-      role: constant.USER_ROLE.COUNCIL
-    })
-    const toUsers = _.filter(
-      councilMembers,
-      user => !user._id.equals(currentUserId)
-    )
-    const toMails = _.map(toUsers, 'email')
-
-    const subject = `New Proposal: ${cvote.title}`
-    const body = `
-      <p>There is a new proposal added:</p>
-      <br />
-      <p>${cvote.title}</p>
-      <br />
-      <p>Click this link to view more details: <a href="${
-        process.env.SERVER_URL
-      }/proposals/${cvote._id}">${process.env.SERVER_URL}/proposals/${
-      cvote._id
-    }</a></p>
-      <br /> <br />
-      <p>Thanks</p>
-      <p>Cyber Republic</p>
-    `
-
-    const recVariables = _.zipObject(
-      toMails,
-      _.map(toUsers, user => {
-        return {
-          _id: user._id,
-          username: userUtil.formatUsername(user)
-        }
-      })
-    )
-
-    const mailObj = {
-      to: toMails,
-      // toName: ownerToName,
-      subject,
-      body,
-      recVariables
-    }
-
-    mail.send(mailObj)
-  }
-
-  public isExpired(data: any, extraTime = 0): Boolean {
-    const ct = moment(data.proposedAt || data.createdAt).valueOf()
-    if (Date.now() - ct - extraTime > constant.ELIP_EXPIRATION) {
-      return true
-    }
-    return false
-  }
-
-  // proposal active/passed
-  public isActive(data): Boolean {
-    const supportNum =
-      _.countBy(data.voteResult, 'value')[constant.ELIP_VOTE_RESULT.SUPPORT] || 0
-    return supportNum > data.voteResult.length * 0.5
-  }
-
-  // proposal rejected
-  public isRejected(data): Boolean {
-    const rejectNum =
-      _.countBy(data.voteResult, 'value')[constant.ELIP_VOTE_RESULT.REJECT] || 0
-    return rejectNum > data.voteResult.length * 0.5
-  }
-
-  private async eachJob() {
-    const db_elip = this.getDBModel('Elip')
-    const list = await db_elip.find({
-      // wait requirement 
-      status: constant.ELIP_STATUS.PROPOSED
-    })
-    const idsDeferred = []
-    const idsActive = []
-    const idsRejected = []
-
-    _.each(list, item => {
-      if (this.isExpired(item)) {
-        if (this.isActive(item)) {
-          idsActive.push(item._id)
-        } else if (this.isRejected(item)) {
-          idsRejected.push(item._id)
-        } else {
-          idsDeferred.push(item._id)
-        }
-      }
-    })
-    await db_elip.update(
-      {
-        _id: {
-          $in: idsDeferred
-        }
-      },
-      {
-        status: constant.ELIP_STATUS.DEFERRED
-      },
-      { multi: true }
-    )
-    await db_elip.update(
-      {
-        _id: {
-          $in: idsActive
-        }
-      },
-      {
-        status: constant.ELIP_STATUS.ACTIVE
-      },
-      { multi: true }
-    )
-    await db_elip.update(
-      {
-        _id: {
-          $in: idsRejected
-        }
-      },
-      {
-        status: constant.ELIP_STATUS.REJECT
-      },
-      { multi: true }
-    )
-
-    this.notifyCouncilToVote()
-  }
-
-  /*
-  public cronjob() {
-    if (tm) {
-      return false
-    }
-    tm = setInterval(() => {
-      console.log('---------------- start elip cronjob -------------')
-      this.eachJob()
-    }, 1000 * 60)
-  }
-  */
-=======
->>>>>>> eaf55249
 }