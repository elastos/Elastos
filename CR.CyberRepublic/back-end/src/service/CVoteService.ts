--- conflicted
+++ resolved
@@ -980,7 +980,6 @@
     return ret
   }
 
-<<<<<<< HEAD
   // vote onchain
   public async onchain(param) {
     const db_cvote = this.getDBModel('CVote')
@@ -1087,12 +1086,9 @@
   }
 
 
-  // API to Wallet 
-=======
   /**
    * API to Wallet
    */
->>>>>>> 8381de8e
   public async allOrSearch(param): Promise<any>{
     const db_cvote = this.getDBModel('CVote')
     const query: any = {}
