--- conflicted
+++ resolved
@@ -1048,13 +1048,6 @@
         exp: now + (60 * 60 * 24),
         iss: process.env.APP_DID,
         callbackurl: `${process.env.API_URL}/api/CVote/callback`,
-<<<<<<< HEAD
-=======
-        website: {
-          domain: process.env.SERVER_URL,
-          logo: `${process.env.SERVER_URL}/assets/images/logo.svg`
-        },
->>>>>>> aed5e47d
         command:"reviewproposal",
         data: {
           proposalHash: cur.proposalHash,
@@ -1068,16 +1061,9 @@
           jwtClaims.data.opinionHash = utilCrypto.sha256(utilCrypto.sha256(res.reason))
         }
       })
-<<<<<<< HEAD
     
       const jwtToken = jwt.sign(jwtClaims, process.env.APP_PRIVATE_KEY, { 
         algorithm: 'ES256' 
-=======
-
-      const jwtToken = jwt.sign(jwtClaims, process.env.APP_PRIVATE_KEY, {
-        expiresIn: '7d',
-        algorithm: 'ES256'
->>>>>>> aed5e47d
       })
       const url = `elastos://credaccess/${jwtToken}`
       return { success: true, url }
@@ -1131,33 +1117,7 @@
         }
       })
       const rs: any = await getDidPublicKey(claims.iss)
-<<<<<<< HEAD
       if(!rs) {
-=======
-      if (!rs) {
-        await db_cvote.update(
-          {
-            proposalHash: proposalHash,
-            'voteResult.votedBy': votedBy
-          },
-          {
-            $set: {
-              'voteResult.$.signature': {
-                message: `Can not get your did's public key. `
-              }
-            },
-            $push: {
-              voteHistory: {
-                value: voteResult.value,
-                reason: voteResult.reason,
-                txid: voteResult.txid,
-                votedBy: voteResult.votedBy,
-                signature: voteResult.signature
-              }
-            }
-          }
-        )
->>>>>>> aed5e47d
         return {
           code: 400,
           success: false,
@@ -1168,28 +1128,9 @@
       return jwt.verify(
         jwtToken,
         rs.publicKey,
-<<<<<<< HEAD
         async (err:any, decoded: any) => {
           if(err) {
                        return {
-=======
-        async (err: any, decoded: any) => {
-          if (err) {
-            await db_cvote.update(
-              {
-                proposalHash: proposalHash,
-                'voteResult.votedBy': votedBy
-              },
-              {
-                $set: {
-                  'voteResult.$.signature': {
-                    message: `Verify signatrue failed. `
-                  }
-                }
-              }
-            )
-            return {
->>>>>>> aed5e47d
               code: 401,
               success: false,
               message: 'Verify signatrue failed.'
