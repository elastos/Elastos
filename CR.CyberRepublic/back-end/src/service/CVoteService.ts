import Base from './Base'
import { Document } from 'mongoose'
import * as _ from 'lodash'
import { constant } from '../constant'
import { permissions, getDidPublicKey, getProposalState, getProposalData } from '../utility'
import * as moment from 'moment'
import * as jwt from 'jsonwebtoken'
import {
  mail,
  utilCrypto,
  user as userUtil,
  timestamp,
  logger
} from '../utility'
const util = require('util')
const request = require('request')

let tm = undefined

const BASE_FIELDS = [
  'title',
  'abstract',
  'goal',
  'motivation',
  'relevance',
  'budget',
  'budgetAmount',
  'elaAddress',
  'plan',
  'payment'
]

export const WALLET_STATUS_TO_CVOTE_STATUS = {
  ALL: [
    constant.CVOTE_STATUS.PROPOSED,
    constant.CVOTE_STATUS.NOTIFICATION,
    constant.CVOTE_STATUS.ACTIVE,
    constant.CVOTE_STATUS.FINAL,
    constant.CVOTE_STATUS.REJECT,
    constant.CVOTE_STATUS.DEFERRED,
    constant.CVOTE_STATUS.VETOED
  ],
  VOTING: [constant.CVOTE_STATUS.PROPOSED],
  NOTIFICATION: [constant.CVOTE_STATUS.NOTIFICATION],
  ACTIVE: [constant.CVOTE_STATUS.ACTIVE],
  FINAL: [constant.CVOTE_STATUS.FINAL],
  REJECTED: [constant.CVOTE_STATUS.REJECT, constant.CVOTE_STATUS.DEFERRED, constant.CVOTE_STATUS.VETOED]
}

export const CVOTE_STATUS_TO_WALLET_STATUS = {
  [constant.CVOTE_STATUS.PROPOSED]: 'VOTING',
  [constant.CVOTE_STATUS.NOTIFICATION]: 'NOTIFICATION',
  [constant.CVOTE_STATUS.ACTIVE]: 'ACTIVE',
  [constant.CVOTE_STATUS.FINAL]: 'FINAL',
  [constant.CVOTE_STATUS.REJECT]: 'REJECTED',
  [constant.CVOTE_STATUS.DEFERRED]: 'REJECTED',
  [constant.CVOTE_STATUS.VETOED]: 'VETOED'
}

export default class extends Base {
  // create a DRAFT propoal with minimal info
  public async createDraft(param: any): Promise<Document> {
    const db_suggestion = this.getDBModel('Suggestion')
    const db_cvote = this.getDBModel('CVote')
    const { title, proposedBy, proposer, suggestionId, payment } = param

    const vid = await this.getNewVid()
    const userRole = _.get(this.currentUser, 'role')
    if (!this.canCreateProposal()) {
      throw 'cvoteservice.create - no permission'
    }

    const doc: any = {
      title,
      vid,
      payment,
      status: constant.CVOTE_STATUS.DRAFT,
      published: false,
      contentType: constant.CONTENT_TYPE.MARKDOWN,
      proposedBy,
      proposer: proposer ? proposer : this.currentUser._id,
      createdBy: this.currentUser._id
    }
    const suggestion =
      suggestionId && (await db_suggestion.findById(suggestionId))
    if (!_.isEmpty(suggestion)) {
      doc.reference = suggestionId
    }

    Object.assign(doc, _.pick(suggestion, BASE_FIELDS))

    try {
      return await db_cvote.save(doc)
    } catch (error) {
      logger.error(error)
      return
    }
  }

  public async pollProposalState(param: any) {
    const { id } = param
    const db_suggestion = this.getDBModel('Suggestion')
    const suggestion = await db_suggestion.findById(id)
    const db_cvote = this.getDBModel('CVote')
    if (suggestion) {
      const draftHash = _.get(suggestion, 'draftHash')
      if (draftHash) {
        const cvote = await db_cvote.findOne({ draftHash })
        if (cvote) {
          return { success: true, id: cvote._id }
        }
        const rs: any = await getProposalState(draftHash)
        if (rs && rs.success && rs.status === 'Registered') {
          const proposal = await this.proposeSuggestion({
            suggestionId: id
          })
          return { success: true, id: proposal._id }
        }
      }
    } else {
      return { success: false, message: 'no this suggestion' }
    }
  }

  public async proposeSuggestion(param: any): Promise<Document> {
    const db_cvote = this.getDBModel('CVote')
    const db_suggestion = this.getDBModel('Suggestion')
    const db_user = this.getDBModel('User')
    const { suggestionId } = param

    const suggestion =
      suggestionId && (await db_suggestion.findById(suggestionId))
    if (!suggestion) {
      throw 'cannot find suggestion'
    }

    const creator = await db_user.findById(suggestion.createdBy)
    const vid = await this.getNewVid()

    const doc: any = {
      vid,
      type: suggestion.type,
      status: constant.CVOTE_STATUS.PROPOSED,
      published: true,
      contentType: constant.CONTENT_TYPE.MARKDOWN,
      proposedBy: userUtil.formatUsername(creator),
      proposer: suggestion.createdBy,
      createdBy: this.currentUser._id,
      reference: suggestionId,
      proposalHash: suggestion.proposalHash,
      draftHash: suggestion.draftHash
    }

    Object.assign(doc, _.pick(suggestion, BASE_FIELDS))

    const councilMembers = await db_user.find({
      role: constant.USER_ROLE.COUNCIL
    })
    const voteResult = []
    doc.proposedAt = Date.now()
    _.each(councilMembers, (user) =>
      voteResult.push({
        votedBy: user._id,
        value: constant.CVOTE_RESULT.UNDECIDED
      })
    )
    doc.voteResult = voteResult
    doc.voteHistory = voteResult

    try {
      const res = await db_cvote.save(doc)
      await db_suggestion.update(
        { _id: suggestionId },
        {
          $addToSet: { reference: res._id },
          $set: { tags: [] }
        }
      )
      this.notifySubscribers(res)
      this.notifyCouncil(res)
      return res
    } catch (error) {
      logger.error(error)
      return
    }
  }

  /**
   *
   * @param param
   * @returns {Promise<"mongoose".Document>}
   */
  public async updateDraft(param: any): Promise<Document> {
    const db_cvote = this.getDBModel('CVote')
    const {
      _id,
      title,
      type,
      abstract,
      goal,
      motivation,
      relevance,
      budget,
      plan,
      payment
    } = param

    if (!this.currentUser || !this.currentUser._id) {
      throw 'cvoteservice.update - invalid current user'
    }

    if (!this.canManageProposal()) {
      throw 'cvoteservice.update - not council'
    }

    const cur = await db_cvote.findOne({ _id })
    if (!cur) {
      throw 'cvoteservice.update - invalid proposal id'
    }

    const doc: any = {
      contentType: constant.CONTENT_TYPE.MARKDOWN
    }

    if (title) doc.title = title
    if (type) doc.type = type
    if (abstract) doc.abstract = abstract
    if (goal) doc.goal = goal
    if (motivation) doc.motivation = motivation
    if (relevance) doc.relevance = relevance
    if (budget) {
      doc.budget = budget
    }
    if (plan) doc.plan = plan
    if (payment) doc.payment = payment

    try {
      await db_cvote.update({ _id }, doc)
      const res = await this.getById(_id)
      return res
    } catch (error) {
      logger.error(error)
      return
    }
  }

  // delete draft proposal by proposal id
  public async deleteDraft(param: any): Promise<any> {
    try {
      const db_cvote = this.getDBModel('CVote')
      const { _id } = param
      const doc = await db_cvote.findOne({ _id })
      if (!doc) {
        throw 'cvoteservice.deleteDraft - invalid proposal id'
      }
      if (doc.status !== constant.CVOTE_STATUS.DRAFT) {
        throw 'cvoteservice.deleteDraft - not draft proposal'
      }
      return await db_cvote.remove({ _id })
    } catch (error) {
      logger.error(error)
    }
  }

  public async create(param): Promise<Document> {
    const db_cvote = this.getDBModel('CVote')
    const db_user = this.getDBModel('User')
    const db_suggestion = this.getDBModel('Suggestion')
    const {
      title,
      published,
      proposedBy,
      proposer,
      suggestionId,
      abstract,
      goal,
      motivation,
      relevance,
      budget,
      plan,
      payment
    } = param

    const vid = await this.getNewVid()
    const status = published
      ? constant.CVOTE_STATUS.PROPOSED
      : constant.CVOTE_STATUS.DRAFT

    const doc: any = {
      title,
      vid,
      status,
      published,
      contentType: constant.CONTENT_TYPE.MARKDOWN,
      proposedBy,
      abstract,
      goal,
      motivation,
      relevance,
      budget,
      plan,
      payment,
      proposer,
      createdBy: this.currentUser._id
    }

    const suggestion =
      suggestionId && (await db_suggestion.findById(suggestionId))
    if (!_.isEmpty(suggestion)) {
      doc.reference = suggestionId
    }

    const councilMembers = await db_user.find({
      role: constant.USER_ROLE.COUNCIL
    })
    const voteResult = []
    if (published) {
      doc.proposedAt = Date.now()
      _.each(councilMembers, (user) =>
        voteResult.push({
          votedBy: user._id,
          value: constant.CVOTE_RESULT.UNDECIDED
        })
      )
      doc.voteResult = voteResult
      doc.voteHistory = voteResult
    }

    try {
      const res = await db_cvote.save(doc)
      // add reference with suggestion
      if (!_.isEmpty(suggestion)) {
        await db_suggestion.update(
          { _id: suggestionId },
          { $addToSet: { reference: res._id } }
        )
        // notify creator and subscribers
        if (published) this.notifySubscribers(res)
      }

      // notify council member to vote
      if (published) this.notifyCouncil(res)

      return res
    } catch (error) {
      logger.error(error)
      return
    }
  }

  private async notifySubscribers(cvote: any) {
    const db_suggestion = this.getDBModel('Suggestion')
    const suggestionId = _.get(cvote, 'reference')
    if (!suggestionId) return
    const suggestion = await db_suggestion
      .getDBInstance()
      .findById(suggestionId)
      .populate('subscribers.user', constant.DB_SELECTED_FIELDS.USER.NAME_EMAIL)
      .populate('createdBy', constant.DB_SELECTED_FIELDS.USER.NAME_EMAIL)

    const councilMember = await this.getDBModel('User').findById(
      cvote.createdBy
    )

    // get users: creator and subscribers
    const toUsers = _.map(suggestion.subscribers, 'user') || []
    toUsers.push(suggestion.createdBy)
    const toMails = _.map(toUsers, 'email')

    // compose email object
    const subject = `The suggestion is referred in Proposal #${cvote.vid}`
    const body = `
      <p>Council member ${userUtil.formatUsername(
        councilMember
      )} has refer to your suggestion ${suggestion.title} in a proposal #${
      cvote.vid
    }.</p>
      <br />
      <p>Click this link to view more details:</p>
      <p><a href="${process.env.SERVER_URL}/proposals/${cvote._id}">${
      process.env.SERVER_URL
    }/proposals/${cvote._id}</a></p>
      <br /> <br />
      <p>Thanks</p>
      <p>Cyber Republic</p>
    `
    const recVariables = _.zipObject(
      toMails,
      _.map(toUsers, (user) => {
        return {
          _id: user._id,
          username: userUtil.formatUsername(user)
        }
      })
    )

    const mailObj = {
      to: toMails,
      // toName: ownerToName,
      subject,
      body,
      recVariables
    }

    // send email
    mail.send(mailObj)
  }

  private async notifyCouncil(cvote: any) {
    const db_user = this.getDBModel('User')
    const currentUserId = _.get(this.currentUser, '_id')
    const councilMembers = await db_user.find({
      role: constant.USER_ROLE.COUNCIL
    })
    const toUsers = _.filter(
      councilMembers,
      (user) => !user._id.equals(currentUserId)
    )
    const toMails = _.map(toUsers, 'email')

    const subject = `New Proposal: ${cvote.title}`
    const body = `
      <p>There is a new proposal added:</p>
      <br />
      <p>${cvote.title}</p>
      <br />
      <p>Click this link to view more details: <a href="${process.env.SERVER_URL}/proposals/${cvote._id}">${process.env.SERVER_URL}/proposals/${cvote._id}</a></p>
      <br /> <br />
      <p>Thanks</p>
      <p>Cyber Republic</p>
    `

    const recVariables = _.zipObject(
      toMails,
      _.map(toUsers, (user) => {
        return {
          _id: user._id,
          username: userUtil.formatUsername(user)
        }
      })
    )

    const mailObj = {
      to: toMails,
      // toName: ownerToName,
      subject,
      body,
      recVariables
    }

    mail.send(mailObj)
  }

  private async notifyCouncilToVote() {
    // find cvote before 1 day expiration without vote yet for each council member
    const db_cvote = this.getDBModel('CVote')
    const nearExpiredTime =
      Date.now() - (constant.CVOTE_EXPIRATION - constant.ONE_DAY)
    const unvotedCVotes = await db_cvote
      .getDBInstance()
      .find({
        proposedAt: {
          $lt: nearExpiredTime,
          $gt: Date.now() - constant.CVOTE_EXPIRATION
        },
        notified: { $ne: true },
        status: constant.CVOTE_STATUS.PROPOSED
      })
      .populate(
        'voteResult.votedBy',
        constant.DB_SELECTED_FIELDS.USER.NAME_EMAIL
      )

    _.each(unvotedCVotes, (cvote) => {
      _.each(cvote.voteResult, (result) => {
        if (result.value === constant.CVOTE_RESULT.UNDECIDED) {
          // send email to council member to notify to vote
          const { title, _id } = cvote
          const subject = `Proposal Vote Reminder: ${title}`
          const body = `
            <p>You only got 24 hours to vote this proposal:</p>
            <br />
            <p>${title}</p>
            <br />
            <p>Click this link to vote: <a href="${process.env.SERVER_URL}/proposals/${_id}">${process.env.SERVER_URL}/proposals/${_id}</a></p>
            <br /> <br />
            <p>Thanks</p>
            <p>Cyber Republic</p>
          `
          const mailObj = {
            to: result.votedBy.email,
            toName: userUtil.formatUsername(result.votedBy),
            subject,
            body
          }
          mail.send(mailObj)

          // update notified to true
          db_cvote.update({ _id: cvote._id }, { $set: { notified: true } })
        }
      })
    })
  }

  /**
   * List proposals, only an admin may request and view private records
   *
   * We expect the front-end to always call with {published: true}
   *
   * TODO: what's the rest way of encoding multiple values for a field?
   *
   * Instead of magic params, we should have just different endpoints I think,
   * this method should be as dumb as possible
   *
   * @param query
   * @returns {Promise<"mongoose".Document>}
   */
  public async list(param): Promise<Object> {
    const db_cvote = this.getDBModel('CVote')
    const currentUserId = _.get(this.currentUser, '_id')
    const userRole = _.get(this.currentUser, 'role')
    const query: any = {}

    if (!param.published) {
      if (!this.isLoggedIn() || !this.canManageProposal()) {
        throw 'cvoteservice.list - unpublished proposals only visible to council/secretary'
      } else if (
        param.voteResult === constant.CVOTE_RESULT.UNDECIDED &&
        permissions.isCouncil(userRole)
      ) {
        // get unvoted by current council
        query.voteResult = {
          $elemMatch: {
            value: constant.CVOTE_RESULT.UNDECIDED,
            votedBy: currentUserId
          }
        }
        query.published = true
        query.status = constant.CVOTE_STATUS.PROPOSED
      }
    } else {
      query.published = param.published
    }
    // createBy
    if (param.author && param.author.length) {
      let search = param.author
      const db_user = this.getDBModel('User')
      const pattern = search.split(' ').join('|')
      const users = await db_user
        .getDBInstance()
        .find({
          $or: [
            { username: { $regex: search, $options: 'i' } },
            { 'profile.firstName': { $regex: pattern, $options: 'i' } },
            { 'profile.lastName': { $regex: pattern, $options: 'i' } }
          ]
        })
        .select('_id')
      const userIds = _.map(users, (el: { _id: string }) => el._id)
      query.createdBy = { $in: userIds }
    }
    // cvoteType
    if (
      param.type &&
      _.indexOf(_.values(constant.CVOTE_TYPE), param.type) >= 0
    ) {
      query.type = param.type
    }
    // startDate <  endDate
    if (
      param.startDate &&
      param.startDate.length &&
      param.endDate &&
      param.endDate.length
    ) {
      let endDate = new Date(param.endDate)
      endDate.setDate(endDate.getDate() + 1)
      query.createdAt = {
        $gte: new Date(param.startDate),
        $lte: endDate
      }
    }
    // Ends in times - 7day = startDate <  endDate
    if (
      param.endsInStartDate &&
      param.endsInStartDate.length &&
      param.endsInEndDate &&
      param.endsInEndDate.length
    ) {
      let endDate = new Date(
        new Date(param.endsInEndDate).getTime() - 7 * 24 * 3600 * 1000
      )
      endDate.setDate(endDate.getDate() + 1)
      query.createdAt = {
        $gte: new Date(
          new Date(param.endsInStartDate).getTime() - 7 * 24 * 3600 * 1000
        ),
        $lte: endDate
      }
      query.status = {
        $in: [
          constant.CVOTE_STATUS.PROPOSED,
          constant.CVOTE_STATUS.ACTIVE,
          constant.CVOTE_STATUS.REJECT,
          constant.CVOTE_STATUS.NOTIFICATION,
          constant.CVOTE_STATUS.FINAL,
          constant.CVOTE_STATUS.DEFERRED,
          constant.CVOTE_STATUS.INCOMPLETED
        ]
      }
    }
    // status
    if (param.status && constant.CVOTE_STATUS[param.status]) {
      query.status = param.status
    }
    // budget
    if (param.budgetLow || param.budgetHigh) {
      query.budgetAmount = {}
      if (param.budgetLow && param.budgetLow.length) {
        query.budgetAmount['$gte'] = parseInt(param.budgetLow)
      }
      if (param.budgetHigh && param.budgetHigh.length) {
        query.budgetAmount['$lte'] = parseInt(param.budgetHigh)
      }
    }
    // has tracking
    if (param.hasTracking) {
      const db_cvote_tracking = this.getDBModel('CVote_Tracking')
      const hasTracking = await db_cvote_tracking.find(
        {
          status: constant.CVOTE_TRACKING_STATUS.REVIEWING
        },
        'proposalId'
      )
      let trackingProposals = []
      hasTracking.map(function (it) {
        trackingProposals.push(it.proposalId)
      })
      query._id = {
        $in: trackingProposals
      }
    }

    if (param.$or) query.$or = param.$or
    const fields = [
      'vid',
      'title',
      'type',
      'proposedBy',
      'status',
      'published',
      'proposedAt',
      'createdAt',
      'voteResult',
      'vote_map'
    ]

    // const list = await db_cvote.list(query, { vid: -1 }, 0, fields.join(' '))

    const cursor = db_cvote
      .getDBInstance()
      .find(query, fields.join(' '))
      .sort({ vid: -1 })

    if (param.results) {
      const results = parseInt(param.results, 10)
      const page = parseInt(param.page, 10)
      cursor.skip(results * (page - 1)).limit(results)
    }

    const rs = await Promise.all([
      cursor,
      db_cvote.getDBInstance().find(query).count()
    ])
    const list = rs[0]
    const total = rs[1]

    return { list, total }
  }

  /**
   *
   * @param param
   * @returns {Promise<"mongoose".Document>}
   */
  public async update(param): Promise<Document> {
    const db_user = this.getDBModel('User')
    const db_cvote = this.getDBModel('CVote')
    const {
      _id,
      published,
      notes,
      title,
      abstract,
      goal,
      motivation,
      relevance,
      budget,
      plan
    } = param

    if (!this.currentUser || !this.currentUser._id) {
      throw 'cvoteservice.update - invalid current user'
    }

    if (!this.canManageProposal()) {
      throw 'cvoteservice.update - not council'
    }

    const cur = await db_cvote.findOne({ _id })
    if (!cur) {
      throw 'cvoteservice.update - invalid proposal id'
    }

    const doc: any = {
      contentType: constant.CONTENT_TYPE.MARKDOWN
    }
    const willChangeToPublish =
      published === true && cur.status === constant.CVOTE_STATUS.DRAFT

    if (title) doc.title = title
    if (abstract) doc.abstract = abstract
    if (goal) doc.goal = goal
    if (motivation) doc.motivation = motivation
    if (relevance) doc.relevance = relevance
    if (budget) {
      doc.budget = budget
    }
    if (plan) doc.plan = plan

    if (willChangeToPublish) {
      doc.status = constant.CVOTE_STATUS.PROPOSED
      doc.published = published
      doc.proposedAt = Date.now()
      const councilMembers = await db_user.find({
        role: constant.USER_ROLE.COUNCIL
      })
      const voteResult = []
      _.each(councilMembers, (user) =>
        voteResult.push({
          votedBy: user._id,
          value: constant.CVOTE_RESULT.UNDECIDED
        })
      )
      doc.voteResult = voteResult
      doc.voteHistory = voteResult
    }

    // always allow secretary to edit notes
    if (notes) doc.notes = notes
    try {
      await db_cvote.update({ _id }, doc)
      const res = await this.getById(_id)
      if (willChangeToPublish) {
        this.notifyCouncil(res)
        this.notifySubscribers(res)
      }
      return res
    } catch (error) {
      logger.error(error)
      return
    }
  }

  public async finishById(id): Promise<any> {
    const db_cvote = this.getDBModel('CVote')
    const cur = await db_cvote.findOne({ _id: id })
    if (!cur) {
      throw 'invalid proposal id'
    }
    if (!this.canManageProposal()) {
      throw 'cvoteservice.finishById - not council'
    }
    if (_.includes([constant.CVOTE_STATUS.FINAL], cur.status)) {
      throw 'proposal already completed.'
    }

    const rs = await db_cvote.update(
      { _id: id },
      {
        $set: {
          status: constant.CVOTE_STATUS.FINAL
        }
      }
    )

    return rs
  }

  public async unfinishById(id): Promise<any> {
    const db_cvote = this.getDBModel('CVote')
    const cur = await db_cvote.findOne({ _id: id })
    if (!cur) {
      throw 'invalid proposal id'
    }
    if (!this.canManageProposal()) {
      throw 'cvoteservice.unfinishById - not council'
    }
    if (
      _.includes(
        [constant.CVOTE_STATUS.FINAL, constant.CVOTE_STATUS.INCOMPLETED],
        cur.status
      )
    ) {
      throw 'proposal already completed.'
    }

    const rs = await db_cvote.update(
      { _id: id },
      {
        $set: {
          status: constant.CVOTE_STATUS.INCOMPLETED
        }
      }
    )

    return rs
  }

  public async getById(id): Promise<any> {
    const db_cvote = this.getDBModel('CVote')
    // access proposal by reference number
    const isNumber = /^\d*$/.test(id)
    let query: any
    if (isNumber) {
      query = { vid: parseInt(id) }
    } else {
      query = { _id: id }
    }
    const rs = await db_cvote
      .getDBInstance()
      .findOne(query)
      .populate(
        'voteResult.votedBy',
        constant.DB_SELECTED_FIELDS.USER.NAME_AVATAR
      )
      .populate('proposer', constant.DB_SELECTED_FIELDS.USER.NAME_EMAIL_DID)
      .populate('createdBy', constant.DB_SELECTED_FIELDS.USER.NAME_EMAIL_DID)
      .populate('reference', constant.DB_SELECTED_FIELDS.SUGGESTION.ID)
      .populate('referenceElip', 'vid')
    if (!rs) {
      return { success: true, empty: true }
    }
    return rs
  }

  public async getNewVid() {
    const db_cvote = this.getDBModel('CVote')
    const n = await db_cvote.count({})
    return n + 1
  }

  public isExpired(data: any, extraTime = 0): Boolean {
    const ct = moment(data.proposedAt || data.createdAt).valueOf()
    if (Date.now() - ct - extraTime > constant.CVOTE_EXPIRATION) {
      return true
    }
    return false
  }

  public isCouncilExpired(data: any, extraTime = 0): Boolean {
    const ct = moment(data.proposedAt || data.createdAt).valueOf()
    if (Date.now() - ct - extraTime > constant.CVOTE_COUNCIL_EXPIRATION) {
      return true
    }
    return false
  }

  // proposal publicity
  public async isNotification(data): Promise<any> {
    const voteRejectAmount = data.votersrejectamount
    const registerHeight = data.registerheight
    const proportion = voteRejectAmount/registerHeight
    return proportion < 0.1
  }

  // proposal active/passed
  public isActive(data): Boolean {
    const supportNum =
      _.countBy(data.voteResult, 'value')[constant.CVOTE_RESULT.SUPPORT] || 0
    return supportNum > data.voteResult.length * 0.5
  }

  // proposal rejected
  public isRejected(data): Boolean {
    const rejectNum =
      _.countBy(data.voteResult, 'value')[constant.CVOTE_RESULT.REJECT] || 0
    return rejectNum > data.voteResult.length * 0.5
  }

  public async vote(param): Promise<Document> {
    const db_cvote = this.getDBModel('CVote')
    const { _id, value, reason } = param
    const cur = await db_cvote.findOne({ _id })
    const votedBy = _.get(this.currentUser, '_id')
    if (!cur) {
      throw 'invalid proposal id'
    }

    await db_cvote.update(
      {
        _id,
        'voteResult.votedBy': votedBy
      },
      {
        $set: {
          'voteResult.$.value': value,
          'voteResult.$.reason': reason || ''
        },
        $push: {
          voteHistory: {
            value,
            reason,
            votedBy
          }
        }
      }
    )

    return await this.getById(_id)
  }

  public async updateNote(param): Promise<Document> {
    const db_cvote = this.getDBModel('CVote')
    const { _id, notes } = param

    const cur = await db_cvote.findOne({ _id })
    if (!cur) {
      throw 'invalid proposal id'
    }
    if (!this.canManageProposal()) {
      throw 'cvoteservice.updateNote - not council'
    }
    if (this.currentUser.role !== constant.USER_ROLE.SECRETARY) {
      throw 'only secretary could update notes'
    }

    const rs = await db_cvote.update(
      { _id },
      {
        $set: {
          notes: notes || ''
        }
      }
    )

    return await this.getById(_id)
  }

  private async eachJob() {
    const db_cvote = this.getDBModel('CVote')
    const list = await db_cvote.find({
      status: constant.CVOTE_STATUS.PROPOSED
    })
    const idsDeferred = []
    const idsActive = []
    const idsRejected = []

    _.each(list, (item) => {
      if (this.isCouncilExpired(item)) {
        if (this.isActive(item)) {
          idsActive.push(item._id)
        } else if (this.isRejected(item)) {
          idsRejected.push(item._id)
        } else {
          idsDeferred.push(item._id)
        }
      }
    })
    await db_cvote.update(
      {
        _id: {
          $in: idsDeferred
        }
      },
      {
        status: constant.CVOTE_STATUS.DEFERRED
      },
      { multi: true }
    )
    await db_cvote.update(
      {
        _id: {
          $in: idsActive
        }
      },
      {
        status: constant.CVOTE_STATUS.NOTIFICATION
      },
      { multi: true }
    )
    await db_cvote.update(
      {
        _id: {
          $in: idsRejected
        }
      },
      {
        status: constant.CVOTE_STATUS.REJECT
      },
      { multi: true }
    )

    this.notifyCouncilToVote()
  }

  private async eachMemberVoteJob() {
    const db_cvote = this.getDBModel('CVote')
    const list = await db_cvote.find({
      status: constant.CVOTE_STATUS.NOTIFICATION
    })
    const idsNotification = []
    const idsRejected = []

    _.each(list, (item) => {
      if (this.isExpired(item)) {
        if (this.isNotification(item)) {
          idsNotification.push(item._id)
        }else {
          idsRejected.push(item._id)
        }
      }
    })
    await db_cvote.update(
      {
        _id: {
          $in: idsRejected
        }
      },
      {
        status: constant.CVOTE_STATUS.VETOED
      },
      { multi: true }
    )
    await db_cvote.update(
      {
        _id: {
          $in: idsNotification
        }
      },
      {
        status: constant.CVOTE_STATUS.ACTIVE
      },
      { multi: true }
    )

    this.notifyCouncilToVote()
  }



  public cronjob() {
    if (tm) {
      return false
    }
    tm = setInterval(() => {
      console.log('---------------- start cvote cronjob -------------')
      this.eachJob()
      this.eachMemberVoteJob()
    }, 1000 * 60)
  }

  private canManageProposal() {
    const userRole = _.get(this.currentUser, 'role')
    return permissions.isCouncil(userRole) || permissions.isSecretary(userRole)
  }
  private canCreateProposal() {
    const userRole = _.get(this.currentUser, 'role')
    return (
      !permissions.isCouncil(userRole) && !permissions.isSecretary(userRole)
    )
  }

  public async listcrcandidates(param) {
    const { pageNum, pageSize, state } = param

    let ret = null
    // url: 'http://54.223.244.60/api/dposnoderpc/check/listcrcandidates',
    const postPromise = util.promisify(request.post, { multiArgs: true })
    await postPromise({
      url:
        'https://unionsquare.elastos.org/api/dposnoderpc/check/listcrcandidates',
      form: { pageNum, pageSize, state },
      encoding: 'utf8'
    }).then((value) => (ret = value.body))

    return ret
  }

  // council vote onchain
  public async onchain(param) {
    try {
      const db_cvote = this.getDBModel('CVote')
      const userId = _.get(this.currentUser, '_id')
      const { id } = param
          
      const councilMemberDid = _.get(this.currentUser, 'did.id')
      if (!councilMemberDid) {
        return { success: false, message: "this is not did" }
      }
      
      const role = _.get(this.currentUser, 'role')
      if (!permissions.isCouncil(role)) {
        return { success: false , message: 'member is no council'}
      }
      
      const cur = await db_cvote.findOne({ _id: id })
      if (!cur) {
        return { success: false ,message: "not find proposal"}
      }

      const currentVoteResult: any = _.filter(cur.voteResult, (o: any) => o.votedBy.equals(userId))[0]
      
      const voteResultOnChain = {
        [constant.CVOTE_RESULT.SUPPORT]: 'approve',
        [constant.CVOTE_RESULT.REJECT]: 'reject',
        [constant.CVOTE_RESULT.ABSTENTION]: 'abstain',
      }

      const now = Math.floor(Date.now() / 1000)
      
      const jwtClaims = {
        iat: now,
        exp: now + (60 * 60 * 24),
        iss: process.env.APP_DID,
<<<<<<< HEAD
        callbackurl: `${process.env.API_URL}/api/CVote/review_callback`,
=======
        callbackurl: `${process.env.API_URL}/api/cvote/review/callback`,
>>>>>>> e10355b4
        command:"reviewproposal",
        data: {
          proposalHash: cur.proposalHash,
          voteResult: voteResultOnChain[currentVoteResult.value],
          opinionHash: utilCrypto.sha256D(currentVoteResult.reason),
          did: councilMemberDid
        }
      }
    
      const jwtToken = jwt.sign(JSON.stringify(jwtClaims), process.env.APP_PRIVATE_KEY, { 
        algorithm: 'ES256' 
      })
      const url = `elastos://crproposal/${jwtToken}`
      return { success: true, url }
    } catch (err) {
      logger.error(err)
      return { success: false }
    }
  }

  // council callback
  public async councilCallback(param): Promise<any> {
    try {
      const jwtToken = param.jwt
      const claims: any = jwt.decode(jwtToken)
      if (!_.get(claims, 'req')) {
        return {
          code: 400,
          success: false,
          message: 'Problems parsing jwt token.'
        }
      }

      const payload: any = jwt.decode(
        claims.req.slice('elastos://crproposal/'.length)
      )
      if (!_.get(payload.data, 'proposalHash')) {
        return {
          code: 400,
          success: false,
          message: 'Problems parsing jwt token of CR website.'
        }
      }

      const db_cvote = this.getDBModel('CVote')
      const cur = await db_cvote.find({
        proposalHash: payload.data.proposalHash
      })
      if (!cur) {
        return {
          code: 400,
          success: false,
          message: 'There is no this proposal'
        }
      }
      const votedBy = _.get(this.currentUser, '_id')
      const proposalHash = payload.data.proposalHash

      const voteResult = _.find(cur[0].voteResult, function (o) {
        if (o.votedBy.equals(votedBy)) {
          return o
        }
      })
      const rs: any = await getDidPublicKey(claims.iss)
      if(!rs) {
        return {
          code: 400,
          success: false,
          message: `Can not get your did's public key`
        }
      }

      return jwt.verify(
        jwtToken,
        rs.publicKey,
        async (err:any, decoded: any) => {
          if(err) {
            return {
              code: 401,
              success: false,
              message: 'Verify signatrue failed.' + err.message
            }
          } else {
            try {
              await db_cvote.update(
                {
                  proposalHash: proposalHash,
                  'voteResult.votedBy': votedBy
                },
                {
                  $set: {
                    'voteResult.$.txid': claims.data,
                    'voteResult.$.status': constant.CVOTE_CHAIN_STATUS.CHAINING,
                    'voteResult.$.signature': { data: decoded.data }
                  },
                  $push: {
                    voteHistory: {
                      value: voteResult.value,
                      reason: voteResult.reason,
                      txid: voteResult.txid,
                      votedBy: voteResult.votedBy,
                      signature: voteResult.signature
                    }
                  }
                }
              )
              return { code: 200, success: true, message: 'Ok' }
            } catch (err) {
              logger.error(err)
              return {
                code: 500,
                success: false,
                message: 'Something went wrong'
              }
            }
          }
        }
      )
    } catch (error) {
      logger.error(error)
      return {
        code: 500,
        success: false,
        message: 'Something went wrong'
      }
    }
  }

  public async checkSignature(param: any) {
    const { id } = param
    const db_cvote = this.getDBModel('CVote')
    const userId = _.get(this.currentUser, '_id')
    const proposal = await db_cvote.findOne({ _id: id })
    if (proposal) {
      const voteResult = _.filter(proposal.voteResult, (o:any) =>  o.votedBy.equals(userId))[0]
      if(voteResult) {
        const signature = _.get(voteResult, 'signature')
        if (signature) {
          return { success: true, data: proposal }
        }
        const message = _.get(voteResult, 'message')
        if (message) {
          return { success: true, data: proposal }
        }
      }
    } else {
      return {
        success: false
      }
    }
  }
  
  // according to txid polling vote status
  public async pollCouncilVoteStatus() {
    const db_cvote = this.getDBModel('CVote')
    const list = await db_cvote.find({
      status: constant.CVOTE_STATUS.PROPOSED
    })

    _.each(list, (item) => {
      this.pollVoteStatus(item._id)
    })
  }

  public async pollVoteStatus(id) {
    const db_cvote = this.getDBModel('CVote')
    const proposal = await db_cvote.findById(id)
    if (proposal) {
      const proposalHash = _.get(proposal, 'proposalHash')
      if (proposalHash) {
        const rs:any = await getProposalData(proposalHash)
        if (rs && rs.success === false) {
          return { success: false,message: rs.message }
        }
        if (rs && rs.success && rs.status === 'Registered') {
          await this.updateVoteStatus({
            proposalId: id,
            rs
          })
          return { success: true, id: id }
        }
      }
    } else {
      return { success: false, message: 'no this proposal' }
    }
  }

  public async updateVoteStatus(param: any): Promise<Document> {
    const db_cvote = this.getDBModel('CVote')
    const { proposalId, rs } = param
    
    const proposal = proposalId && (await db_cvote.findById(proposalId))
    if (!proposal) {
      throw 'cannot find proposal'
    }
    const txids = [] 
    _.forEach(rs.crvotes, function(v,k){
      if( v == 0) {
        txids.push(k)
      }
    })

    if (txids.length == 0){
      return 
    }
    try {
      _.forEach(txids,async function(value){
        const rs = await db_cvote.find({'voteResult.txid': value})
        if(rs.length == 0){
          return false
        }
        const vote = _.find(rs[0].voteResult,function(o){
          if(o.txid == value){
            return o
          }
        })
        await db_cvote.update(
          {
            'voteResult.txid': value
          },
          {
            'voteResult.$':{
              ..._.omit(vote._doc,['status']),
              status: constant.CVOTE_CHAIN_STATUS.CHAINED
            }
          }
        )
      })
      return proposal
    } catch (error) {
      logger.error(error)
      return 
    }
  }

  // member vote against
  public async memberVote(param): Promise<any> {
    try{
      const db_cvote = this.getDBModel('CVote')
      const { id } = param
      
      const cur = await db_cvote.findOne({ _id: id })
    
      const now = Math.floor(Date.now() / 1000)
      const jwtClaims = {
        iat: now,
        exp: now + (60 * 60 * 24),
        iss: process.env.APP_DID,
        callbackurl: null,
        command:"voteforproposal",
        data: {
          proposalHash: cur.proposalHash
        }
      }
    
      const jwtToken = jwt.sign(jwtClaims, process.env.APP_PRIVATE_KEY, { 
        algorithm: 'ES256' 
      })
      const url = `elastos://crproposal/${jwtToken}`
      return { success: true, url}
    } catch(err) {
      logger.error(err)
      return { success:false }
    }
  }

  // member vote callback
  public async memberCallback(param): Promise<any> {
    return
  }

  /**
   * API to Wallet
   */
  public async allOrSearch(param): Promise<any> {
    const db_cvote = this.getDBModel('CVote')
    const query: any = {}

    if (
      !param.status ||
      !_.keys(WALLET_STATUS_TO_CVOTE_STATUS).includes(param.status)
    ) {
      return {
        code: 400,
        message: 'Invalid request parameters - status',
        // tslint:disable-next-line:no-null-keyword
        data: null
      }
    }

    // status
    query.status = WALLET_STATUS_TO_CVOTE_STATUS[param.status]

    // search
    if (param.$or) query.$or = param.$or

    const fields = [
      'vid',
      'title',
      'status',
      'createdAt',
      'proposedBy',
      'proposalHash'
    ]

    const cursor = db_cvote
      .getDBInstance()
      .find(query, fields.join(' '))
      .sort({ vid: -1 })

    if (
      param.page &&
      param.results &&
      parseInt(param.page) > 0 &&
      parseInt(param.results) > 0
    ) {
      const results = parseInt(param.results, 10)
      const page = parseInt(param.page, 10)

      cursor.skip(results * (page - 1)).limit(results)
    }

    const rs = await Promise.all([
      cursor,
      db_cvote.getDBInstance().find(query).count()
    ])

    // filter return data，add proposalHash to CVoteSchema
    const list = _.map(rs[0], function (o) {
      let temp = _.pick(o, fields)
      temp.status = CVOTE_STATUS_TO_WALLET_STATUS[temp.status]
      temp.createdAt = timestamp.second(temp.createdAt)
      return _.mapKeys(temp, function (value, key) {
        if (key == 'vid') {
          return 'id'
        } else {
          return key
        }
      })
    })

    const total = rs[1]
    return { list, total }
  }

  public async getProposalById(id): Promise<any> {
    const db_cvote = this.getDBModel('CVote')

    const fields = [
      'status',
      'abstract',
      'voteResult',
      'createdAt',
      'proposalHash',
      'rejectAmount',
      'rejectThroughAmount',
    ]
    const proposal = await db_cvote
      .getDBInstance()
      .findOne({ vid: id }, fields.join(' '))
      .populate('voteResult.votedBy', constant.DB_SELECTED_FIELDS.USER.NAME_EMAIL_DID)

    if (!proposal) {
      return {
        code: 400,
        message: 'Invalid request parameters',
        // tslint:disable-next-line:no-null-keyword
        data: null
      }
    }

    const address = `${process.env.SERVER_URL}/proposals/${proposal.id}`

    const proposalId = proposal._id

    const voteResultFields = ['value', 'reason', 'votedBy', 'avatar']
    // filter undecided vote result
    const filterVoteResult = _.filter(
      proposal._doc.voteResult,
      (o: any) => (o.value !== constant.CVOTE_RESULT.UNDECIDED
          && [constant.CVOTE_CHAIN_STATUS.CHAINED, constant.CVOTE_CHAIN_STATUS.CHAINING]
              .includes(o.status))
    )
    // update vote result data
    const voteResult = _.map(filterVoteResult, (o: any) =>
      _.pick(
        {
          ...o._doc,
          votedBy: _.get(o, 'votedBy.did.didName'),
          avatar: _.get(o, 'votedBy.did.avatar')
        },
        voteResultFields
      )
    )

    const tracking = await this.getTracking(proposalId)

    const summary = await this.getSummary(proposalId)

    const votingResult = {}
    const notificationResult = {}
    
    // duration
    const endTime = Math.round(proposal.createdAt.getTime() / 1000)
    const nowTime = Math.round(new Date().getTime() / 1000)

    if (proposal.status === constant.CVOTE_STATUS.PROPOSED) {
      notificationResult['duration'] = (endTime - nowTime + 604800) > 0 ? (endTime - nowTime + 604800) : 0
    }

    if (proposal.status === constant.CVOTE_STATUS.NOTIFICATION) {
      notificationResult['duration'] = (endTime - nowTime + 604800 * 2) > 0 ? (endTime - nowTime + 604800 * 2) : 0
    }

    if ([constant.CVOTE_STATUS.NOTIFICATION, constant.CVOTE_STATUS.VETOED].includes(proposal.status)
        && proposal.rejectAmount >= 0
        && proposal.rejectThroughAmount > 0) {
      notificationResult['rejectAmount'] = `${proposal.rejectAmount}`
      notificationResult['rejectThroughAmount'] = `${proposal.rejectThroughAmount}`
      notificationResult['rejectRatio'] = _.toNumber((_.toNumber(proposal.rejectAmount) / _.toNumber(proposal.rejectThroughAmount)).toFixed(4))
    }

    return _.omit(
      {
        ..._.omit(proposal._doc, ['abstract', 'rejectAmount', 'rejectThroughAmount', 'status']),
        abs: proposal.abstract,
        ...votingResult,
        ...notificationResult,
        createdAt: timestamp.second(proposal.createdAt),
        voteResult,
        address,
        tracking,
        summary
      },
      ['_id']
    )
  }

  public async getTracking(id) {
    const db_tracking = this.getDBModel('CVote_Tracking')
    const proposalId = id
    const queryTrack: any = {
      proposalId
    }
    const fieldsTrack = [
      'comment',
      'content',
      'status',
      'createdAt',
      'updatedAt'
    ]
    const cursorTrack = db_tracking
      .getDBInstance()
      .find(queryTrack, fieldsTrack.join(' '))
      .populate('comment.createdBy', constant.DB_SELECTED_FIELDS.USER.NAME_EMAIL_DID)
      .sort({ createdAt: 1 })
    // const totalCursorTrack = db_tracking.getDBInstance().find(queryTrack).count()

    const tracking = await cursorTrack
    // const totalTrack = await totalCursorTrack

    const list = _.map(tracking, function (o) {
      const comment = o._doc.comment
      const commentObj = {
        content: comment.content,
        createdBy: _.get(o, 'comment.createdBy.did.didName'),
        avatar: _.get(o, 'comment.createdBy.did.avatar')
      }
      const obj = {
        ...o._doc,
        comment: commentObj,
        createdAt: timestamp.second(o.createdAt),
        updatedAt: timestamp.second(o.updatedAt)
      }
      return _.pick(obj, fieldsTrack)
    })
    return list
  }

  public async getSummary(id) {
    const db_summary = this.getDBModel('CVote_Summary')
    const proposalId = id
    const querySummary: any = {
      proposalId
    }
    const fieldsSummary = [
      'comment',
      'content',
      'status',
      'createdAt',
      'updatedAt'
    ]
    const cursorSummary = db_summary
      .getDBInstance()
      .find(querySummary, fieldsSummary.join(' '))
      .populate('comment.createdBy', constant.DB_SELECTED_FIELDS.USER.NAME_EMAIL_DID)
      .sort({ createdAt: 1 })
    // const totalCursorSummary = db_summary.getDBInstance().find(querySummary).count()

    const summary = await cursorSummary
    // const totalSummary = await totalCursorSummary

    const list = _.map(summary, function (o) {
      const comment = o._doc.comment
      const commentObj = {
        content: comment.content,
        createdBy: _.get(o, 'comment.createdBy.did.didName'),
        avatar: _.get(o, 'comment.createdBy.did.avatar')
      }
      const obj = {
        ...o._doc,
        comment: commentObj,
        createdAt: timestamp.second(o.createdAt),
        updatedAt: timestamp.second(o.updatedAt)
      }
      return _.pick(obj, fieldsSummary)
    })
    return list
  }

  // poll notification, get votersrejectamount and registerheight
  public async pollVotersRejectAmount() {
    const db_cvote = this.getDBModel("CVote")
    const list = await db_cvote.find({
      status: constant.CVOTE_STATUS.NOTIFICATION
    })

    _.each(list, (item)=>{
      this.getVotersRejectAmount(item._id)
    })
  }

  public async getVotersRejectAmount(id) {
    try{
      const db_cvote = this.getDBModel("CVote")
      const cur = await db_cvote.find({_id:id})
      if(!cur){
        throw "this is not proposal"
      }
      const rs: any = await getProposalData(cur.proposalHash)
      if (!rs) {
        throw 'get one cr proposal crvotes by proposalhash is fail'
      }
      if (rs && rs.status === 'CRAgreed') {
        const { votersrejectamount,registerheight } = rs.data
        await db_cvote.update(
          { _id:id },
          {
            $set: {
              rejectAmount: votersrejectamount,
              rejectThroughAmount: registerheight
            }
          }
        )
      }
      return {success: true, id}
    }catch(err){
      logger.error(err)
      return
    }
  }

  public async crjob() {
    if(tm){
      return false
    }
    tm = setInterval(() => {
      console.log('---------------- start cvote crjob of 5 min -------------')
      this.pollVotersRejectAmount()
      this.pollCouncilVoteStatus()
    }, 1000 * 60 * 5)
  }

  // trigger temporary change，if proposal status is notification or proposed alter aborted
  public async pollProposalAborted() {
    const db_cvote = this.getDBModel("CVote")
    const list = await db_cvote.find({
      $or:[{ status: constant.CVOTE_STATUS.NOTIFICATION }, { status: constant.CVOTE_STATUS.PROPOSED }]
    })
    const idsAborted = []
    _.each(list, (item)=>{
      idsAborted.push(item._id)
      this.proposalAborted(item.proposalHash)
    })
  }

  // TODO
  public async proposalAborted(proposalHash) {
    const db_cvote = this.getDBModel("CVote")
    const rs: any = await getProposalData(proposalHash)
    if (rs && rs.success && rs.status === 'Aborted'){
      await db_cvote.update(
        { proposalHash },
        {
          status: 'ABORTED' // proposal aboretd
        }
      )
    }
  }
}<|MERGE_RESOLUTION|>--- conflicted
+++ resolved
@@ -1123,11 +1123,7 @@
         iat: now,
         exp: now + (60 * 60 * 24),
         iss: process.env.APP_DID,
-<<<<<<< HEAD
-        callbackurl: `${process.env.API_URL}/api/CVote/review_callback`,
-=======
         callbackurl: `${process.env.API_URL}/api/cvote/review/callback`,
->>>>>>> e10355b4
         command:"reviewproposal",
         data: {
           proposalHash: cur.proposalHash,
