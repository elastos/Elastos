

- Overview

    - [Introduction](/overview/intro.md)
    - [How to Get Involved](/overview/contribute.md)
    - [CRC Workflow](/overview/crc.md)

- User's Guide

    - [Suggestions](/guide/suggestions.md)
    - [Proposals](/guide/proposals.md)
    - [Secretariat Team](/guide/secretariat.md)
<<<<<<< HEAD
=======
    - [The Council](/guide/council.md)
>>>>>>> e516758a

- The Constitution

    - [1. Constitution](/constitution/constitution.md)
    - [2. Founding Document](/constitution/founding.md)
    - [3. Voting Rules](/constitution/voting.md)
    - [4. Conflict of Interest](/constitution/conflict-of-interest.md)
<<<<<<< HEAD

=======

- Media

    - [Style Guide](/media/style-guide.md)
    - [Assets](/media/assets.md)
    - [Slides](/media/slides.md)


>>>>>>> e516758a
- FAQ
    - [General](/faq/general.md)
    - [Definitions](/faq/definitions.md)
    - [Funding](/faq/funding.md)
<|MERGE_RESOLUTION|>--- conflicted
+++ resolved
@@ -11,10 +11,7 @@
     - [Suggestions](/guide/suggestions.md)
     - [Proposals](/guide/proposals.md)
     - [Secretariat Team](/guide/secretariat.md)
-<<<<<<< HEAD
-=======
     - [The Council](/guide/council.md)
->>>>>>> e516758a
 
 - The Constitution
 
@@ -22,9 +19,6 @@
     - [2. Founding Document](/constitution/founding.md)
     - [3. Voting Rules](/constitution/voting.md)
     - [4. Conflict of Interest](/constitution/conflict-of-interest.md)
-<<<<<<< HEAD
-
-=======
 
 - Media
 
@@ -33,7 +27,6 @@
     - [Slides](/media/slides.md)
 
 
->>>>>>> e516758a
 - FAQ
     - [General](/faq/general.md)
     - [Definitions](/faq/definitions.md)
