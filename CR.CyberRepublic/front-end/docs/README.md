
<<<<<<< HEAD
# Welcome to the Cyber Republic Documentation

### Cyber Republic's (CR) goal is to allow the public to control how CR's funds are spent and used, currently that is through the Cyber Republic Consensus (CRC) Workflow.
=======
# Welcome to the Cyber Republic

!> Disclaimer: These are draft documents only, the official CRC whitepaper will be released shortly

### Cyber Republic's (CR) goal is to allow the public to control how CR's funds are spent and used, currently this is only through the Cyber Republic Consensus (CRC) Workflow.
>>>>>>> e516758a

__All Suggestions, Proposals, Decisions and Financials are public__, CR will strive to be fully transparent and a tool to serve the general public.

!> **There is only one way that ELA is spent** and that is through the [Cyber Republic Consensus (CRC) Workflow](/overview/crc.md)

#### The Constitution & CRC Document

1. The Constitution listed here and on the cyberrepublic.org website is a work in progress ALPHA

2. There will be a CRC document released when key issues are solved and finalized

##### The CRC was created as a way for the community to propose and vote on ideas or projects that better the Elastos Ecosystem.

?> However it's fundamental that the voice of majority is heard, not the loudest individuals, we implore everyone to vote on Suggestions and discuss what they feel CR should invest in on the [CR forums](https://forum.cyberrepublic.org)

#### Ideal projects include, but are not limited to:

- **Ecosystem Development Projects** - building reusable open-source components so that developers can more easily build dApps on Elastos

- **Marketing Initiatives, Regional Events and Meetups** - are there specific channels you think Elastos should market to? Or is there a region that would be receptive to Elastos? These are all valid suggestions, nor do you need to propose who will execute the proposal, its the Secretariat team's job to find a competent team to do the Proposal.

- **dApp projects** - in case you have an idea for the first killer dApp, all ideas are welcome even if you're not a developer

- **Media** - do you think a certain infographic or video needs to be made? We are making these all the time but as a community you can promote to use funds to focus on certain areas as well

<|MERGE_RESOLUTION|>--- conflicted
+++ resolved
@@ -1,15 +1,9 @@
 
-<<<<<<< HEAD
-# Welcome to the Cyber Republic Documentation
-
-### Cyber Republic's (CR) goal is to allow the public to control how CR's funds are spent and used, currently that is through the Cyber Republic Consensus (CRC) Workflow.
-=======
 # Welcome to the Cyber Republic
 
 !> Disclaimer: These are draft documents only, the official CRC whitepaper will be released shortly
 
 ### Cyber Republic's (CR) goal is to allow the public to control how CR's funds are spent and used, currently this is only through the Cyber Republic Consensus (CRC) Workflow.
->>>>>>> e516758a
 
 __All Suggestions, Proposals, Decisions and Financials are public__, CR will strive to be fully transparent and a tool to serve the general public.
 
