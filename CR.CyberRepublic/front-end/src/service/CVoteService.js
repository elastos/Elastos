--- conflicted
+++ resolved
@@ -176,13 +176,8 @@
       method: 'post',
       data: { id }
     })
-<<<<<<< HEAD
-    if ( rs && rs.success && rs.data) {
+    if (rs && rs.success && rs.data) {
       this.dispatch(this.selfRedux.actions.data_update(rs.data))
-=======
-    if (rs && rs.success && rs.data) {
-      this.dispatch(this.selfRedux.actions.detail_update(rs.data))
->>>>>>> d156bc70
     }
     return rs
   }
