import BaseService from '../model/BaseService'
import { api_request } from '@/util'

export default class extends BaseService {
  constructor() {
    super()
    this.selfRedux = this.store.getRedux('cvote')
    this.prefixPath = '/api/cvote'
  }

  async getData(param) {
    const path = `${this.prefixPath}/get/${param.id}`
    this.dispatch(this.selfRedux.actions.loading_update(true))

    const rs = await api_request({
      path,
      method: 'get'
      // data: param,
    })

    this.dispatch(this.selfRedux.actions.data_update(rs))

    return rs
  }

  async resetData() {
    this.dispatch(this.selfRedux.actions.data_update(undefined))
  }

  async createDraft(param) {
    const path = `${this.prefixPath}/create_draft`

    const rs = await api_request({
      path,
      method: 'post',
      data: param
    })
    return rs
  }

  async proposeSuggestion(param) {
    const path = `${this.prefixPath}/propose_suggestion`

    const rs = await api_request({
      path,
      method: 'post',
      data: param
    })
    return rs
  }

  async updateDraft(param) {
    const path = `${this.prefixPath}/update_draft`

    const rs = await api_request({
      path,
      method: 'post',
      data: param
    })
    return rs
  }

  async deleteDraft(param) {
    const path = `${this.prefixPath}/delete_draft`
    const rs = await api_request({
      path,
      method: 'post',
      data: param
    })
    return rs
  }

  async createCVote(param) {
    const path = `${this.prefixPath}/create`

    const rs = await api_request({
      path,
      method: 'post',
      data: param
    })
    return rs
  }

  async updateCVote(param) {
    const path = `${this.prefixPath}/update`

    const rs = await api_request({
      path,
      method: 'post',
      data: param
    })
    return rs
  }

  async vote(param) {
    const path = `${this.prefixPath}/vote`

    const rs = await api_request({
      path,
      method: 'post',
      data: param
    })
    return rs
  }

  async finishCVote(param) {
    const path = `${this.prefixPath}/finish`

    const rs = await api_request({
      path,
      method: 'post',
      data: param
    })
    return rs
  }

  async unfinishCVote(param) {
    const path = `${this.prefixPath}/unfinish`

    const rs = await api_request({
      path,
      method: 'post',
      data: param
    })
    return rs
  }

  async updateNotes(param) {
    const path = `${this.prefixPath}/update_notes`

    const rs = await api_request({
      path,
      method: 'post',
      data: param
    })
    return rs
  }

  async listData(param, isCouncil) {
    let result

    if (isCouncil) {
      result = await api_request({
        path: `${this.prefixPath}/list`,
        method: 'get',
        data: param
      })
    } else {
      result = await api_request({
        path: `${this.prefixPath}/list_public`,
        method: 'get',
        data: param
      })
    }

    return result
  }

  async updateFilters(filters) {
    this.dispatch(this.selfRedux.actions.filters_update(filters))
  }

  // signature
  async getReviewProposalUrl(id) {
    const path = `${this.prefixPath}/reviewproposal-url`
    const res = await api_request({
      path,
      method: 'post',
      data: { id }
    })
    return res
  }

  async getReviewProposal(id) {
    const rs = await api_request({
      path: `${this.prefixPath}/signature`,
      method: 'post',
      data: { id }
    })
    if (rs.success && rs.data) {
      this.dispatch(this.selfRedux.actions.detail_update(rs.data))
    }
    return rs
  }

<<<<<<< HEAD
  async getMemberVote(id) {
    const rs = await api_request({
      path: `${this.prefixPath}/member_vote`,
=======
  async pollProposalState(id) {
    const rs = await api_request({
      path: `${this.prefixPath}/poll_proposal_state`,
>>>>>>> aed5e47d
      method: 'post',
      data: { id }
    })
    return rs
  }
}<|MERGE_RESOLUTION|>--- conflicted
+++ resolved
@@ -183,15 +183,18 @@
     return rs
   }
 
-<<<<<<< HEAD
   async getMemberVote(id) {
     const rs = await api_request({
       path: `${this.prefixPath}/member_vote`,
-=======
+      method: 'post',
+      data: { id } 
+    })
+    return rs
+  }
+
   async pollProposalState(id) {
     const rs = await api_request({
       path: `${this.prefixPath}/poll_proposal_state`,
->>>>>>> aed5e47d
       method: 'post',
       data: { id }
     })
