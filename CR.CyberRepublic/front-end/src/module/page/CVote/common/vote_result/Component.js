import React from 'react'
import PropTypes from 'prop-types'
import I18N from '@/I18N'
import _ from 'lodash'
import OnChain from '../../detail/OnChain'
import Translation from '@/module/common/Translation/Container'

import { Container, ResultRow, Reason, Label, List, Item, Avatar, StyledAvatarIcon } from './style'

const Component = (
    { 
      label, 
      type, 
      dataList,
      id,
      getReviewProposal,
      getReviewProposalUrl,
      voteResult, 
      isCouncil,
      currentUserId      
    }
  ) => {
  // console.log(dataList)
  const votesNode = _.map(dataList, (data, key) => {
    let voteStatus = data.status
    if(voteStatus == undefined || voteStatus == 'failed' || voteStatus == 'unchain') {
      voteStatus = I18N.get(`council.voting.chainStatus.unchain`)
    } 
    if( voteStatus == 'chained'){
      voteStatus = I18N.get(`council.voting.chainStatus.chained`)
    }
    if (voteStatus == 'chaining') {
       voteStatus = I18N.get(`council.voting.chainStatus.chaining`)
    }
    let isOwner = data.votedBy && data.votedBy === currentUserId
    const userNode = (
      <Item key={key}>
        {data.avatar ? <Avatar src={data.avatar} alt="voter avatar" /> : <StyledAvatarIcon />}
        <div>{ data.name }</div>
        <div>{ data.reason !== "" ? voteStatus : null }</div>
        <div style={{ marginTop: '0.5rem'}}>
<<<<<<< HEAD
          { 
          ( isCouncil && isOwner && (data.status == 'unchain' || data.status == undefined ) && data.reason != '' ) ? 
=======
          {
          ( isCouncil && isOwner && (data.status === 'unchain' || data.status === undefined ) && data.reason !== '' ) ?
>>>>>>> 040090f4
          <OnChain 
            getReviewProposal={getReviewProposal}
            getReviewProposalUrl={getReviewProposalUrl}
            id={id}
          /> : null
          }
          </div>
      </Item>
    )
    
    const googleNode = data.reason && <div style={{ marginTop: '0.5rem'}}><Translation text={data.reason} /></div>
  
    // if (!isReject) return userNode
    // show reason for all vote type
    const reasonNode = (
      <Reason>
        {data.reason.split('\n').map((item) => {
          return (
            <span>
              {item}
              <br/>
            </span>
          )
        })}
        {googleNode}
        
      </Reason>
    )
    
    return (
      <ResultRow key={key}>
        {userNode}
        {reasonNode}
      </ResultRow>
    )
  })
  
  return (
    <Container>
      <Label>{label}</Label>
      <List type={type}>{votesNode}</List>
    </Container>
  )
}

const propTypes = {
  label: PropTypes.string.isRequired,
  type: PropTypes.string.isRequired,
  dataList: PropTypes.array.isRequired,
}

Component.propTypes = propTypes

export default Component<|MERGE_RESOLUTION|>--- conflicted
+++ resolved
@@ -39,13 +39,8 @@
         <div>{ data.name }</div>
         <div>{ data.reason !== "" ? voteStatus : null }</div>
         <div style={{ marginTop: '0.5rem'}}>
-<<<<<<< HEAD
-          { 
-          ( isCouncil && isOwner && (data.status == 'unchain' || data.status == undefined ) && data.reason != '' ) ? 
-=======
           {
           ( isCouncil && isOwner && (data.status === 'unchain' || data.status === undefined ) && data.reason !== '' ) ?
->>>>>>> 040090f4
           <OnChain 
             getReviewProposal={getReviewProposal}
             getReviewProposalUrl={getReviewProposalUrl}
