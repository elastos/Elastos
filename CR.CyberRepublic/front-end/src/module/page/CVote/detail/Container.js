--- conflicted
+++ resolved
@@ -87,13 +87,11 @@
     async getReviewTxid(data) {
       return service.getReviewTxid(data)
     },
-<<<<<<< HEAD
     async updateProposal(data) {
       return service.updateProposal(data)
-=======
+    },
     async withdraw(id, stage) {
       return service.withdraw(id, stage)
->>>>>>> 08d22eb2
     }
   }
 }
