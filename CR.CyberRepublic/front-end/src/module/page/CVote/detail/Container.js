--- conflicted
+++ resolved
@@ -75,7 +75,6 @@
     async getMemberVoteUrl(id) {
       return service.getMemberVote(id)
     },
-<<<<<<< HEAD
     async applyPayment(id, stage, data) {
       return service.applyPayment(id, stage, data)
     },
@@ -87,13 +86,9 @@
     },
     async getReviewTxid(data) {
       return service.getReviewTxid(data)
-=======
-    async updateMilestone(id, stage, data) {
-      return service.updateMilestone(id, stage, data)
     },
     async updateProposal(data) {
       return service.updateProposal(data)
->>>>>>> 94b45034
     }
   }
 }
