@import "@/style/color";

.p_CVoteDetail {
  padding: 0 50px 80px 150px;
  width: 80vw;
  margin: 0 auto;
  background: #ffffff;
  text-align: left;
  .content {
    margin-top: 50px;
  }
  .md-RichEditor-root {
    padding: 0;
    margin-top: 0;
  }
  .md-RichEditor-editor .public-DraftEditor-content {
    min-height: 10px;
    font-weight: 200;
    line-height: 1.8em;
  }
  .notes {
    border-top: 1px solid #E5E5E5;
  }
  .notes-title {
    font-size: 16px;
  }
  .notes-content {
    color: rgba(3, 30, 40, 0.4);
  }
  .subtitle-container {
    display: flex;
    font-size: 20px;
<<<<<<< HEAD
    align-items: flex-end;
=======
    color: rgba(3, 30, 40, 0.4);
    margin-bottom: 24px;
>>>>>>> f7687f68
  }
  .subtitle-item {
    margin-right: 30px;
    .value {
      background: #1DE9B6;
      padding: 0 5px;
    }
    .text {
      font-size: 11px;
      color: rgba(3, 30, 40, 0.4);
    }
  }
  .vote-btn-group {
    display: flex;
  }
  .ant-btn {
    border-radius: 0 !important;
    margin-right: 15px;
    box-sizing: border-box;
    flex: 210px;
  }
  .ant-btn.ant-btn-primary {
    color: white;
    background-color: #008D85;
    border: none;
  }
  .ant-btn-primary:hover, .ant-btn-primary:focus {
    color: #fff;
    background-color: #008D85;
    border: none;
  }
  .ant-btn.ant-btn-danger {
    color: white;
    background-color: #BE1313;
    border: none;
  }
  .ant-btn-danger:hover, .ant-btn-danger:focus {
    color: #fff;
    background-color: #BE1313;
    border: none;
  }
  .d_item {
    .ant-form-item-children {
      display: flex;
      justify-content: space-between;
    }
  }

  .d_btn {
    width: 100%;
    background: #66bda3;
    color: #fff;
    border-color: #009999;
  }

  input:read-only,
  textarea:read-only {
    cursor: not-allowed;
  }

  .cvoteStatus {
    color: $cr_dark_color;
    font-weight: 600;
  }
  .ant-tabs-nav-scroll{
    text-align: center;
  }

}<|MERGE_RESOLUTION|>--- conflicted
+++ resolved
@@ -30,12 +30,8 @@
   .subtitle-container {
     display: flex;
     font-size: 20px;
-<<<<<<< HEAD
     align-items: flex-end;
-=======
-    color: rgba(3, 30, 40, 0.4);
     margin-bottom: 24px;
->>>>>>> f7687f68
   }
   .subtitle-item {
     margin-right: 30px;
