--- conflicted
+++ resolved
@@ -66,19 +66,6 @@
   return content
 }
 
-<<<<<<< HEAD
-=======
-const SubTitle = ({ dataList, smallSpace }) => {
-  const result = _.map(dataList, (data, key) => (
-    <SubTitleHeading smallSpace={smallSpace} key={key}>
-      <div className="text">{data.text}</div>
-      <div className="value">{data.value}</div>
-    </SubTitleHeading>
-  ))
-  return <div className="subtitle-container">{result}</div>
-}
-
->>>>>>> f7687f68
 class C extends StandardPage {
   constructor(props) {
     super(props)
@@ -282,44 +269,13 @@
       value: I18N.get(`cvoteStatus.${data.status}`) || '',
     }
 
-<<<<<<< HEAD
     const result = (
-      <div className="subtitle-item">
+      <SubTitleHeading smallSpace={this.state.smallSpace}>
         <div className="text">{statusObj.text}</div>
         <div className="value">{statusObj.value}</div>
-      </div>
+      </SubTitleHeading>
     )
     return result
-=======
-    const publishObj = {
-      text: I18N.get('from.CVoteForm.label.publish'),
-      value: data.published ? I18N.get('.yes') : I18N.get('.no'),
-    }
-
-    const typeMap = {
-      1: I18N.get('council.voting.type.newMotion'),
-      2: I18N.get('council.voting.type.motionAgainst'),
-      3: I18N.get('council.voting.type.anythingElse'),
-    }
-
-    const typeObj = {
-      text: I18N.get('from.CVoteForm.label.type'),
-      value: typeMap[data.type],
-    }
-
-    const voteObj = {
-      text: I18N.get('council.voting.ifConflicted'),
-      value: data.isConflict === 'YES' ? I18N.get('.yes') : I18N.get('.no'),
-    }
-
-    const dataList = [
-      statusObj,
-      // publishObj,
-      // typeObj,
-      // voteObj,
-    ]
-    return <SubTitle dataList={dataList} smallSpace={this.state.smallSpace} />
->>>>>>> f7687f68
   }
 
   renderLabelNode() {
