--- conflicted
+++ resolved
@@ -7,12 +7,9 @@
   message,
   Modal,
   Anchor,
-<<<<<<< HEAD
-  Popconfirm
-=======
+  Popconfirm,
   Row,
   Col
->>>>>>> a10a0acd
 } from 'antd'
 import { Link } from 'react-router-dom'
 import I18N from '@/I18N'
@@ -187,12 +184,9 @@
               {trackingNode}
               {summaryNode}
             </Body>
-<<<<<<< HEAD
             <SocialShareButtons
               shareQuote={`${data.title} - Proposal Detail - Cyber Republic`}
             />
-=======
->>>>>>> a10a0acd
           </StickyContainer>
         </Container>
         <Footer />
@@ -217,15 +211,9 @@
           }
           const finalStyle = style
             ? {
-<<<<<<< HEAD
               ...style,
               zIndex: 2
             }
-=======
-                ...style,
-                zIndex: 2
-              }
->>>>>>> a10a0acd
             : style
           return (
             <div style={finalStyle}>
@@ -287,18 +275,9 @@
     )
     const trackingTitle = trackingStatus ? (
       <span>
-<<<<<<< HEAD
-        {I18N.get('proposal.fields.tracking')}
-        {' '}
-        <span style={{ fontSize: 10, color: '#aaa' }}>
-          (
-          {I18N.get(`proposal.status.trackingRaw.${trackingStatus}`)}
-)
-=======
         {I18N.get('proposal.fields.tracking')}{' '}
         <span style={{ fontSize: 10, color: '#aaa' }}>
           ({I18N.get(`proposal.status.trackingRaw.${trackingStatus}`)})
->>>>>>> a10a0acd
         </span>
       </span>
     ) : (
@@ -306,18 +285,9 @@
     )
     const summaryTitle = summaryStatus ? (
       <span>
-<<<<<<< HEAD
-        {I18N.get('proposal.fields.summary')}
-        {' '}
-        <span style={{ fontSize: 10, color: '#aaa' }}>
-          (
-          {I18N.get(`proposal.status.summaryRaw.${summaryStatus}`)}
-)
-=======
         {I18N.get('proposal.fields.summary')}{' '}
         <span style={{ fontSize: 10, color: '#aaa' }}>
           ({I18N.get(`proposal.status.summaryRaw.${summaryStatus}`)})
->>>>>>> a10a0acd
         </span>
       </span>
     ) : (
