--- conflicted
+++ resolved
@@ -66,22 +66,12 @@
             </div>
             <div className="big-rect">
               <div className="content">
-<<<<<<< HEAD
-                <h3 className="name">{I18N.get('cs.kevin.name')}</h3>
-                <span className="self-intro">{I18N.get('cs.kevin.intro')}</span>
-=======
                 <h3 className="name">{I18N.get('cs.nicola.name')}</h3>
                 <span className="self-intro">{I18N.get('cs.nicola.intro')}</span>
->>>>>>> a10a0acd
                 <Email>
-                  {I18N.get('cs.contact')}
-:
+                  {I18N.get('cs.contact')}:
                   {' '}
-<<<<<<< HEAD
-                  {I18N.get('cs.kevin.email')}
-=======
                   {I18N.get('cs.nicola.email')}
->>>>>>> a10a0acd
                 </Email>
               </div>
             </div>
