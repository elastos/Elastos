--- conflicted
+++ resolved
@@ -1,5 +1,5 @@
 import React from 'react'
-import {Link} from 'react-router-dom'
+import { Link } from 'react-router-dom'
 import _ from 'lodash'
 import styled from 'styled-components'
 import {
@@ -7,7 +7,7 @@
 } from 'antd'
 import URI from 'urijs'
 import I18N from '@/I18N'
-import {loginRedirectWithQuery} from '@/util'
+import { loginRedirectWithQuery } from '@/util'
 import StandardPage from '../../StandardPage'
 import Footer from '@/module/layout/Footer/Container'
 import MySuggestion from '../my_list/Container'
@@ -16,16 +16,16 @@
 import MetaContainer from '../common/meta/Container'
 import suggestionImg from '@/assets/images/SuggestionToProposal.png'
 import suggestionZhImg from '@/assets/images/SuggestionToProposal.zh.png'
-import {breakPoint} from '@/constants/breakPoint'
-import {text, bg} from '@/constants/color'
-import {SUGGESTION_TAG_TYPE} from '@/constant'
+import { breakPoint } from '@/constants/breakPoint'
+import { text, bg } from '@/constants/color'
+import { SUGGESTION_TAG_TYPE } from '@/constant'
 
 import {
   SUGGESTION_STATUS,
 } from '@/constant'
 
 import MediaQuery from 'react-responsive'
-import {MAX_WIDTH_MOBILE, MIN_WIDTH_PC, LG_WIDTH} from '@/config/constant'
+import { MAX_WIDTH_MOBILE, MIN_WIDTH_PC, LG_WIDTH } from '@/config/constant'
 
 import './style.scss'
 
@@ -104,7 +104,7 @@
             }
             <Row>
               <Col>
-                <br/>
+                <br />
               </Col>
             </Row>
             <Row>
@@ -138,7 +138,7 @@
           </MediaQuery>
           {createForm}
         </SuggestionContainer>
-        <Footer/>
+        <Footer />
       </div>
     )
   }
@@ -169,19 +169,19 @@
         footer={null}
         width="70%"
       >
-        {this.state.showForm
-        && <SuggestionForm {...props} />
+        { this.state.showForm
+          && <SuggestionForm {...props} />
         }
       </Modal>
     )
   }
 
   showCreateForm = () => {
-    const {isLogin, history} = this.props
-    const {showForm} = this.state
+    const { isLogin, history } = this.props
+    const { showForm } = this.state
     if (!isLogin) {
-      const query = {create: true}
-      loginRedirectWithQuery({query})
+      const query = { create: true }
+      loginRedirectWithQuery({ query })
       history.push('/login')
       return
     }
@@ -413,27 +413,22 @@
   }
 
   renderPagination() {
-<<<<<<< HEAD
     const { total, page } = this.props
     const { results } = this.state
-=======
-    const {total} = this.props
-    const {results, page} = this.state
->>>>>>> 1c0e0b3e
     const props = {
       pageSize: results,
       total,
       current: page,
       onChange: this.onPageChanged,
     }
-    return <Pagination {...props} className="cr-pagination"/>
-  }
-
-  renderMetaNode = detail => <MetaContainer data={detail}/>
+    return <Pagination {...props} className="cr-pagination" />
+  }
+
+  renderMetaNode = detail => <MetaContainer data={detail} />
 
   renderActionsNode = (detail, refetch) => <ActionsContainer data={detail} listRefetch={refetch}/>
 
-  renderMySuggestion = () => <MySuggestion/>
+  renderMySuggestion = () => <MySuggestion />
 
   onSortByChanged = async (sortBy) => {
     await this.props.onSortByChanged(sortBy)
@@ -445,12 +440,8 @@
    */
   getQuery = () => {
     const sortBy = this.props.sortBy || DEFAULT_SORT
-<<<<<<< HEAD
-    const { results } = this.state
     const { page } = this.props
-=======
-    const {page, results, referenceStatus} = this.state
->>>>>>> 1c0e0b3e
+    const { results, referenceStatus} = this.state
     const query = {
       status: this.state.showArchived ? SUGGESTION_STATUS.ARCHIVED : SUGGESTION_STATUS.ACTIVE,
       page,
@@ -505,25 +496,20 @@
       results: this.state.results,
     }
 
-    this.setState({loadingMore: true})
+    this.setState({ loadingMore: true })
 
     try {
       await this.props.loadMore(query)
-<<<<<<< HEAD
-=======
-      this.setState({page})
->>>>>>> 1c0e0b3e
     } catch (e) {
       // Do not update page in state if the call fails
     }
 
-    this.setState({loadingMore: false})
+    this.setState({ loadingMore: false })
   }
 
   gotoDetail(id) {
     this.props.history.push(`/suggestion/${id}`)
   }
-
 }
 
 const HeaderDiagramContainer = styled.div`
