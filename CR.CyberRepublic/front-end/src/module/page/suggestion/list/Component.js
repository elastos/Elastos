--- conflicted
+++ resolved
@@ -34,7 +34,6 @@
 import SuggestionPopupNotification from '@/module/common/SuggestionPopupNotification/Container'
 import PageHeader from './PageHeader'
 import SearchBox from './SearchBox'
-import SuggestionPopupNotification from '@/module/common/SuggestionPopupNotification/Container'
 
 import './style.scss'
 
@@ -208,12 +207,8 @@
     const createForm = this.renderCreateForm()
     const listNode = this.renderList()
     const sortActionsNode = this.renderSortActions()
-<<<<<<< HEAD
-=======
     const didModal = this.renderDidModal()
-
     const uri = URI(this.props.location.search || '')
->>>>>>> 596f00a7
     const popupEndTime = new Date().setTime(1591718400000)
     const nowDate = new Date().getTime()
 
