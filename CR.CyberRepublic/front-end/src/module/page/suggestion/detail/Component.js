--- conflicted
+++ resolved
@@ -1,12 +1,7 @@
 import React from 'react'
 import _ from 'lodash'
-<<<<<<< HEAD
 import { Row, Col, Spin, Button, Modal, Input } from 'antd'
-import { Link } from 'react-router-dom';
-=======
-import { Row, Col, Spin, Button, Modal } from 'antd'
 import { Link } from 'react-router-dom'
->>>>>>> 42273256
 import MediaQuery from 'react-responsive'
 import moment from 'moment/moment'
 import Comments from '@/module/common/comments/Container'
