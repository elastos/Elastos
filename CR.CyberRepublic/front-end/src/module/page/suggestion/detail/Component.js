import React from 'react'
import _ from 'lodash'
import {
  Row,
  Col,
  Spin,
  Modal,
  Input,
  Button,
  Anchor,
  Popconfirm,
  message
} from 'antd'
import { Link } from 'react-router-dom'
import MediaQuery from 'react-responsive'
import moment from 'moment/moment'
import Comments from '@/module/common/comments/Container'
import Footer from '@/module/layout/Footer/Container'
import BackLink from '@/module/shared/BackLink/Component'
import Translation from '@/module/common/Translation/Container'
import SuggestionForm from '@/module/form/SuggestionForm/Container'
import I18N from '@/I18N'
import { LG_WIDTH } from '@/config/constant'
import { CVOTE_STATUS, SUGGESTION_TAG_TYPE } from '@/constant'
import { convertMarkdownToHtml } from '@/util/markdown-it'
import { logger } from '@/util'
import userUtil from '@/util/user'
import { ReactComponent as CommentIcon } from '@/assets/images/icon-info.svg'
import StandardPage from '../../StandardPage'
import ActionsContainer from '../common/actions/Container'
import MetaContainer from '../common/meta/Container'
import Meta from '@/module/common/Meta'
import SocialShareButtons from '@/module/common/SocialShareButtons'
import MarkdownPreview from '@/module/common/MarkdownPreview'
import TagsContainer from '../common/tags/Container'
import PopoverProfile from '@/module/common/PopoverProfile'
import PaymentList from '@/module/form/SuggestionForm/PaymentList'
import TeamInfoList from '@/module/form/SuggestionForm/TeamInfoList'
import Milestones from '@/module/form/SuggestionForm/Milestones'
import {
  Container,
  Title,
  DescLabel,
  Label,
  LabelPointer,
  BtnGroup,
  StyledButton,
  CouncilComments,
  IconWrap,
  Item,
  ItemTitle,
  ItemText,
  StyledAnchor,
<<<<<<< HEAD
  PlanSubtitle
=======
  CreateProposalText
>>>>>>> 5efd9ffa
} from './style'

import './style.scss'

const { TextArea } = Input

export default class extends StandardPage {
  constructor(props) {
    super(props)

    // we use the props from the redux store if its retained
    this.state = {
      isDropdownActionOpen: false,
      showMobile: false,
      showForm: false,
      needsInfoVisible: false,
      proposeLoading: false
    }
  }

  componentDidMount() {
    super.componentDidMount()
    this.refetch(true)
  }

  componentWillUnmount() {
    this.props.resetDetail()
  }

  renderAnchors() {
    return (
      <StyledAnchor offsetTop={420}>
        <Anchor.Link
          href="#preamble"
          title={I18N.get('suggestion.fields.preamble')}
        />
        <Anchor.Link
          href="#abstract"
          title={I18N.get('suggestion.fields.abstract')}
        />
        <div style={{ marginTop: 48 }}>
          <Anchor.Link
            href="#goal"
            title={I18N.get('suggestion.fields.goal')}
          />
        </div>
        <Anchor.Link
          href="#motivation"
          title={I18N.get('suggestion.fields.motivation')}
        />
        <Anchor.Link href="#plan" title={I18N.get('suggestion.fields.plan')} />
        <Anchor.Link
          href="#relevance"
          title={I18N.get('suggestion.fields.relevance')}
        />
        <Anchor.Link
          href="#budget"
          title={I18N.get('suggestion.fields.budget')}
        />
      </StyledAnchor>
    )
  }

  ord_renderContent() {
    const { detail } = this.props
    if (_.isEmpty(detail) || detail.loading) {
      return (
        <div className="center">
          <Spin size="large" />
        </div>
      )
    }
    const detailNode = this.renderDetail()
    const translationBtn = this.renderTranslationBtn()
    const actionsNode = this.renderActionsNode()
    const ownerActionsNode = this.renderOwnerActionsNode()
    const councilActionsNode = this.renderCouncilActionsNode()
    const editForm = this.renderEditForm()
    const commentNode = this.renderCommentNode()
    const socialShareButtonsNode = this.renderSocialShareButtonsNode()

    return (
      <div>
        <Meta
          desc={detail.shortDesc}
          title={`${detail.title} - Suggestion Detail - Cyber Republic`}
          url={this.props.location.pathname}
        />

        <Container className="c_SuggestionDetail">
          <MediaQuery maxWidth={LG_WIDTH}>
            <div>
              <BackLink
                link="/suggestion"
                style={{ position: 'relative', left: 0, marginBottom: 15 }}
              />
              {this.renderAnchors()}
            </div>
            <div>
              {detailNode}
              {translationBtn}
              {socialShareButtonsNode}
              {actionsNode}
              {ownerActionsNode}
              {councilActionsNode}
            </div>
            <div style={{ marginTop: 60 }}>{commentNode}</div>
          </MediaQuery>
          <MediaQuery minWidth={LG_WIDTH + 1}>
            <BackLink
              link="/suggestion"
              style={{ position: 'fixed', left: '27px', top: '189px' }}
            />
            {this.renderAnchors()}
            <Row gutter={24}>
              <Col span={24}>
                {detailNode}
                {translationBtn}
                {socialShareButtonsNode}
                {actionsNode}
                {ownerActionsNode}
                {councilActionsNode}
                <div style={{ marginTop: 60 }}>{commentNode}</div>
              </Col>
            </Row>
          </MediaQuery>
          {editForm}
        </Container>
        <Footer />
      </div>
    )
  }

  renderPreambleItem(header, value, item) {
    let text = <ItemText>{value}</ItemText>
    const {
      detail: { createdBy },
      user
    } = this.props
    if (item === 'username') {
      text = <PopoverProfile owner={createdBy} curUser={user} />
    }
    return (
      <Item>
        <Col span={6}>
          <ItemTitle>{header}</ItemTitle>
        </Col>
        <Col span={18}>{text}</Col>
      </Item>
    )
  }

  renderDetail() {
    const { detail } = this.props
    const sections = [
      'abstract',
      'goal',
      'motivation',
      'plan',
      'relevance',
      'budget'
    ]

    const metaNode = this.renderMetaNode()
    const titleNode = this.renderTitleNode()
    const labelNode = this.renderLabelNode()
    const tagsNode = this.renderTagsNode()

    let status = I18N.get('suggestion.status.posted')
    if (_.get(detail, 'reference.0.vid')) {
      status = <TagsContainer data={detail} />
    } else if (_.some(detail.tags, tag => tag.type === 'INFO_NEEDED')) {
      status = I18N.get('suggestion.status.moreInfoRequired')
    } else if (_.some(detail.tags, tag => tag.type === 'UNDER_CONSIDERATION')) {
      status = I18N.get('Under Council Consideration')
    }

    return (
      <div>
        {metaNode}
        {titleNode}
        <div style={{ margin: '14px 0' }}>{labelNode}</div>
        <div>{tagsNode}</div>

        <DescLabel id="preamble">
          {I18N.get('suggestion.fields.preamble')}
        </DescLabel>
        {this.renderPreambleItem(
          I18N.get('suggestion.fields.preambleSub.suggestion'),
          `#${detail.displayId}`
        )}
        {this.renderPreambleItem(
          I18N.get('suggestion.fields.preambleSub.title'),
          detail.title
        )}
        {this.renderPreambleItem(
          I18N.get('suggestion.fields.preambleSub.creator'),
          detail.createdBy.username,
          'username'
        )}
        {this.renderPreambleItem(
          I18N.get('suggestion.fields.preambleSub.status'),
          status
        )}
        {this.renderPreambleItem(
          I18N.get('suggestion.fields.preambleSub.created'),
          moment(detail.createdAt).format('MMM D, YYYY')
        )}
        {sections.map(section => {
          if (section === 'plan' && typeof detail.plan !== 'string') {
            return (
              <div key="plan">
                <DescLabel id="plan">
                  {I18N.get(`suggestion.fields.plan`)}
                </DescLabel>
                <PlanSubtitle>
                  {I18N.get('suggestion.plan.teamInfo')}
                </PlanSubtitle>
                <TeamInfoList
                  list={detail.plan && detail.plan.teamInfo}
                  editable={false}
                />
                <PlanSubtitle>
                  {I18N.get('suggestion.plan.milestones')}
                </PlanSubtitle>
                <Milestones
                  initialValue={detail.plan && detail.plan.milestone}
                  editable={false}
                />
              </div>
            )
          }

          if (section === 'budget' && typeof detail.budget !== 'string') {
            return (
              <div key="budget">
                <DescLabel id="budget">
                  {I18N.get('suggestion.fields.budget')}
                </DescLabel>
                <PaymentList list={detail.budget} editable={false} />
              </div>
            )
          }

          return (
            <div key={section}>
              <DescLabel id={section}>
                {I18N.get(`suggestion.fields.${section}`)}
              </DescLabel>
              <MarkdownPreview content={detail[section]} />
            </div>
          )
        })}
      </div>
    )
  }

  renderSocialShareButtonsNode() {
    const { detail } = this.props
    return (
      <SocialShareButtons
        shareQuote={`${detail.title} - Suggestion Detail - Cyber Republic`}
      />
    )
  }

  renderMetaNode() {
    const { detail, user } = this.props
    return <MetaContainer data={detail} user={user} />
  }

  renderTitleNode() {
    const { detail } = this.props
    return <Title>{detail.title}</Title>
  }

  renderLabelNode() {
    const reference = _.get(this.props.detail, 'reference')
    if (_.isEmpty(reference)) return null
    const { _id, vid, status } = _.last(reference)
    // when proposal is draft, do not show the label
    if (status === CVOTE_STATUS.DRAFT) return null
    const linkText = `${I18N.get('council.voting.proposal')} #${vid}`
    return (
      <Label style={{ border: 'none' }}>
        {`${I18N.get('suggestion.referred')} `}
        <Link to={`/proposals/${_id}`}>{linkText}</Link>
        {` (${I18N.get(`cvoteStatus.${status}`)})`}
      </Label>
    )
  }

  renderTagsNode() {
    const tags = _.get(this.props.detail, 'tags')
    if (_.isEmpty(tags)) return null
    const res = _.map(tags, tag => {
      const { type, _id, desc } = tag
      if (type === SUGGESTION_TAG_TYPE.INFO_NEEDED) {
        return (
          <div key={_id} style={{ display: 'inline' }}>
            <LabelPointer
              type={type}
              data-desc={desc && desc.replace(/(['"])/g, '\\$1')}
              onClick={() => this.setState({ needsInfoVisible: true })}
            >
              {I18N.get(`suggestion.tag.type.${type}`)}
              {'  '}
              <IconWrap>
                <CommentIcon className="more-info-icon" />
              </IconWrap>
            </LabelPointer>
            <Modal
              title={I18N.get(`suggestion.tag.type.${type}`)}
              visible={this.state.needsInfoVisible}
              onCancel={this.closeNeedsInfoModal.bind(this)}
              footer={[
                <Button
                  key="close"
                  onClick={this.closeNeedsInfoModal.bind(this)}
                >
                  Close
                </Button>
              ]}
            >
              <div style={{ fontWeight: 200, paddingBottom: '18px' }}>
                {I18N.get('suggestion.modal.pleaseUpdate')}
              </div>
              {I18N.get('suggestion.modal.commentsFromCouncil')}
              <br />
              <CouncilComments>{desc}</CouncilComments>
            </Modal>
          </div>
        )
      }

      if (type === SUGGESTION_TAG_TYPE.UNDER_CONSIDERATION) {
        return (
          <LabelPointer type={type}>
            {I18N.get(`suggestion.tag.type.${type}`)}
          </LabelPointer>
        )
      }
    })
    return res
  }

  closeNeedsInfoModal() {
    this.setState({
      needsInfoVisible: false
    })
  }

  getPlanHtml(plan) {
    const lists = plan
      .map(item => {
        return `
          <p>
            <span>${item.member}</span>
            <span>${item.role}</span>
            <span>${item.responsibility}</span>
            <span>${item.info}</span>
          </p>
        `
      })
      .join('')
    return `
      <div>
        <p>
          <span>Team Member#</span>
          <span>Role</span>
          <span>Responsibility</span>
          <span>More info</span>
        </p>
        ${lists}
      </div>
      `
  }

  getBudgetHtml(budget) {
    const lists = budget
      .map((item, index) => {
        return `
          <p>
            <span>${index + 1}</span>
            <span>${item.amount}</span>
            <span>${item.reasons}</span>
            <span>${item.criteria}</span>
          </p>
        `
      })
      .join('')
    return `
      <div>
        <p>
          <span>Payment#</span>
          <span>Amount(ELA)</span>
          <span>Reasons</span>
          <span>Payment of Criteria</span>
        </p>
        ${lists}
      </div>
      `
  }

  renderTranslationBtn() {
    const { detail } = this.props
    const sections = [
      'abstract',
      'goal',
      'motivation',
      'plan',
      'relevance',
      'budget'
    ]
    const result = sections
      .map(section => {
        if (section === 'plan' && typeof detail.plan !== 'string') {
          return `
            <h2>${I18N.get(`suggestion.fields.plan`)}</h2>
            <p>${this.getPlanHtml(detail.plan && detail.plan.teamInfo)}</p>
          `
        }
        if (section === 'budget' && typeof detail.budget !== 'string') {
          return `
            <h2>${I18N.get(`suggestion.fields.budget`)}</h2>
            <p>${this.getBudgetHtml(detail.budget)}</p>
          `
        }
        return `
          <h2>${I18N.get(`suggestion.fields.${section}`)}</h2>
          <p>${convertMarkdownToHtml(detail[section])}</p>
        `
      })
      .join('')
    const text = `
      <h3>${detail.title}</h3>
      <br />
      <br />
      ${result}
    `
    return (
      <div style={{ marginTop: 20 }}>
        <Translation text={text} />
      </div>
    )
  }

  renderActionsNode() {
    const { detail } = this.props
    return <ActionsContainer data={detail} />
  }

  onCreated = () => {
    this.refetch()
    this.props.history.push('/proposals')
  }

  renderOwnerActionsNode() {
    const { detail, currentUserId, isAdmin } = this.props
    const isOwner = currentUserId === _.get(detail, 'createdBy._id') || isAdmin
    const res = isOwner && (
      <StyledButton
        type="ebp"
        className="cr-btn cr-btn-default"
        onClick={this.showEditForm}
      >
        {I18N.get('suggestion.btnText.edit')}
      </StyledButton>
    )
    return res
  }

  renderCouncilActionsNode() {
    const { isCouncil, isAdmin, isReference } = this.props

    const makeIntoProposalPanel = this.renderMakeIntoProposalPanel()

    const considerBtn = (isCouncil || isAdmin) && (
      <Col xs={24} sm={8}>
        <Popconfirm
          title={I18N.get('suggestion.modal.consideration')}
          onConfirm={() => this.consider()}
          okText={I18N.get('.yes')}
          cancelText={I18N.get('.no')}
        >
          <StyledButton type="ebp" className="cr-btn cr-btn-default">
            {I18N.get('suggestion.btnText.markConsider')}
          </StyledButton>
        </Popconfirm>
      </Col>
    )
    const needMoreInfoBtn = (isCouncil || isAdmin) && (
      <Col xs={24} sm={8}>
        <StyledButton
          type="ebp"
          className="cr-btn cr-btn-default"
          onClick={this.showAddTagModal}
        >
          {I18N.get('suggestion.btnText.needMoreInfo')}
        </StyledButton>
      </Col>
    )
    const createFormBtn = isCouncil && !isReference && (
      <Col xs={24} sm={8}>
        <StyledButton
          type="ebp"
          className="cr-btn cr-btn-default"
          disabled={this.state.proposeLoading}
          onClick={this.makeIntoPropose}
        >
          {I18N.get('suggestion.btn.makeIntoProposal')}
        </StyledButton>
      </Col>
    )
    const needDueDiligenceBtn = isCouncil && (
      <Col xs={24} sm={8}>
        <StyledButton
          type="ebp"
          className="cr-btn cr-btn-default"
          onClick={this.needDueDiligence}
        >
          {I18N.get('suggestion.btn.needDueDiligence')}
        </StyledButton>
      </Col>
    )
    const needAdvisoryBtn = isCouncil && (
      <Col xs={24} sm={8}>
        <StyledButton
          type="ebp"
          className="cr-btn cr-btn-default"
          onClick={this.needAdvisory}
        >
          {I18N.get('suggestion.btn.needAdvisory')}
        </StyledButton>
      </Col>
    )

    const res = (
      <BtnGroup>
        {makeIntoProposalPanel}
        <Row type="flex" justify="start">
          {considerBtn}
          {needMoreInfoBtn}
          {createFormBtn}
        </Row>
        <Row type="flex" justify="start">
          {needDueDiligenceBtn}
          {needAdvisoryBtn}
        </Row>
      </BtnGroup>
    )
    return res
  }

  renderMakeIntoProposalPanel() {
    const { isReference, detail } = this.props
    if (!isReference) return null
    const reference = _.get(this.props.detail, 'reference')
    const { _id, vid } = _.last(reference)
    return (
      <Row style={{ marginBottom: 30 }}>
        <Row type="flex" justify="center" style={{ marginBottom: 15 }}>
          <Col xs={24} sm={8} style={{ textAlign: 'center' }}>
            <StyledButton
              className="cr-btn cr-btn-primary cr-btn-ghost"
              disabled={true}
            >
              {I18N.get('suggestion.btn.makeIntoProposal')}
            </StyledButton>
          </Col>
        </Row>
        <Row type="flex" justify="center">
          <Col span={24}>
            <CreateProposalText>
              {`${userUtil.formatUsername(detail.proposer)} `}
              {I18N.get('suggestion.label.hasMadeIntoProposal')}
              <Link to={`/proposals/${_id}`}>{` ${I18N.get('council.voting.proposal')} #${vid}`}</Link>
            </CreateProposalText>
          </Col>
        </Row>
      </Row>
    )
  }

  renderCommentNode() {
    const { detail } = this.props
    return (
      <Comments
        id="comments"
        type="suggestion"
        suggestion={detail}
        canPost={true}
        model={detail._id}
        returnUrl={`/suggestion/${detail._id}`}
      />
    )
  }

  consider = async () => {
    const { _id } = this.props.detail
    try {
      await this.props.addTag({
        id: _id,
        type: SUGGESTION_TAG_TYPE.UNDER_CONSIDERATION
      })
      this.refetch()
      message.success(I18N.get('suggestion.msg.consideration'))
    } catch (error) {
      logger.error(error)
    }
  }

  needMoreInfo = async () => {
    const { comment } = this.state
    const { _id } = this.props.detail
    try {
      await this.props.addTag({
        id: _id,
        type: SUGGESTION_TAG_TYPE.INFO_NEEDED,
        desc: comment
      })
      this.refetch()
    } catch (error) {
      logger.error(error)
    }
  }

  showAddTagModal = () => {
    Modal.confirm({
      title: I18N.get('suggestion.modal.addTagComment'),
      content: <TextArea onChange={this.onCommentChanged} />,
      okText: I18N.get('suggestion.modal.confirm'),
      cancelText: I18N.get('suggestion.modal.cancel'),
      onOk: () => this.needMoreInfo()
    })
  }

  onCommentChanged = e => {
    this.setState({ comment: e.target.value })
  }

  onFormSubmit = async param => {
    try {
      await this.props.update(param)
      this.showEditForm()
      this.refetch()
    } catch (error) {
      logger.error(error)
    }
  }

  renderEditForm = () => {
    const { detail } = this.props

    const props = {
      onFormCancel: this.showEditForm,
      onFormSubmit: this.onFormSubmit,
      header: I18N.get('suggestion.header.edit'),
      data: detail
    }

    return (
      <Modal
        className="project-detail-nobar"
        maskClosable={false}
        visible={this.state.showForm}
        onOk={this.showEditForm}
        onCancel={this.showEditForm}
        footer={null}
        width="70%"
      >
        {this.state.showForm && <SuggestionForm {...props} />}
      </Modal>
    )
  }

  showEditForm = () => {
    const id = _.get(this.props, 'match.params.id')
    this.props.history.push(`/suggestion/${id}/edit`)
  }

  showDropdownActions = () => {
    const { isDropdownActionOpen } = this.state
    this.setState({
      isDropdownActionOpen: !isDropdownActionOpen
    })
  }

  refetch = async incViewsNum => {
    const id = _.get(this.props, 'match.params.id')
    await this.props.resetDetail()
    this.props.getDetail({ id, incViewsNum: !!incViewsNum })
  }

  linkSuggestionDetail(suggestionId) {
    this.props.history.push(`/suggestion/${suggestionId}`)
  }

  makeIntoPropose = async () => {
    const id = _.get(this.props, 'match.params.id')
    const { current_user_id, profile, history } = this.props.user
    const fullName = `${profile.firstName} ${profile.lastName}`
    const { proposeSuggestion } = this.props

    const param = {
      proposedBy: fullName,
      proposer: current_user_id,
      suggestionId: id
    }

    this.setState({ proposeLoading: true })

    try {
      const res = await proposeSuggestion(param)
      this.props.history.push(`/proposals/${res._id}`)
    } catch (error) {
      this.setState({ proposeLoading: false })
      logger.error(error)
    }
  }

  needDueDiligence = async () => {
    const { _id } = this.props.detail
    await this.props.needDueDiligence(_id)
    message.success(I18N.get('suggestion.msg.notify'))
  }

  needAdvisory = async () => {
    const { _id } = this.props.detail
    await this.props.needAdvisory(_id)
    message.success(I18N.get('suggestion.msg.notify'))
  }
}<|MERGE_RESOLUTION|>--- conflicted
+++ resolved
@@ -51,11 +51,8 @@
   ItemTitle,
   ItemText,
   StyledAnchor,
-<<<<<<< HEAD
-  PlanSubtitle
-=======
+  PlanSubtitle,
   CreateProposalText
->>>>>>> 5efd9ffa
 } from './style'
 
 import './style.scss'
