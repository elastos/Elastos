import React from 'react'
import ReactDOMServer from 'react-dom/server'
import { Helmet } from 'react-helmet'
import _ from 'lodash'
import { Row, Col, Spin, Divider, Modal, Input, Button } from 'antd'
import { Link } from 'react-router-dom'
import MediaQuery from 'react-responsive'
import moment from 'moment/moment'
import Comments from '@/module/common/comments/Container'
import Footer from '@/module/layout/Footer/Container'
import BackLink from '@/module/shared/BackLink/Component'
import Translation from '@/module/common/Translation/Container'
import SuggestionForm from '@/module/form/SuggestionForm/Container'
import ProposalForm from '@/module/page/CVote/create/Container'
import I18N from '@/I18N'
import { LG_WIDTH } from '@/config/constant'
import { CVOTE_STATUS, SUGGESTION_TAG_TYPE } from '@/constant'
import { getSafeUrl } from '@/util/url'
import sanitizeHtml from '@/util/html'
import { ReactComponent as CommentIcon } from '@/assets/images/icon-info.svg'
import StandardPage from '../../StandardPage'
import ActionsContainer from '../common/actions/Container'
import MetaContainer from '../common/meta/Container'
import Meta from '@/module/common/Meta'
<<<<<<< HEAD
import SocialShareButtons from '@/module/common/SocialShareButtons'

=======
import { CONTENT_TYPE} from '@/constant'
import DraftEditor from '@/module/common/DraftEditor'
>>>>>>> 8ce865dd
import {
  Container,
  Title,
  CoverImg,
  ShortDesc,
  DescLabel,
  Label,
  LabelPointer,
  Desc,
  BtnGroup,
  StyledButton,
  DescBody,
  CouncilComments,
  IconWrap,
  Item,
  ItemTitle,
  ItemText
} from './style'

import './style.scss'

const { TextArea } = Input

export default class extends StandardPage {
  constructor(props) {
    super(props)

    // we use the props from the redux store if its retained
    this.state = {
      isDropdownActionOpen: false,
      showMobile: false,
      showForm: false,
      needsInfoVisible: false,
      proposeLoading: false
    }
  }

  componentDidMount() {
    super.componentDidMount()
    this.refetch(true)
  }

  componentWillUnmount() {
    this.props.resetDetail()
  }

  ord_renderContent() {
    const { detail } = this.props
    if (_.isEmpty(detail) || detail.loading) {
      return (
        <div className="center">
          <Spin size="large" />
        </div>
      )
    }
    const detailNode = this.renderDetail()
    const translationBtn = this.renderTranslationBtn()
    const actionsNode = this.renderActionsNode()
    const ownerActionsNode = this.renderOwnerActionsNode()
    const councilActionsNode = this.renderCouncilActionsNode()
    const editForm = this.renderEditForm()
    // const mySuggestionNode = <MySuggestion />
    const commentNode = this.renderCommentNode()
    const socialShareButtonsNode = this.renderSocialShareButtonsNode()

    return (
      <div>
        <Meta
          desc={detail.shortDesc}
          title={`${detail.title} - Suggestion Detail - Cyber Republic`}
          url={this.props.location.pathname}
        />

        <Container className="c_SuggestionDetail">
          <MediaQuery maxWidth={LG_WIDTH}>
            <div>
              <BackLink
                link="/suggestion"
                style={{ position: 'relative', left: 0, marginBottom: 15 }}
              />
            </div>
            <div>
              {detailNode}
              {translationBtn}
              {socialShareButtonsNode}
              {actionsNode}
              {ownerActionsNode}
              {councilActionsNode}
            </div>
            {/* <div>{mySuggestionNode}</div> */}
            <div style={{ marginTop: 60 }}>{commentNode}</div>
          </MediaQuery>
          <MediaQuery minWidth={LG_WIDTH + 1}>
            <BackLink link="/suggestion" />
            <Row gutter={24}>
              <Col span={24}>
                {detailNode}
                {translationBtn}
                {socialShareButtonsNode}
                {actionsNode}
                {ownerActionsNode}
                {councilActionsNode}
                <div style={{ marginTop: 60 }}>{commentNode}</div>
              </Col>
              {/* <Col span={9}>{mySuggestionNode}</Col> */}
            </Row>
          </MediaQuery>
          {editForm}
        </Container>
        <Footer />
      </div>
    )
  }

  renderPreambleItem(header, content) {
    return (
      <Item>
        <Col span={6}>
          <ItemTitle>{header}</ItemTitle>
        </Col>
        <Col span={18}>
          <ItemText>{content}</ItemText>
        </Col>
      </Item>
    )
  }

  renderDetail() {
    const { detail } = this.props

    const metaNode = this.renderMetaNode()
    const titleNode = this.renderTitleNode()
    const coverNode = this.renderCoverNode()
    const shortDescNode = this.renderShortDescNode()
    // const labelNode = this.renderLabelNode()
    const tagsNode = this.renderTagsNode()
    const descNode = this.renderDescNode()
    const benefitsNode = this.renderBenefitsNode()
    const fundingNode = this.renderFundingNode()
    const timelineNode = this.renderTimelineNode()
    const linkNode = this.renderLinkNode()
    return (
      <div>
        {metaNode}
        {titleNode}
        {tagsNode}

        <DescLabel>{I18N.get('suggestion.fields.preamble')}</DescLabel>
        {this.renderPreambleItem(I18N.get('proposal.fields.preambleSub.proposal'), `#${detail.displayId}`)}
        {this.renderPreambleItem(I18N.get('proposal.fields.preambleSub.title'), detail.title)}
        {this.renderPreambleItem(I18N.get('proposal.fields.preambleSub.proposer'), detail.createdBy.username)}
        {this.renderPreambleItem(I18N.get('proposal.fields.preambleSub.status'), detail.status)}
        {this.renderPreambleItem(I18N.get('proposal.fields.preambleSub.created'), moment(detail.createdAt).format('MMM D, YYYY'))}

        <DescLabel>{I18N.get('suggestion.fields.abstract')}</DescLabel>
        <DraftEditor value={detail.abstract} editorEnabled={false} contentType={CONTENT_TYPE.MARKDOWN} />
        <DescLabel>{I18N.get('suggestion.fields.goal')}</DescLabel>
        <DraftEditor value={detail.goal} editorEnabled={false} contentType={CONTENT_TYPE.MARKDOWN} />
        <DescLabel>{I18N.get('suggestion.fields.motivation')}</DescLabel>
        <DraftEditor value={detail.motivation} editorEnabled={false} contentType={CONTENT_TYPE.MARKDOWN} />
        <DescLabel>{I18N.get('suggestion.fields.plan')}</DescLabel>
        <DraftEditor value={detail.plan} editorEnabled={false} contentType={CONTENT_TYPE.MARKDOWN} />
        <DescLabel>{I18N.get('suggestion.fields.relevance')}</DescLabel>
        <DraftEditor value={detail.relevance} editorEnabled={false} contentType={CONTENT_TYPE.MARKDOWN} />
        <DescLabel>{I18N.get('suggestion.fields.budget')}</DescLabel>
        <DraftEditor value={detail.budget} editorEnabled={false} contentType={CONTENT_TYPE.MARKDOWN} />
        {/* {coverNode} */}
        {/* {shortDescNode} */}
        {/* <Divider /> */}
        {/* {descNode} */}
        {/* <Divider /> */}
        {/* {benefitsNode} */}
        {/* {fundingNode} */}
        {/* {timelineNode} */}
        {/* {linkNode} */}
      </div>
    )
  }

  renderSocialShareButtonsNode() {
    const { detail } = this.props
    return (
      <SocialShareButtons
        shareQuote={`${detail.title} - Suggestion Detail - Cyber Republic`}
      />
    )
  }

  renderMetaNode() {
    const { detail } = this.props
    return <MetaContainer data={detail} />
  }

  renderTitleNode() {
    const { detail } = this.props
    return <Title>{detail.title}</Title>
  }

  renderCoverNode() {
    const { detail } = this.props
    return detail.coverImg ? <CoverImg src={detail.coverImg} /> : ''
  }

  renderShortDescNode() {
    const { detail } = this.props
    return <ShortDesc>{detail.shortDesc}</ShortDesc>
  }

  renderLabelNode() {
    const reference = _.get(this.props.detail, 'reference')
    if (_.isEmpty(reference)) return null
    const { _id, vid, status } = _.last(reference)
    // when proposal is draft, do not show the label
    if (status === CVOTE_STATUS.DRAFT) return null
    const linkText = `${I18N.get('council.voting.proposal')} #${vid}`
    return (
      <Label>
        {`${I18N.get('suggestion.referred')} `}
        <Link to={`/proposals/${_id}`}>{linkText}</Link>
        {` (${I18N.get(`cvoteStatus.${status}`)})`}
      </Label>
    )
  }

  renderTagsNode() {
    const tags = _.get(this.props.detail, 'tags')
    if (_.isEmpty(tags)) return null
    const res = _.map(tags, tag => {
      const { type, _id, desc } = tag
      return (
        <div key={_id}>
          {type === SUGGESTION_TAG_TYPE.INFO_NEEDED && (
            <LabelPointer
              type={type}
              data-desc={desc.replace(/(['"])/g, '\\$1')}
              onClick={() => this.setState({ needsInfoVisible: true })}
            >
              {I18N.get(`suggestion.tag.type.${type}`)}
              {' '}
&nbsp;
              <IconWrap>
                <CommentIcon className="more-info-icon" />
              </IconWrap>
            </LabelPointer>
          )}
          <Modal
            title={I18N.get(`suggestion.tag.type.${type}`)}
            visible={this.state.needsInfoVisible}
            onCancel={this.closeNeedsInfoModal.bind(this)}
            footer={[
              <Button key="close" onClick={this.closeNeedsInfoModal.bind(this)}>
                Close
              </Button>
            ]}
          >
            <div style={{ fontWeight: 200, paddingBottom: '18px' }}>
              {I18N.get('suggestion.modal.pleaseUpdate')}
            </div>
            {I18N.get('suggestion.modal.commentsFromCouncil')}
            <br />
            <CouncilComments>{desc}</CouncilComments>
          </Modal>
        </div>
      )
    })
    return res
  }

  closeNeedsInfoModal() {
    this.setState({
      needsInfoVisible: false
    })
  }

  renderDescNode() {
    const { detail } = this.props
    return (
      <Desc>
        <DescLabel>{I18N.get('suggestion.form.fields.fullDesc')}</DescLabel>
        <DescBody
          className="ql-editor"
          dangerouslySetInnerHTML={{ __html: sanitizeHtml(detail.desc) }}
        />
      </Desc>
    )
  }

  renderBenefitsNode() {
    const { detail } = this.props
    if (!detail.benefits) {
      return null
    }
    return (
      <Desc>
        <DescLabel>{I18N.get('suggestion.form.fields.benefits')}</DescLabel>
        <DescBody>{detail.benefits}</DescBody>
      </Desc>
    )
  }

  renderFundingNode() {
    const { detail } = this.props
    if (!detail.funding) {
      return null
    }
    return (
      <Desc>
        <DescLabel>{I18N.get('suggestion.form.fields.funding')}</DescLabel>
        <div>{detail.funding}</div>
      </Desc>
    )
  }

  renderTimelineNode() {
    const { detail } = this.props
    if (!detail.timeline) {
      return null
    }
    return (
      <Desc>
        <DescLabel>{I18N.get('suggestion.form.fields.timeline')}</DescLabel>
        <div>{moment(detail.timeline).format('MMM D, YYYY')}</div>
      </Desc>
    )
  }

  renderLinkNode() {
    const { link } = this.props.detail

    if (_.isEmpty(link || _.isEmpty(_.get(link, '[0]')))) {
      return null
    }

    return (
      <Desc>
        <DescLabel>{I18N.get('suggestion.form.fields.links')}</DescLabel>
        {_.map(link, href => (
          <div key={href}>
            <a
              href={getSafeUrl(href)}
              target="_blank"
              rel="noopener noreferrer"
            >
              {href}
            </a>
          </div>
        ))}
      </Desc>
    )
  }

  renderTranslationBtn() {
    const { title, desc, benefits } = this.props.detail
    const text = `
      <h1>${title}</h1>
      <h4>${I18N.get('suggestion.form.fields.desc')}</h4>
      ${desc}
      ${
  benefits
    ? `<h4>${I18N.get('suggestion.form.fields.benefits')}</h4>
      <p>${benefits}</p>`
    : ''
}
    `

    return (
      <div style={{ marginTop: 20 }}>
        <Translation text={text} />
      </div>
    )
  }

  renderActionsNode() {
    const { detail } = this.props
    return <ActionsContainer data={detail} />
  }

  onCreated = () => {
    this.refetch()
    this.props.history.push('/proposals')
  }

  renderOwnerActionsNode() {
    const { detail, currentUserId, isAdmin } = this.props
    const isOwner = currentUserId === _.get(detail, 'createdBy._id') || isAdmin
    const res = isOwner && (
      <StyledButton
        type="ebp"
        className="cr-btn cr-btn-default"
        onClick={this.showEditForm}
      >
        {I18N.get('suggestion.btnText.edit')}
      </StyledButton>
    )
    return res
  }

  renderCouncilActionsNode() {
    // const { isCouncil, match } = this.props

    // return isCouncil && (
    //   <StyledButton
    //     type="ebp"
    //     className="cr-btn cr-btn-default"
    //     onClick={this.}
    //   >
    //     {I18N.get('suggestion.btnText.edit')}
    //   </StyledButton>
    // )

    const { isCouncil, isAdmin, detail } = this.props
    const { _id, displayId, title } = detail
    const descNode = this.renderDescNode()
    const benefitsNode = this.renderBenefitsNode()
    const fundingNode = this.renderFundingNode()
    const timelineNode = this.renderTimelineNode()
    const linkNode = this.renderLinkNode()

    const proposalContent = `
      ${ReactDOMServer.renderToString(descNode)}
      ${ReactDOMServer.renderToString(benefitsNode)}
      ${ReactDOMServer.renderToString(fundingNode)}
      ${ReactDOMServer.renderToString(timelineNode)}
      ${ReactDOMServer.renderToString(linkNode)}
    `

    const props = {
      data: {
        title,
        content: proposalContent
      },
      suggestionDisplayId: displayId,
      suggestionId: _id,
      onCreated: this.onCreated,
      btnText: I18N.get('suggestion.btnText.makeIntoProposal'),
      btnStyle: { width: 200 }
    }
    const considerBtn = (isCouncil || isAdmin) && (
      <Col xs={24} sm={8}>
        <StyledButton
          type="ebp"
          className="cr-btn cr-btn-default"
          onClick={this.consider}
        >
          {I18N.get('suggestion.btnText.markConsider')}
        </StyledButton>
      </Col>
    )
    const needMoreInfoBtn = (isCouncil || isAdmin) && (
      <Col xs={24} sm={8}>
        <StyledButton
          type="ebp"
          className="cr-btn cr-btn-default"
          onClick={this.showAddTagModal}
        >
          {I18N.get('suggestion.btnText.needMoreInfo')}
        </StyledButton>
      </Col>
    )
    const createFormBtn = isCouncil && (
      <Col xs={24} sm={8}>
        <StyledButton
          type="ebp"
          className="cr-btn cr-btn-default"
          disabled={this.state.proposeLoading}
          onClick={this.makeIntoPropose}
        >
          {I18N.get('suggestion.btn.makeIntoProposal')}
        </StyledButton>
      </Col>
    )

    const res = (
      <BtnGroup>
        <Row type="flex" justify="start">
          {considerBtn}
          {needMoreInfoBtn}
          {createFormBtn}
        </Row>
      </BtnGroup>
    )
    return res
  }

  renderCommentNode() {
    const { detail } = this.props
    return (
      <Comments
        type="suggestion"
        suggestion={detail}
        canPost={true}
        model={detail._id}
        returnUrl={`/suggestion/${detail._id}`}
      />
    )
  }

  consider = async () => {
    const { _id } = this.props.detail
    try {
      await this.props.addTag({
        id: _id,
        type: SUGGESTION_TAG_TYPE.UNDER_CONSIDERATION
      })
      this.refetch()
    } catch (error) {
      // console.log(error)
    }
  }

  needMoreInfo = async () => {
    const { comment } = this.state
    const { _id } = this.props.detail
    try {
      await this.props.addTag({
        id: _id,
        type: SUGGESTION_TAG_TYPE.INFO_NEEDED,
        desc: comment
      })
      // this.showAddTagModal()
      this.refetch()
    } catch (error) {
      // console.log(error)
    }
  }

  showAddTagModal = () => {
    Modal.confirm({
      title: I18N.get('suggestion.modal.addTagComment'),
      content: <TextArea onChange={this.onCommentChanged} />,
      okText: I18N.get('suggestion.modal.confirm'),
      cancelText: I18N.get('suggestion.modal.cancel'),
      onOk: () => this.needMoreInfo()
    })
  }

  onCommentChanged = e => {
    this.setState({ comment: e.target.value })
  }

  onFormSubmit = async param => {
    try {
      await this.props.update(param)
      this.showEditForm()
      this.refetch()
    } catch (error) {
      // console.log(error)
    }
  }

  renderEditForm = () => {
    const { detail } = this.props

    const props = {
      onFormCancel: this.showEditForm,
      onFormSubmit: this.onFormSubmit,
      header: I18N.get('suggestion.header.edit'),
      data: detail
    }

    return (
      <Modal
        className="project-detail-nobar"
        maskClosable={false}
        visible={this.state.showForm}
        onOk={this.showEditForm}
        onCancel={this.showEditForm}
        footer={null}
        width="70%"
      >
        {this.state.showForm && <SuggestionForm {...props} />}
      </Modal>
    )
  }

  showEditForm = () => {
    const id = _.get(this.props, 'match.params.id')
    this.props.history.push(`/suggestion/${id}/edit`)
    // this.setState({
    //   showForm: !showForm
    // })
  }

  showDropdownActions = () => {
    const { isDropdownActionOpen } = this.state
    this.setState({
      isDropdownActionOpen: !isDropdownActionOpen
    })
  }

  refetch = async incViewsNum => {
    const id = _.get(this.props, 'match.params.id')
    await this.props.resetDetail()
    this.props.getDetail({ id, incViewsNum: !!incViewsNum })
  }

  linkSuggestionDetail(suggestionId) {
    this.props.history.push(`/suggestion/${suggestionId}`)
  }

  makeIntoPropose = async () => {
    const id = _.get(this.props, 'match.params.id')
    const { current_user_id, profile, history } = this.props.user
    const fullName = `${profile.firstName} ${profile.lastName}`
    const { createDraft } = this.props

    const param = {
      proposedBy: fullName,
      proposer: current_user_id,
      suggestionId: id
    }

    this.setState({ proposeLoading: true })

    try {
      const res = await createDraft(param)
      this.props.history.push(`/proposals/${res._id}/edit`)
    } catch (error) {
      this.setState({ proposeLoading: false })
    }
  }
}<|MERGE_RESOLUTION|>--- conflicted
+++ resolved
@@ -22,13 +22,9 @@
 import ActionsContainer from '../common/actions/Container'
 import MetaContainer from '../common/meta/Container'
 import Meta from '@/module/common/Meta'
-<<<<<<< HEAD
 import SocialShareButtons from '@/module/common/SocialShareButtons'
-
-=======
-import { CONTENT_TYPE} from '@/constant'
+import { CONTENT_TYPE } from '@/constant'
 import DraftEditor from '@/module/common/DraftEditor'
->>>>>>> 8ce865dd
 import {
   Container,
   Title,
