--- conflicted
+++ resolved
@@ -2,10 +2,6 @@
 import PropTypes from 'prop-types'
 import BaseComponent from '@/model/BaseComponent'
 import _ from 'lodash'
-<<<<<<< HEAD
-import { Editor, createEditorState, StringToTypeMap, Block, HANDLED, NOT_HANDLED, resetBlockWithType, getCurrentBlock } from 'medium-draft'
-import { convertFromHTML, convertFromRaw, ContentState, EditorState } from 'draft-js'
-=======
 import {
   Editor,
   createEditorState,
@@ -17,7 +13,6 @@
   getCurrentBlock
 } from 'medium-draft'
 import { convertFromHTML, ContentState, EditorState } from 'draft-js'
->>>>>>> a394a23a
 import { MEDIUM_DRAFT_TOOLBAR_OPTIONS } from '@/config/constant'
 import { CONTENT_TYPE } from '@/constant'
 import ImageSideButton from './ImageSideButton'
