--- conflicted
+++ resolved
@@ -353,11 +353,8 @@
             'contact',
             'slack',
             'suggestion',
-<<<<<<< HEAD
-=======
             'council-secretariat',
             'council'
->>>>>>> c3a0dbdb
         ], key)) {
 
             if (key === 'landing') {
