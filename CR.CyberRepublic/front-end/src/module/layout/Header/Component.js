--- conflicted
+++ resolved
@@ -225,18 +225,12 @@
         </Menu.Item>
 
         <Menu.Item className="c_MenuItem link" key="council">
-          {I18N.get('navagation.council')}
-        </Menu.Item>
-
-<<<<<<< HEAD
+          {I18N.get('navigation.council')}
+        </Menu.Item>
+
         <Menu.Item className="c_MenuItem link" key="constitution/1">
-          {I18N.get('navagation.constitution')}
-        </Menu.Item>
-=======
-        {/* <Menu.Item className="c_MenuItem link" key="council-secretariat">
-            {I18N.get('navigation.council')}
-        </Menu.Item> */}
->>>>>>> e516758a
+          {I18N.get('navigation.constitution')}
+        </Menu.Item>
 
         <Menu.Item className="c_MenuItem link" key="suggestion">
           {I18N.get('navigation.suggestion')}
@@ -246,13 +240,6 @@
           {I18N.get('council.voting.proposalList')}
         </Menu.Item>
 
-<<<<<<< HEAD
-=======
-        {/* <Menu.Item className="c_MenuItem link" key="constitution/1">
-                        {I18N.get('navigation.constitution')}
-                    </Menu.Item> */}
-
->>>>>>> e516758a
         <Menu.Item className="c_MenuItem link" key="forum">
           {I18N.get('0011')}
         </Menu.Item>
@@ -261,7 +248,10 @@
           {I18N.get('0110')}
         </Menu.Item>
 
-<<<<<<< HEAD
+        <Menu.Item className="c_MenuItem link" key="docs">
+          {I18N.get('navigation.docs')}
+        </Menu.Item>
+
         {this.props.isLogin
           ? (
             <Menu.Item className="c_MenuItem link" key="profile">
@@ -272,19 +262,6 @@
               {I18N.get('0201')}
             </Menu.Item>
           )
-=======
-        <Menu.Item className="c_MenuItem link" key="docs">
-          {I18N.get('navigation.docs')}
-        </Menu.Item>
-
-        {this.props.isLogin ?
-        <Menu.Item className="c_MenuItem link" key="profile">
-          {I18N.get('0104')}
-        </Menu.Item>
-        : <Menu.Item className="c_MenuItem link" key="login">
-          {I18N.get('0201')}
-        </Menu.Item>
->>>>>>> e516758a
         }
       </Menu>
       <div className="clearfix" />
@@ -376,10 +353,6 @@
       'suggestion',
       'council',
       'constitution/1',
-<<<<<<< HEAD
-=======
-      'council',
->>>>>>> e516758a
     ], key)) {
 
       if (key === 'landing') {
