--- conflicted
+++ resolved
@@ -16,13 +16,9 @@
       visible: false,
       total: _.get(value, 'budgetAmount'),
       address: (value && value.elaAddress) || '',
-<<<<<<< HEAD
-      paymentItems: (value && value.paymentItems) || []
-=======
       paymentItems: (value && value.paymentItems) || [],
       budgetIntro: (value && value.budgetIntro) || '',
       errors: {}
->>>>>>> 72503008
     }
   }
 
@@ -119,12 +115,8 @@
   }
 
   render() {
-<<<<<<< HEAD
-    const { paymentItems, index, total, address } = this.state
-=======
     const { paymentItems, index, total, address, errors, budgetIntro } = this.state
     const { getFieldDecorator } = this.props
->>>>>>> 72503008
     const milestone = this.getMilestone()
     const flag = milestone && milestone.length <= paymentItems.length
     const disabled = !milestone || flag
