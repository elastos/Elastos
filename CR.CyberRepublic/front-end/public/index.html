--- conflicted
+++ resolved
@@ -8,11 +8,7 @@
 	<!-- facebook and twitter -->
 	<meta property="og:title" content="Cyber Republic - Elastos">
 	<meta property="og:description" content="Cyber Republic is a global, citizen led decentralised community helping build on the new internet on the secure Elastos Smartweb">
-<<<<<<< HEAD
-	<meta property="og:image" content="https://www.cyberrepublic.org/assets/images/logo.svg">
-=======
 	<meta property="og:image" content="https://www.cyberrepublic.org/assets/images/cr_landing.png">
->>>>>>> e516758a
 	<meta property="og:url" content="https://cyberrepublic.org">
 	<meta name="twitter:card" content="Cyber Republic is a global, citizen led decentralised community helping build on the new internet on the secure Elastos Smartweb">
 	<meta name="twitter:image:alt" content="Cyber Republic Logo">
