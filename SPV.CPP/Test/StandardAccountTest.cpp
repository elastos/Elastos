--- conflicted
+++ resolved
@@ -6,15 +6,10 @@
 
 #include "catch.hpp"
 
-<<<<<<< HEAD
-#include "Utils.h"
-#include "Account/StandardAccount.h"
-=======
 #include <SDK/Common/Utils.h>
 #include <SDK/Account/StandardAccount.h>
 
 #include <Core/BRAddress.h>
->>>>>>> 174c9b2a
 
 using namespace Elastos::ElaWallet;
 
@@ -27,13 +22,10 @@
 
 	SECTION("Address derived from public and private key should be same") {
 		StandardAccount account("Data", mnemonic, phrasePassword, payPassword);
-<<<<<<< HEAD
-=======
 
 		const HDKeychain &mpk = account.GetIDMasterPubKey();
 
 		bytes_t pubKey = mpk.getChild("0/0").pubkey();
->>>>>>> 174c9b2a
 
 		std::string pubId = Address(PrefixIDChain, pubKey).String();
 
@@ -53,28 +45,9 @@
 		std::string mnemonic = "flat universe quantum uniform emerge blame lemon detail april sting aerobic disease";
 		for (size_t i = 0; i < 1; ++i) {
 			StandardAccount account("Data", mnemonic, "", "payPassword");
-<<<<<<< HEAD
-			UInt512 seed = account.DeriveSeed(payPassword);
-			Key key;
-			UInt256 chainCode;
-			BRBIP32PrivKeyPath(key.getRaw(), &chainCode, &seed, sizeof(seed), 5, 44 | BIP32_HARD,
-							   coinIndex | BIP32_HARD, 0 | BIP32_HARD, 0, 0);
-
-			key.setPublicKey();
-			CMBlock pubkey = key.getPubkey();
-			std::cout << "pubkey = " << Utils::encodeHex(pubkey) << std::endl;
-			std::cout << "pubkey = " << account.GetPublicKey() << std::endl;
-			var_clean(&chainCode);
-			var_clean(&seed);
-			REQUIRE("EJuHg2CdT9a9bqdKUAtbrAn6DGwXtKA6uh" == key.address());
-		}
-	}
-}
-=======
 			HDSeed hdseed(account.DeriveSeed(payPassword).bytes());
 			bytes_t pubkey = HDKeychain(hdseed.getExtendedKey(true)).getChild("44'/0'/0'/0/0").pubkey();
 			REQUIRE("EJuHg2CdT9a9bqdKUAtbrAn6DGwXtKA6uh" == Address(PrefixStandard, pubkey).String());
 		}
 	}
-}
->>>>>>> 174c9b2a
+}