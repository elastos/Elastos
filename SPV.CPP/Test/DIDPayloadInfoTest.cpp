--- conflicted
+++ resolved
@@ -229,7 +229,6 @@
 
 		nlohmann::json j = didPayloadInfo.ToJson(0);
 
-#if 0
 		DIDPayloadInfo didPayloadInfo2;
 		didPayloadInfo2.FromJson(j, 0);
 
@@ -317,10 +316,8 @@
 		}
 
 		REQUIRE(didPayloadInfo2.Expires() == didPayloadInfo.Expires());
-#endif
 	}
 
-#if 0
 	SECTION("DIDPayloadInfo FromJson from json") {
 		std::vector<nlohmann::json> list;
 		list.push_back(R"(
@@ -345,10 +342,5 @@
 			REQUIRE(didPayloadInfo.PublicKeyInfo()[0].PublicKeyBase58() == "kN614vs5PcGmgR4rqonH42zCrLRtTshZmWQWs8b88g9c");
 		}
 	}
-<<<<<<< HEAD
-#endif
-}
-=======
-}
-#endif
->>>>>>> d6221908
+}
+#endif