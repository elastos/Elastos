// Copyright (c) 2012-2018 The Elastos Open Source Project
// Distributed under the MIT software license, see the accompanying
// file COPYING or http://www.opensource.org/licenses/mit-license.php.

#ifndef __ELASTOS_SDK_IMASTERWALLET_H__
#define __ELASTOS_SDK_IMASTERWALLET_H__

#include "ISubWallet.h"
#include "IIdAgent.h"

namespace Elastos {
	namespace ElaWallet {

		class IMasterWallet {
		public:
			/**
			 * Virtual destructor.
			 */
			virtual ~IMasterWallet() noexcept {}

			/**
			 * Get the master wallet id.
			 * @return master wallet id.
			 */
			virtual std::string GetId() const = 0;

			/**
			 * Here is a example of standard wallet basic info:
			 * {
			 * 	"Account":
			 * 		{
			 * 			"Type": "Standard"
			 * 		}
			 * }
			 *
			 * and an example of multi-sign(m = 2, n = 3) wallet basic info:
			 * {
			 * 	"Account":
			 * 		{
			 * 			"Type": "Multi-Sign"
			 * 			"Details":
			 * 				{
			 * 					"Signers": [
			 * 						"028763e9d2530d26708891037a183362ade43be4499a70d0dd22bc646236cc815f",
			 * 						"0333f5633c66e7ef648e44ed622b7be788f834f11760689a9c56c96e20e3c3300d",
			 * 						"022f2ac3763b5844cf0067c63e9806f2482496bb03119742543e719a71800bd929"],
			 * 					"RequiredSignCount": 2
			 * 				}
			 * 		}
			 * }
			 * @return basic information of current master wallet.
			 */
			virtual nlohmann::json GetBasicInfo() const = 0;

			/**
			 * Get wallet existing sub wallets.
			 * @return existing sub wallets by array.
			 */
			virtual std::vector<ISubWallet *> GetAllSubWallets() const = 0;

			/**
			 * Create a sub wallet by specifying wallet type.
			 * @param chainID unique identity of a sub wallet. Chain id should not be empty.
			 * @param feePerKb specify fee per kb to calculate fee by size of transaction. Fee per key default set to zero so that sub wallet will calculate by default "fee rate".
			 * @return If success will return a pointer of sub wallet interface.
			 */
			virtual ISubWallet *CreateSubWallet(
					const std::string &chainID,
<<<<<<< HEAD
					uint64_t feePerKb = 0) = 0;

			/**
			 * Recover a sub wallet from scratch.
			 * @param chainID unique identity of a sub wallet. Chain id should not be empty.
			 * @param limitGap specify the max gap length for recover addresses and transactions.
			 * @param feePerKb specify fee per kb to calculate fee by size of transaction. Fee per key default set to zero so that sub wallet will calculate by default "fee rate".
			 * @return If success will return a pointer of sub wallet interface.
			 */
			virtual ISubWallet *RecoverSubWallet(
					const std::string &chainID,
					uint32_t limitGap,
=======
>>>>>>> 174c9b2a
					uint64_t feePerKb = 0) = 0;

			/**
			 * Destroy a sub wallet created by the master wallet.
			 * @param wallet sub wallet object, should created by the master wallet.
			 */
			virtual void DestroyWallet(ISubWallet *wallet) = 0;

			/**
			 * Get public key of the root private key belongs to the master wallet.
			 * @return public key of the root private key
			 */
			virtual std::string GetPublicKey() const = 0;

			/**
			 * Sign message through root private key of the master wallet.
			 * @param message need to signed, it should not be empty.
			 * @param payPassword use to decrypt the root private key temporarily. Pay password should between 8 and 128, otherwise will throw invalid argument exception.
			 * @return signed data of the message.
			 */
			virtual std::string Sign(
					const std::string &message,
					const std::string &payPassword) = 0;

			/**
			 * Verify signature by public key and raw message. This method can check signatures signed by any private keys not just the root private key of the master wallet.
			 * @param publicKey belong to the private key signed the signature.
			 * @param message raw data.
			 * @param signature signed data by a private key that correspond to the public key.
			 * @return true or false.
			 */
			virtual bool CheckSign(
					const std::string &publicKey,
					const std::string &message,
					const std::string &signature) = 0;

			/**
			 * Verify an address which can be normal, multi-sign, cross chain, or id address.
			 * @param address to be verified.
			 * @return True if valid, otherwise return false.
			 */
			virtual bool IsAddressValid(const std::string &address) const = 0;

			/**
			 * Get all chain ids of supported chains.
			 * @return a list of chain id.
			 */
			virtual std::vector<std::string> GetSupportedChains() const = 0;

			/**
			 * Change pay password which encrypted private key and other important data in memory.
			 * @param oldPassword the old pay password.
			 * @param newPassword new pay password.
			 */
			virtual void ChangePassword(const std::string &oldPassword, const std::string &newPassword) = 0;

			virtual IIdAgent *GetIIdAgent() = 0;
		};

	}
}

#endif //__ELASTOS_SDK_IMASTERWALLET_H__<|MERGE_RESOLUTION|>--- conflicted
+++ resolved
@@ -66,21 +66,6 @@
 			 */
 			virtual ISubWallet *CreateSubWallet(
 					const std::string &chainID,
-<<<<<<< HEAD
-					uint64_t feePerKb = 0) = 0;
-
-			/**
-			 * Recover a sub wallet from scratch.
-			 * @param chainID unique identity of a sub wallet. Chain id should not be empty.
-			 * @param limitGap specify the max gap length for recover addresses and transactions.
-			 * @param feePerKb specify fee per kb to calculate fee by size of transaction. Fee per key default set to zero so that sub wallet will calculate by default "fee rate".
-			 * @return If success will return a pointer of sub wallet interface.
-			 */
-			virtual ISubWallet *RecoverSubWallet(
-					const std::string &chainID,
-					uint32_t limitGap,
-=======
->>>>>>> 174c9b2a
 					uint64_t feePerKb = 0) = 0;
 
 			/**
