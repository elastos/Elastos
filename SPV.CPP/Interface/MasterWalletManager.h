// Copyright (c) 2012-2018 The Elastos Open Source Project
// Distributed under the MIT software license, see the accompanying
// file COPYING or http://www.opensource.org/licenses/mit-license.php.

#ifndef __ELASTOS_SDK_MASTERWALLETMANAGER_H__
#define __ELASTOS_SDK_MASTERWALLETMANAGER_H__

#include <map>

#include "IMasterWalletManager.h"

namespace Elastos {
	namespace ElaWallet {

		class MasterWalletManager : public IMasterWalletManager {
		public:
			/**
			 * Constructor
			 * @param rootPath specify directory for all config files, including mnemonic config files and peer connection config files. Root should not be empty, otherwise will throw invalid argument exception.
			 */
			explicit MasterWalletManager(const std::string &rootPath);

			/**
			 * Virtual destructor
			 */
			virtual ~MasterWalletManager();

			/**
			 * Save local storage specifically. Note that the storage saving will be called automatically in destructor.
			 */
			void SaveConfigs();

			/**
			 * Generate a mnemonic by random 128 entropy. We support English, Chinese, French, Italian, Japanese, and
			 * 	Spanish 6 types of mnemonic currently.
			 * @param language specify mnemonic language.
			 * @return a random mnemonic.
			 */
			virtual std::string GenerateMnemonic(const std::string &language) const;

			/**
			 * Get public key for creating multi sign wallet with phrase.
			 * @param phrase is something like mnemonic generated from GenerateMnemonic().
			 * @param phrasePassword combine with random seed to generate root key and chain code. Phrase password can be empty or between 8 and 128, otherwise will throw invalid argument exception.
			 * @return public key as expected.
			 */
			virtual std::string GetMultiSignPubKey(const std::string &phrase, const std::string &phrasePassword) const;

			/**
			 * Get public key for creating multi sign wallet with private key.
			 * @param privKey private key to do the sign job of related multi-sign accounts.
			 * @return public key as expected.
			 */
			virtual std::string GetMultiSignPubKey(const std::string &privKey) const;

			/**
			 * Get public key for creating multi sign wallet with phrase.
			 * @param phrase is something like mnemonic generated from GenerateMnemonic().
			 * @param phrasePassword combine with random seed to generate root key and chain code. Phrase password can be empty or between 8 and 128, otherwise will throw invalid argument exception.
			 * @return public key as expected.
			 */
			virtual std::string GetMultiSignPubKey(const std::string &phrase, const std::string &phrasePassword);

			/**
			 * Get public key for creating multi sign wallet with private key.
			 * @param privKey private key to do the sign job of related multi-sign accounts.
			 * @return public key as expected.
			 */
			virtual std::string GetMultiSignPubKey(const std::string &privKey);

			/**
			 * Create a new master wallet by mnemonic and phrase password, or return existing master wallet if current master wallet manager has the master wallet id.
			 * @param masterWalletId is the unique identification of a master wallet object.
			 * @param mnemonic use to generate seed which deriving the master private key and chain code.
			 * @param phrasePassword combine with random seed to generate root key and chain code. Phrase password can be empty or between 8 and 128, otherwise will throw invalid argument exception.
			 * @param payPassword use to encrypt important things(such as private key) in memory. Pay password should between 8 and 128, otherwise will throw invalid argument exception.
			 * @param singleAddress singleAddress if true created wallet will have only one address inside, otherwise sub wallet will manager a chain of addresses for security.
			 * @param language specify language of mnemonic, value of language should correspond to the language of \p mnemonic.
			 * @return If success will return a pointer of master wallet interface.
			 */
			virtual IMasterWallet *CreateMasterWallet(
					const std::string &masterWalletId,
					const std::string &mnemonic,
					const std::string &phrasePassword,
					const std::string &payPassword,
					bool singleAddress);

			/**
			  * Create a multi-sign master wallet by mnemonic phrase password and related co-signers, or return existing master wallet if current master wallet manager has the master wallet id.
			  * @param masterWalletId is the unique identification of a master wallet object.
			  * @param coSigners is an array of signers' public key
			  * @param requiredSignCount specify minimum count to accomplish related transactions.
			  * @return If success will return a pointer of master wallet interface.
			  */
			virtual IMasterWallet *CreateMultiSignMasterWallet(
					const std::string &masterWalletId,
					const nlohmann::json &coSigners,
					uint32_t requiredSignCount);

			/**
			  * Create a multi-sign master wallet by mnemonic phrase password and related co-signers, or return existing master wallet if current master wallet manager has the master wallet id.
			  * @param masterWalletId is the unique identification of a master wallet object.
			  * @param privKey private key to do the sign job of related multi-sign accounts.
			  * @param payPassword use to encrypt important things(such as private key) in memory. Pay password should between 8 and 128, otherwise will throw invalid argument exception.
			  * @param coSigners is an array of signers' public key
			  * @param requiredSignCount specify minimum count to accomplish related transactions.
			  * @return If success will return a pointer of master wallet interface.
			  */
			virtual IMasterWallet *CreateMultiSignMasterWallet(
					const std::string &masterWalletId,
					const std::string &privKey,
					const std::string &payPassword,
					const nlohmann::json &coSigners,
					uint32_t requiredSignCount);

			/**
			 * Create a multi-sign master wallet by private key and related co-signers, or return existing master wallet if current master wallet manager has the master wallet id.
			 * @param masterWalletId is the unique identification of a master wallet object.
			 * @param mnemonic use to generate seed which deriving the master private key and chain code.
			 * @param phrasePassword combine with random seed to generate root key and chain code. Phrase password can be empty or between 8 and 128, otherwise will throw invalid argument exception.
			 * @param payPassword use to encrypt important things(such as private key) in memory. Pay password should between 8 and 128, otherwise will throw invalid argument exception.
			 * @param coSigners is an array of signers' public key.
			 * @param requiredSignCount specify minimum count to accomplish related transactions.
			 * @param language specify language of mnemonic, value of language should correspond to the language of \p mnemonic.
			 * @return If success will return a pointer of master wallet interface.
			 */
			virtual IMasterWallet *CreateMultiSignMasterWallet(
					const std::string &masterWalletId,
					const std::string &mnemonic,
					const std::string &phrasePassword,
					const std::string &payPassword,
					const nlohmann::json &coSigners,
					uint32_t requiredSignCount);


			/**
			 * Get manager existing master wallets.
			 * @return existing master wallet array.
			 */
			virtual std::vector<IMasterWallet *> GetAllMasterWallets() const;

			/**
			 * Get manager available master wallet ids.
			 * @return available ids array.
			 */
			virtual std::vector<std::string> GetAllMasterWalletIds() const;

			/**
			 * Get a master wallet object by id.
			 * @param masterWalletId master wallet id.
			 * @return master wallet object.
			 */
			virtual IMasterWallet *GetWallet(
					const std::string &masterWalletId) const;

			/**
			 * Destroy a master wallet.
			 * @param masterWallet A pointer of master wallet interface create or imported by wallet factory object.
			 */
			virtual void DestroyWallet(
					const std::string &masterWalletId);

			/*
			 * To support old web keystore
			 */
			virtual IMasterWallet *ImportWalletWithKeystore(
				const std::string &masterWalletId,
				const nlohmann::json &keystoreContent,
				const std::string &backupPassword,
				const std::string &payPassword,
				const std::string &phrasePassword);

			/**
			 * Import master wallet by key store file.
			 * @param masterWalletId is the unique identification of a master wallet object.
			 * @param keystoreContent specify key store content in json format.
			 * @param backupPassword use to encrypt key store file. Backup password should between 8 and 128, otherwise will throw invalid argument exception.
			 * @param payPassword use to encrypt important things(such as private key) in memory. Pay password should between 8 and 128, otherwise will throw invalid argument exception.
			 * @param phrasePassword combine with random seed to generate root key and chain code. Phrase password can be empty or between 8 and 128, otherwise will throw invalid argument exception.
			 * @return If success will return a pointer of master wallet interface.
			 */
			virtual IMasterWallet *ImportWalletWithKeystore(
					const std::string &masterWalletId,
					const nlohmann::json &keystoreContent,
					const std::string &backupPassword,
					const std::string &payPassword);

			/**
			 * Import master wallet by mnemonic.
			 * @param masterWalletId is the unique identification of a master wallet object.
			 * @param mnemonic for importing the master wallet.
			 * @param phrasePassword combine with mnemonic to generate root key and chain code. Phrase password can be empty or between 8 and 128, otherwise will throw invalid argument exception.
			 * @param payPassword use to encrypt important things(such as private key) in memory. Pay password should between 8 and 128, otherwise will throw invalid argument exception.
			 * @param singleAddress singleAddress if true created wallet will have only one address inside, otherwise sub wallet will manager a chain of addresses for security.
			 * @param language specify language of mnemonic. Language should not be empty, and exit corresponding language config file under the root path. The config begin with fixed prefix "mnemonic_" and end with ".txt" extension, for example mnemonic of Chinese config will be "mnemonic_chinese.txt".
			 * @return If success will return a pointer of master wallet interface.
			 */
			virtual IMasterWallet *ImportWalletWithMnemonic(
					const std::string &masterWalletId,
					const std::string &mnemonic,
					const std::string &phrasePassword,
					const std::string &payPassword,
					bool singleAddress);

			/**
			 * Export key store content of the master wallet in json format.
			 * @param masterWallet A pointer of master wallet interface create or imported by wallet factory object.
			 * @param backupPassword use to decrypt key store file. Backup password should between 8 and 128, otherwise will throw invalid argument exception.
			 * @param payPassword use to decrypt and generate mnemonic temporarily. Pay password should between 8 and 128, otherwise will throw invalid argument exception.
			 * @return If success will return key store content in json format.
			 */
			virtual nlohmann::json ExportWalletWithKeystore(
					IMasterWallet *masterWallet,
					const std::string &backupPassword,
					const std::string &payPassword) const;

			/**
			 * Export mnemonic of the master wallet.
			 * @param masterWallet A pointer of master wallet interface create or imported by wallet factory object.
			 * @param payPassword use to decrypt and generate mnemonic temporarily. Pay password should between 8 and 128, otherwise will throw invalid argument exception.
			 * @return If success will return the mnemonic of master wallet.
			 */
			virtual std::string ExportWalletWithMnemonic(
					IMasterWallet *masterWallet,
					const std::string &payPassword) const;

			virtual std::string GetVersion() const;
<<<<<<< HEAD

			nlohmann::json EncodeTransactionToString(const nlohmann::json &tx);

=======

			nlohmann::json EncodeTransactionToString(const nlohmann::json &tx);

>>>>>>> 174c9b2a
			nlohmann::json DecodeTransactionFromString(const nlohmann::json &cipher);

		protected:
			typedef std::map<std::string, IMasterWallet *> MasterWalletMap;

			MasterWalletManager(const MasterWalletMap &walletMap, const std::string &rootPath);

			void initMasterWallets();

			void removeWallet(const std::string &masterWalletId, bool saveMaster = true);

			void checkRedundant(IMasterWallet *wallet) const;

		protected:
			std::string _rootPath;
			bool _p2pEnable;
			mutable MasterWalletMap _masterWalletMap;
		};
	}
}

#endif //__ELASTOS_SDK_MASTERWALLETMANAGER_H__<|MERGE_RESOLUTION|>--- conflicted
+++ resolved
@@ -52,21 +52,6 @@
 			 * @return public key as expected.
 			 */
 			virtual std::string GetMultiSignPubKey(const std::string &privKey) const;
-
-			/**
-			 * Get public key for creating multi sign wallet with phrase.
-			 * @param phrase is something like mnemonic generated from GenerateMnemonic().
-			 * @param phrasePassword combine with random seed to generate root key and chain code. Phrase password can be empty or between 8 and 128, otherwise will throw invalid argument exception.
-			 * @return public key as expected.
-			 */
-			virtual std::string GetMultiSignPubKey(const std::string &phrase, const std::string &phrasePassword);
-
-			/**
-			 * Get public key for creating multi sign wallet with private key.
-			 * @param privKey private key to do the sign job of related multi-sign accounts.
-			 * @return public key as expected.
-			 */
-			virtual std::string GetMultiSignPubKey(const std::string &privKey);
 
 			/**
 			 * Create a new master wallet by mnemonic and phrase password, or return existing master wallet if current master wallet manager has the master wallet id.
@@ -225,15 +210,9 @@
 					const std::string &payPassword) const;
 
 			virtual std::string GetVersion() const;
-<<<<<<< HEAD
 
 			nlohmann::json EncodeTransactionToString(const nlohmann::json &tx);
 
-=======
-
-			nlohmann::json EncodeTransactionToString(const nlohmann::json &tx);
-
->>>>>>> 174c9b2a
 			nlohmann::json DecodeTransactionFromString(const nlohmann::json &cipher);
 
 		protected:
