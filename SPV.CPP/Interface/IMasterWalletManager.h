// Copyright (c) 2012-2018 The Elastos Open Source Project
// Distributed under the MIT software license, see the accompanying
// file COPYING or http://www.opensource.org/licenses/mit-license.php.

#ifndef __ELASTOS_SDK_IMASTERWALLETMANAGER_H__
#define __ELASTOS_SDK_IMASTERWALLETMANAGER_H__

#include "IMasterWallet.h"

namespace Elastos {
	namespace ElaWallet {

		class IMasterWalletManager {
		public:
			/**
			  * Virtual destructor
			  */
			virtual ~IMasterWalletManager() noexcept {}

			/**
			  * Generate a mnemonic by random 128 entropy. We support English, Chinese, French, Italian, Japanese, and
			  * 	Spanish 6 types of mnemonic currently.
			  * @param language specify mnemonic language.
			  * @return a random mnemonic.
			  */
			virtual std::string GenerateMnemonic(const std::string &language) const = 0;

			/**
			 * Get public key for creating multi sign wallet with phrase.
			 * @param phrase is something like mnemonic generated from GenerateMnemonic().
			 * @param phrasePassword combine with random seed to generate root key and chain code. Phrase password can be empty or between 8 and 128, otherwise will throw invalid argument exception.
			 * @return public key as expected.
			 */
			virtual std::string GetMultiSignPubKey(const std::string &phrase, const std::string &phrasePassword) const = 0;

			/**
			 * Get public key for creating multi sign wallet with private key.
			 * @param privKey private key to do the sign job of related multi-sign accounts.
			 * @return public key as expected.
			 */
			virtual std::string GetMultiSignPubKey(const std::string &privKey) const = 0;

			/**
			 * Get public key for creating multi sign wallet with phrase.
			 * @param phrase is something like mnemonic generated from GenerateMnemonic().
			 * @param phrasePassword combine with random seed to generate root key and chain code. Phrase password can be empty or between 8 and 128, otherwise will throw invalid argument exception.
			 * @return public key as expected.
			 */
			virtual std::string GetMultiSignPubKey(const std::string &phrase, const std::string &phrasePassword) = 0;

			/**
			 * Get public key for creating multi sign wallet with private key.
			 * @param privKey private key to do the sign job of related multi-sign accounts.
			 * @return public key as expected.
			 */
			virtual std::string GetMultiSignPubKey(const std::string &privKey) = 0;

			/**
			  * Create a new master wallet by mnemonic and phrase password, or return existing master wallet if current master wallet manager has the master wallet id.
			  * @param masterWalletId is the unique identification of a master wallet object.
			  * @param mnemonic use to generate seed which deriving the master private key and chain code.
			  * @param phrasePassword combine with random seed to generate root key and chain code. Phrase password can be empty or between 8 and 128, otherwise will throw invalid argument exception.
			  * @param payPassword use to encrypt important things(such as private key) in memory. Pay password should between 8 and 128, otherwise will throw invalid argument exception.
			  * @param singleAddress singleAddress if true created wallet will have only one address inside, otherwise sub wallet will manager a chain of addresses for security.
			  * @return If success will return a pointer of master wallet interface.
			  */
			virtual IMasterWallet *CreateMasterWallet(
					const std::string &masterWalletId,
					const std::string &mnemonic,
					const std::string &phrasePassword,
					const std::string &payPassword,
					bool singleAddress) = 0;

			/**
			  * Create a multi-sign master wallet by related co-signers, or return existing master wallet if current master wallet manager has the master wallet id. Note this creating method generate an readonly multi-sign account which can not append sign into a transaction.
			  * @param masterWalletId is the unique identification of a master wallet object.
			  * @param coSigners is an array of signers' public key.
			  * @param requiredSignCount specify minimum count to accomplish related transactions.
			  * @return If success will return a pointer of master wallet interface.
			  */
			virtual IMasterWallet *CreateMultiSignMasterWallet(
					const std::string &masterWalletId,
					const nlohmann::json &coSigners,
					uint32_t requiredSignCount) = 0;

			/**
			  * Create a multi-sign master wallet by private key and related co-signers, or return existing master wallet if current master wallet manager has the master wallet id.
			  * @param masterWalletId is the unique identification of a master wallet object.
			  * @param privKey private key to do the sign job of related multi-sign accounts.
			  * @param payPassword use to encrypt important things(such as private key) in memory. Pay password should between 8 and 128, otherwise will throw invalid argument exception.
			  * @param coSigners is an array of signers' public key.
			  * @param requiredSignCount specify minimum count to accomplish related transactions.
			  * @return If success will return a pointer of master wallet interface.
			  */
			virtual IMasterWallet *CreateMultiSignMasterWallet(
					const std::string &masterWalletId,
					const std::string &privKey,
					const std::string &payPassword,
					const nlohmann::json &coSigners,
					uint32_t requiredSignCount) = 0;

			/**
			 * Create a multi-sign master wallet by private key and related co-signers, or return existing master wallet if current master wallet manager has the master wallet id.
			 * @param masterWalletId is the unique identification of a master wallet object.
			 * @param mnemonic use to generate seed which deriving the master private key and chain code.
			 * @param phrasePassword combine with random seed to generate root key and chain code. Phrase password can be empty or between 8 and 128, otherwise will throw invalid argument exception.
			 * @param payPassword use to encrypt important things(such as private key) in memory. Pay password should between 8 and 128, otherwise will throw invalid argument exception.
			 * @param coSigners is an array of signers' public key.
			 * @param requiredSignCount specify minimum count to accomplish related transactions.
			 * @return If success will return a pointer of master wallet interface.
			 */
			virtual IMasterWallet *CreateMultiSignMasterWallet(
					const std::string &masterWalletId,
					const std::string &mnemonic,
					const std::string &phrasePassword,
					const std::string &payPassword,
					const nlohmann::json &coSigners,
					uint32_t requiredSignCount) = 0;

			/**
			 * Get manager existing master wallets.
			 * @return existing master wallet array.
			 */
			virtual std::vector<IMasterWallet *> GetAllMasterWallets() const = 0;

			/**
			 * Get manager available master wallet ids.
			 * @return available ids array.
			 */
			virtual std::vector<std::string> GetAllMasterWalletIds() const = 0;

			/**
			 * Get a master wallet object by id.
			 * @param masterWalletId master wallet id.
			 * @return master wallet object.
			 */
			virtual IMasterWallet *GetWallet(
					const std::string &masterWalletId) const = 0;

			/**
			 * Destroy a master wallet.
			 * @param masterWallet A pointer of master wallet interface create or imported by wallet factory object.
			 */
			virtual void DestroyWallet(const std::string &masterWalletId) = 0;

			/*
			 * To support old web keystore
			 */
			virtual IMasterWallet *ImportWalletWithKeystore(
				const std::string &masterWalletId,
				const nlohmann::json &keystoreContent,
				const std::string &backupPassword,
				const std::string &payPassword,
				const std::string &phrasePassword) = 0;

			/**
			 * Import master wallet by key store file.
			 * @param masterWalletId is the unique identification of a master wallet object.
			 * @param keystoreContent specify key store content in json format.
			 * @param backupPassword use to encrypt key store file. Backup password should between 8 and 128, otherwise will throw invalid argument exception.
			 * @param payPassword use to encrypt important things(such as private key) in memory. Pay password should between 8 and 128, otherwise will throw invalid argument exception.
			 * @param phrasePassword combine with random seed to generate root key and chain code. Phrase password can be empty or between 8 and 128, otherwise will throw invalid argument exception.
			 * @return If success will return a pointer of master wallet interface.
			 */
			virtual IMasterWallet *ImportWalletWithKeystore(
					const std::string &masterWalletId,
					const nlohmann::json &keystoreContent,
					const std::string &backupPassword,
					const std::string &payPassword) = 0;

			/**
			 * Import master wallet by mnemonic.
			 * @param masterWalletId is the unique identification of a master wallet object.
			 * @param mnemonic for importing the master wallet.
			 * @param phrasePassword combine with mnemonic to generate root key and chain code. Phrase password can be empty or between 8 and 128, otherwise will throw invalid argument exception.
			 * @param payPassword use to encrypt important things(such as private key) in memory. Pay password should between 8 and 128, otherwise will throw invalid argument exception.
			 * @param singleAddress singleAddress if true created wallet will have only one address inside, otherwise sub wallet will manager a chain of addresses for security.
			 * @return If success will return a pointer of master wallet interface.
			 */
			virtual IMasterWallet *ImportWalletWithMnemonic(
					const std::string &masterWalletId,
					const std::string &mnemonic,
					const std::string &phrasePassword,
					const std::string &payPassword,
					bool singleAddress) = 0;

			/**
			 * Export key store content of the master wallet in json format.
			 * @param masterWallet A pointer of master wallet interface create or imported by wallet factory object.
			 * @param backupPassword use to decrypt key store file. Backup password should between 8 and 128, otherwise will throw invalid argument exception.
			 * @param payPassword use to decrypt and generate mnemonic temporarily. Pay password should between 8 and 128, otherwise will throw invalid argument exception.
			 * @return If success will return key store content in json format.
			 */
			virtual nlohmann::json ExportWalletWithKeystore(
					IMasterWallet *masterWallet,
					const std::string &backupPassword,
					const std::string &payPassword) const = 0;

			/**
			 * Export mnemonic of the master wallet.
			 * @param masterWallet A pointer of master wallet interface create or imported by wallet factory object.
			 * @param payPassword use to decrypt and generate mnemonic temporarily. Pay password should between 8 and 128, otherwise will throw invalid argument exception.
			 * @return If success will return the mnemonic of master wallet.
			 */
			virtual std::string ExportWalletWithMnemonic(
					IMasterWallet *masterWallet,
<<<<<<< HEAD
					const std::string &payPassword) = 0;
=======
					const std::string &payPassword) const = 0;
>>>>>>> 174c9b2a

			virtual std::string GetVersion() const = 0;
		};

	}
}

#endif //__ELASTOS_SDK_IMASTERWALLETMANAGER_H__<|MERGE_RESOLUTION|>--- conflicted
+++ resolved
@@ -39,21 +39,6 @@
 			 * @return public key as expected.
 			 */
 			virtual std::string GetMultiSignPubKey(const std::string &privKey) const = 0;
-
-			/**
-			 * Get public key for creating multi sign wallet with phrase.
-			 * @param phrase is something like mnemonic generated from GenerateMnemonic().
-			 * @param phrasePassword combine with random seed to generate root key and chain code. Phrase password can be empty or between 8 and 128, otherwise will throw invalid argument exception.
-			 * @return public key as expected.
-			 */
-			virtual std::string GetMultiSignPubKey(const std::string &phrase, const std::string &phrasePassword) = 0;
-
-			/**
-			 * Get public key for creating multi sign wallet with private key.
-			 * @param privKey private key to do the sign job of related multi-sign accounts.
-			 * @return public key as expected.
-			 */
-			virtual std::string GetMultiSignPubKey(const std::string &privKey) = 0;
 
 			/**
 			  * Create a new master wallet by mnemonic and phrase password, or return existing master wallet if current master wallet manager has the master wallet id.
@@ -204,11 +189,7 @@
 			 */
 			virtual std::string ExportWalletWithMnemonic(
 					IMasterWallet *masterWallet,
-<<<<<<< HEAD
-					const std::string &payPassword) = 0;
-=======
 					const std::string &payPassword) const = 0;
->>>>>>> 174c9b2a
 
 			virtual std::string GetVersion() const = 0;
 		};
