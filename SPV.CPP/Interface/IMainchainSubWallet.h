--- conflicted
+++ resolved
@@ -35,22 +35,6 @@
 					uint64_t amount,
 					const std::string &sideChainAddress,
 					const std::string &memo,
-<<<<<<< HEAD
-					const std::string &remark) = 0;
-
-			virtual nlohmann::json CreateRegisterProducerTransaction(
-					const std::string &fromAddress,
-					const std::string &toAddress,
-					const std::string &publicKey,
-					const std::string &nickName,
-					const std::string &url,
-					uint64_t location) = 0;
-
-			virtual nlohmann::json CreateCancelProducerTransaction(const std::string &publicKey) = 0;
-
-			virtual nlohmann::json CreateVoteProducerTransaction(
-					uint64_t stake, const nlohmann::json &pubicKeys) = 0;
-=======
 					const std::string &remark,
 					bool useVotedUTXO = false) = 0;
 
@@ -108,7 +92,6 @@
 
 			virtual nlohmann::json GetRegisteredProducerInfo() const = 0;
 
->>>>>>> 174c9b2a
 		};
 
 	}
