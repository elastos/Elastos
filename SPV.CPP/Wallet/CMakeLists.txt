project(Elastos-wallet)

set(CMAKE_CXX_STANDARD 11)

include(ProjectDefaults)
include(CheckIncludeFile)
include(CheckFunctionExists)

check_include_file(unistd.h HAVE_UNISTD_H)
if(HAVE_UNISTD_H)
    add_definitions(-DHAVE_UNISTD_H=1)
endif()

check_include_file(getopt.h HAVE_GETOPT_H)
if(HAVE_GETOPT_H)
    add_definitions(-DHAVE_GETOPT_H=1)
endif()

check_include_file(sys/time.h HAVE_SYS_TIME_H)
if(HAVE_SYS_TIME_H)
    add_definitions(-DHAVE_SYS_TIME_H=1)
endif()

check_include_file(sys/resource.h HAVE_SYS_RESOURCE_H)
if(HAVE_SYS_RESOURCE_H)
    add_definitions(-DHAVE_SYS_RESOURCE_H=1)
endif()

file(GLOB_RECURSE WALLET_SOURCE_FILES "*.cpp")

if(${CMAKE_SYSTEM_NAME} STREQUAL "Linux")
    set(SYSTEM_LIBS pthread dl)
endif()

include_directories(
    ../Interface
    ${PROJECT_INT_DIST_DIR}/include
)

link_directories(
    ${CMAKE_CURRENT_BINARY_DIR}/../SDK
    ${PROJECT_INT_DIST_DIR}/lib
)

if (SPV_ENABLE_SHARED)
    set(LIBS spvsdk-shared curl ssl crypto resolv z)
	set(ELAWALLET_DEPENDS libcurl libressl libspvsdk)
    set(TARGET_NAME wallet)

    add_executable(wallet ${WALLET_SOURCE_FILES})
    add_dependencies(wallet ${ELAWALLET_DEPENDS})

    target_link_libraries(wallet ${LIBS} ${SYSTEM_LIBS})

    install(TARGETS wallet
            RUNTIME DESTINATION "bin"
            ARCHIVE DESTINATION "lib"
            LIBRARY DESTINATION "lib")
endif()
<<<<<<< HEAD

if(SPV_ENABLE_STATIC)
    set(LIBS spvsdk-static curl.a sqlite3.a ssl.a crypto.a boost_system.a boost_filesystem.a boost_thread.a fruit.a resolv z)
    set(ELAWALLET_DEPENDS libspvsdk libfruit boost libressl json libsqlite libcurl)
    set(TARGET_NAME wallet.static)

=======

if(SPV_ENABLE_STATIC)
    set(LIBS spvsdk-static curl.a sqlite3.a ssl.a crypto.a boost_system.a boost_filesystem.a boost_thread.a utf8proc.a resolv z)
    set(ELAWALLET_DEPENDS libspvsdk boost libressl json libsqlite libcurl)
    set(TARGET_NAME wallet.static)

>>>>>>> d6221908
    add_executable(wallet.static ${WALLET_SOURCE_FILES})
    add_dependencies(wallet.static ${ELAWALLET_DEPENDS})

    target_link_libraries(wallet.static ${LIBS} ${SYSTEM_LIBS})

    install(TARGETS wallet.static
            RUNTIME DESTINATION "bin"
            ARCHIVE DESTINATION "lib"
            LIBRARY DESTINATION "lib")
endif()<|MERGE_RESOLUTION|>--- conflicted
+++ resolved
@@ -57,21 +57,12 @@
             ARCHIVE DESTINATION "lib"
             LIBRARY DESTINATION "lib")
 endif()
-<<<<<<< HEAD
-
-if(SPV_ENABLE_STATIC)
-    set(LIBS spvsdk-static curl.a sqlite3.a ssl.a crypto.a boost_system.a boost_filesystem.a boost_thread.a fruit.a resolv z)
-    set(ELAWALLET_DEPENDS libspvsdk libfruit boost libressl json libsqlite libcurl)
-    set(TARGET_NAME wallet.static)
-
-=======
 
 if(SPV_ENABLE_STATIC)
     set(LIBS spvsdk-static curl.a sqlite3.a ssl.a crypto.a boost_system.a boost_filesystem.a boost_thread.a utf8proc.a resolv z)
     set(ELAWALLET_DEPENDS libspvsdk boost libressl json libsqlite libcurl)
     set(TARGET_NAME wallet.static)
 
->>>>>>> d6221908
     add_executable(wallet.static ${WALLET_SOURCE_FILES})
     add_dependencies(wallet.static ${ELAWALLET_DEPENDS})
 
