--- conflicted
+++ resolved
@@ -19,10 +19,7 @@
 
 using namespace Elastos::ElaWallet;
 
-<<<<<<< HEAD
-=======
 static std::string memo = "";
->>>>>>> 174c9b2a
 static const std::string gMasterWalletID = "WalletID";
 static const std::string gMainchainSubWalletID = "ELA";
 static const std::string gSidechainSubWalletID = "IdChain";
@@ -31,12 +28,8 @@
 static uint64_t feePerKB = 10000;
 
 static std::shared_ptr<spdlog::logger> logger = spdlog::stdout_color_mt("sample");;
-<<<<<<< HEAD
-static bool syncSucceed = false;
-=======
 static bool IDChainSyncSucceed = false;
 static bool ELASyncSucceed = false;
->>>>>>> 174c9b2a
 
 class SubWalletCallback : public ISubWalletCallback {
 public:
@@ -47,11 +40,7 @@
 		const std::string &txid,const std::string &status,
 		const nlohmann::json &desc,uint32_t confirms) {
 		logger->debug("{} OnTransactionStatusChanged ----> txid = {}, confirms = {}", _walletID, txid, confirms);
-<<<<<<< HEAD
-//		logger->debug("{} OnTransactionStatusChanged ----> desc = {}", _walletID, desc.dump());
-=======
 //		logger->debug("OnTransactionStatusChanged ----> desc = {}", desc.dump());
->>>>>>> 174c9b2a
 	}
 
 	virtual void OnBlockSyncStarted() {
@@ -61,16 +50,12 @@
 	virtual void OnBlockSyncProgress(uint32_t currentBlockHeight, uint32_t estimatedHeight) {
 		logger->debug("{} OnBlockSyncProgress ----> [ {} / {} ]", _walletID, currentBlockHeight, estimatedHeight);
 		if (currentBlockHeight >= estimatedHeight) {
-<<<<<<< HEAD
-			syncSucceed = true;
-=======
 			if (_walletID.find(gMainchainSubWalletID) != std::string::npos) {
 
 				ELASyncSucceed = true;
 			} else if (_walletID.find(gSidechainSubWalletID) != std::string::npos) {
 				IDChainSyncSucceed = true;
 			}
->>>>>>> 174c9b2a
 		}
 	}
 
@@ -78,13 +63,8 @@
 		logger->debug("{} OnBlockSyncStopped", _walletID);
 	}
 
-<<<<<<< HEAD
-	virtual void OnBalanceChanged(uint64_t balance) {
-		logger->debug("{} OnBalanceChanged ----> {}", _walletID, balance);
-=======
 	virtual void OnBalanceChanged(const std::string &asset, uint64_t balance) {
 		logger->debug("{} OnBalanceChanged ----> {} = {}", _walletID, asset, balance);
->>>>>>> 174c9b2a
 	}
 
 	virtual void OnTxPublished(const std::string &hash, const nlohmann::json &result) {
@@ -92,11 +72,7 @@
 	}
 
 	virtual void OnTxDeleted(const std::string &hash, bool notifyUser, bool recommendRescan) {
-<<<<<<< HEAD
-		logger->debug("{} OnTxDeleted ----> hash = {}, notifyUser = {}, recommendRescan", _walletID, recommendRescan);
-=======
 		logger->debug("{} OnTxDeleted ----> hash = {}, notifyUser = {}, recommendRescan = {}", _walletID, hash, notifyUser, recommendRescan);
->>>>>>> 174c9b2a
 	}
 
 private:
@@ -192,20 +168,8 @@
 	return nullptr;
 }
 
-<<<<<<< HEAD
-static nlohmann::json CalculateFeeAndSign(ISubWallet *subWallet, const nlohmann::json &tx) {
-	uint64_t fee = subWallet->CalculateTransactionFee(tx, feePerKB);
-	nlohmann::json tmpTx = subWallet->UpdateTransactionFee(tx, fee);
-
-	return subWallet->SignTransaction(tmpTx, payPasswd);
-}
-
-static void PublishTransaction(ISubWallet *subWallet, const nlohmann::json &tx) {
-	nlohmann::json signedTx = CalculateFeeAndSign(subWallet, tx);
-=======
 static void PublishTransaction(ISubWallet *subWallet, const nlohmann::json &tx) {
 	nlohmann::json signedTx = subWallet->SignTransaction(tx, payPasswd);
->>>>>>> 174c9b2a
 
 	nlohmann::json result = subWallet->PublishTransaction(signedTx);
 	logger->debug("published tx result -> {}", result.dump());
@@ -217,20 +181,14 @@
 
 	ISubWallet *subWallet = GetSubWallet(manager, masterWalletID, subWalletID);
 
-<<<<<<< HEAD
-	nlohmann::json tx = subWallet->CreateTransaction(from, to, amount, "memo", "remark");
-=======
 	nlohmann::json tx = subWallet->CreateTransaction(from, to, amount, memo, "transafer remark");
 
 	uint64_t fee = subWallet->CalculateTransactionFee(tx, feePerKB);
 	tx = subWallet->UpdateTransactionFee(tx, fee, from);
->>>>>>> 174c9b2a
 
 	PublishTransaction(subWallet, tx);
 }
 
-<<<<<<< HEAD
-=======
 static void Vote(MasterWalletManager *manager,
 				 const std::string &masterWalletID, const std::string &subWalletID,
 				 uint64_t stake, const nlohmann::json &publicKeys) {
@@ -367,7 +325,6 @@
 	PublishTransaction(mainchainSubWallet, tx);
 }
 
->>>>>>> 174c9b2a
 static void Deposit(MasterWalletManager *manager,
 					const std::string &fromMasterWalletID, const std::string &fromSubWalletID,
 					const std::string &toMasterWalletID, const std::string &toSubWalletID,
@@ -398,23 +355,6 @@
 
 	std::string lockedAddress = sidechainSubWallet->GetGenesisAddress();
 
-<<<<<<< HEAD
-	nlohmann::json sidechainAccounts;
-	sidechainAccounts.push_back(sidechainAddress);
-
-	nlohmann::json sidechainAmounts;
-	sidechainAmounts.push_back(amount);
-
-	nlohmann::json sidechainIndices;
-	sidechainIndices.push_back(0);
-
-	nlohmann::json tx = mainchainSubWallet->CreateDepositTransaction(
-		from, lockedAddress, amount, sidechainAccounts, sidechainAmounts,
-		sidechainIndices, "memo", "remark");
-
-	logger->debug("[{}:{}] deposit {} to {}", fromMasterWalletID, fromSubWalletID, amount, sidechainAddress);
-
-=======
 	nlohmann::json tx = mainchainSubWallet->CreateDepositTransaction(
 		from, lockedAddress, amount, sidechainAddress, memo, "deposit remark");
 
@@ -423,7 +363,6 @@
 	uint64_t fee = fromSubWallet->CalculateTransactionFee(tx, feePerKB);
 	tx = fromSubWallet->UpdateTransactionFee(tx, fee, from);
 
->>>>>>> 174c9b2a
 	PublishTransaction(fromSubWallet, tx);
 }
 
@@ -442,22 +381,6 @@
 		return ;
 	}
 
-<<<<<<< HEAD
-	nlohmann::json mainchainAccounts;
-	mainchainAccounts.push_back(mainchainAddress);
-
-	nlohmann::json mainchainAmounts;
-	mainchainAmounts.push_back(amount);
-
-	nlohmann::json mainchainIndexs;
-	mainchainIndexs.push_back(0);
-
-	nlohmann::json tx = sidechainSubWallet->CreateWithdrawTransaction(
-		from, amount, mainchainAccounts, mainchainAmounts, mainchainIndexs, "memo", "remark");
-
-	logger->debug("[{}:{}] withdraw {} to {}", fromMasterWalletID, fromSubWalletID, amount, mainchainAddress);
-
-=======
 	nlohmann::json tx = sidechainSubWallet->CreateWithdrawTransaction(from, amount, mainchainAddress, memo, "with remark");
 
 	logger->debug("[{}:{}] withdraw {} to {}", fromMasterWalletID, fromSubWalletID, amount, mainchainAddress);
@@ -465,7 +388,6 @@
 	uint64_t fee = sidechainSubWallet->CalculateTransactionFee(tx, feePerKB);
 	tx = sidechainSubWallet->UpdateTransactionFee(tx, fee, from);
 
->>>>>>> 174c9b2a
 	PublishTransaction(sidechainSubWallet, tx);
 }
 
@@ -503,12 +425,6 @@
 	payload["Sign"] = IDAgent->Sign(id, payload.dump(), payPasswd);;
 	nlohmann::json program = IDAgent->GenerateProgram(id, payload.dump(), payPasswd);
 
-<<<<<<< HEAD
-	nlohmann::json tx = DIDSubWallet->CreateIdTransaction("", payload, program, "memo", "remark");
-
-	logger->debug("[{}:{}] register id", masterWalletID, DIDSubWalletID);
-
-=======
 	nlohmann::json tx = DIDSubWallet->CreateIdTransaction("", payload, program, memo, "remark");
 
 	logger->debug("[{}:{}] register id", masterWalletID, DIDSubWalletID);
@@ -516,7 +432,6 @@
 	uint64_t fee = subWallet->CalculateTransactionFee(tx, feePerKB);
 	tx = subWallet->UpdateTransactionFee(tx, fee, "");
 
->>>>>>> 174c9b2a
 	PublishTransaction(subWallet, tx);
 }
 
@@ -524,13 +439,8 @@
 	std::vector<IMasterWallet *> masterWallets = manager->GetAllMasterWallets();
 	if (masterWallets.size() == 0) {
 		IMasterWallet *masterWallet = nullptr;
-<<<<<<< HEAD
-		masterWallet = ImportWalletWithMnemonic(manager);
-//		masterWallet = ImportWalletWithKeystore(manager);
-=======
 //		masterWallet = ImportWalletWithMnemonic(manager);
 		masterWallet = ImportWalletWithKeystore(manager);
->>>>>>> 174c9b2a
 //		masterWallet = NewWalletWithMnemonic(manager);
 //		masterWallet = NewReadOnlyMultiSignWallet(manager);
 //		masterWallet = NewMultiSignWalletWithMnemonic(manager);
@@ -544,19 +454,11 @@
 	for (size_t i = 0; i < masterWallets.size(); ++i) {
 		std::vector<ISubWallet *> subWallets = masterWallets[i]->GetAllSubWallets();
 		for (size_t j = 0; j < subWallets.size(); ++j) {
-<<<<<<< HEAD
-			std::string walletID = "(" + masterWallets[i]->GetId() + ":" + subWallets[j]->GetChainId() + ")";
-			subWallets[j]->AddCallback(new SubWalletCallback(walletID));
-			logger->debug("[{}:{}] all addresses -> {}",
-						  masterWallets[i]->GetId(), subWallets[j]->GetChainId(),
-						  subWallets[j]->GetAllAddress(0, 500).dump());
-=======
 			std::string walletID = masterWallets[i]->GetId() + ":" + subWallets[j]->GetChainId();
 			subWallets[j]->AddCallback(new SubWalletCallback(walletID));
 			logger->debug("[{}:{}] all addresses -> {}",
 						  masterWallets[i]->GetId(), subWallets[j]->GetChainId(),
 						  subWallets[j]->GetAllAddress(0, 20).dump());
->>>>>>> 174c9b2a
 
 		}
 	}
@@ -568,46 +470,28 @@
 	nlohmann::json txSummary = subWallet->GetAllTransaction(0, 500, "");
 	logger->debug("[{}:{}] all tx -> {}", masterWalletID, subWalletID, txSummary.dump());
 
-<<<<<<< HEAD
-//	nlohmann::json txns = txSummary["Transactions"];
-//	for (nlohmann::json::iterator it = txns.begin(); it != txns.end(); ++it) {
-//		nlohmann::json tx = subWallet->GetAllTransaction(0, 500, (*it)["TxHash"]);
-//		logger->debug("tx = {}", tx.dump());
-//	}
-=======
 	nlohmann::json txns = txSummary["Transactions"];
 	for (nlohmann::json::iterator it = txns.begin(); it != txns.end(); ++it) {
 		nlohmann::json tx = subWallet->GetAllTransaction(0, 500, (*it)["TxHash"]);
 		logger->debug("tx = {}", tx.dump());
 	}
->>>>>>> 174c9b2a
 }
 
 static void GetBalance(MasterWalletManager *manager,
 					   const std::string &masterWalletID, const std::string &subWalletID) {
 	ISubWallet *subWallet = GetSubWallet(manager, masterWalletID, subWalletID);
 
-<<<<<<< HEAD
-	logger->debug("[{}:{}] balance -> {}", masterWalletID, subWalletID, subWallet->GetBalance());
-=======
 	logger->debug("{}:{} balance -> {}", masterWalletID, subWalletID, subWallet->GetBalance());
 	logger->debug("{}:{} balance info -> {}", masterWalletID, subWalletID, subWallet->GetBalanceInfo().dump());
->>>>>>> 174c9b2a
 }
 
 int main(int argc, char *argv[]) {
 
 	bool transferDone = true, depositDone = true, withdrawDone = true, registerID = true;
-<<<<<<< HEAD
-
-	logger->set_level(spdlog::level::level_enum::debug);
-	logger->set_pattern("%m-%d %T.%e %P %t %^%L%$ %n: %v");
-=======
 	bool voteDone = true, registerProducer = true, updateProducer = true, cancelProducer = true, retrieveDeposit = true;
 
 	logger->set_level(spdlog::level::level_enum::debug);
 	logger->set_pattern("%m-%d %T.%e %P %t %^%L%$ %n %v");
->>>>>>> 174c9b2a
 
 	MasterWalletManager *manager = new MasterWalletManager(rootPath);
 	if (manager == nullptr) {
@@ -619,19 +503,6 @@
 
 
 	while(1) {
-<<<<<<< HEAD
-		if (syncSucceed) {
-			if (!transferDone) {
-				Transafer(manager, gMasterWalletID, gMainchainSubWalletID,
-						  "", "EdB7W1rRh5KgUha9Wa676ZRmr18voCDS6k", 1000000);
-				transferDone = true;
-			}
-
-			if (!depositDone) {
-				Deposit(manager, gMasterWalletID, gMainchainSubWalletID, gMasterWalletID, gSidechainSubWalletID,
-						"", "EYMVuGs1FscpgmghSzg243R6PzPiszrgj7", 100000000);
-				depositDone = true;
-=======
 		if (ELASyncSucceed) {
 			sleep(20);
 			GetAllTxSummary(manager, gMasterWalletID, gMainchainSubWalletID);
@@ -688,7 +559,6 @@
 				Transafer(manager, gMasterWalletID, gSidechainSubWalletID,
 						  "", "EYMVuGs1FscpgmghSzg243R6PzPiszrgj7", 100000000);
 				transferDone = true;
->>>>>>> 174c9b2a
 			}
 
 			if (!withdrawDone) {
@@ -702,16 +572,7 @@
 				registerID = true;
 			}
 
-<<<<<<< HEAD
-			sleep(10);
-			GetAllTxSummary(manager, gMasterWalletID, gMainchainSubWalletID);
-			GetBalance(manager, gMasterWalletID, gMainchainSubWalletID);
-
-			GetAllTxSummary(manager, gMasterWalletID, gSidechainSubWalletID);
-			GetBalance(manager, gMasterWalletID, gSidechainSubWalletID);
-=======
 			sleep(60);
->>>>>>> 174c9b2a
 		} else {
 			sleep(1);
 		}
