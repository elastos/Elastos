// Copyright (c) 2012-2018 The Elastos Open Source Project
// Distributed under the MIT software license, see the accompanying
// file COPYING or http://www.opensource.org/licenses/mit-license.php.

#include <stdio.h>
#include <iostream>
#include <sqlite3.h>
#include <boost/filesystem/operations.hpp>

#include <Interface/MasterWalletManager.h>
#include <Interface/IMasterWallet.h>
#include <Interface/ISubWallet.h>
#include <Interface/ISubWalletCallback.h>
#include <Interface/IMainchainSubWallet.h>
#include <Interface/IIDChainSubWallet.h>
#include <Interface/ISidechainSubWallet.h>
#include <Interface/ITokenchainSubWallet.h>
#include <Interface/IIDAgent.h>
#include <spdlog/logger.h>
#include <spdlog/spdlog.h>

using namespace Elastos::ElaWallet;

static std::string memo = "";
static std::string separator = "===========================================================";
static const std::string gMasterWalletID = "WalletID";
static const std::string gMainchainSubWalletID = "ELA";
static const std::string gIDchainSubWalletID = "IDChain";
static const std::string gTokenchainSubWalletID = "TokenChain";
static const std::string rootPath = "Data";
static const std::string payPasswd = "s12345678";
static uint64_t feePerKB = 10000;

static std::shared_ptr<spdlog::logger> logger = spdlog::stdout_color_mt("sample");;
static bool IDChainSyncSucceed = false;
static bool ELASyncSucceed = false;
static bool TokenSyncSucceed = false;

MasterWalletManager *manager = nullptr;

class SubWalletCallback : public ISubWalletCallback {
public:
	~SubWalletCallback() {}
	SubWalletCallback(const std::string &walletID) : _walletID(walletID) {}

	virtual void OnTransactionStatusChanged(
		const std::string &txid,const std::string &status,
		const nlohmann::json &desc,uint32_t confirms) {
	}

	virtual void OnBlockSyncStarted() {
	}

	virtual void OnBlockSyncProgress(uint32_t currentBlockHeight, uint32_t estimatedHeight, time_t lastBlockTime) {
<<<<<<< HEAD
		struct tm tm;

		localtime_r(&lastBlockTime, &tm);
		logger->debug("{} OnBlockSyncProgress ----> [ {} / {} ] {}", _walletID, currentBlockHeight, estimatedHeight, asctime(&tm));
=======
>>>>>>> cf5d1705
		if (currentBlockHeight >= estimatedHeight) {
			if (_walletID.find(gMainchainSubWalletID) != std::string::npos) {

				ELASyncSucceed = true;
			} else if (_walletID.find(gIDchainSubWalletID) != std::string::npos) {
				IDChainSyncSucceed = true;
			} else if (_walletID.find(gTokenchainSubWalletID) != std::string::npos) {
				TokenSyncSucceed = true;
			}
		}
	}

	virtual void OnBlockSyncStopped() {
	}

	virtual void OnBalanceChanged(const std::string &asset, const std::string &balance) {
	}

	virtual void OnTxPublished(const std::string &hash, const nlohmann::json &result) {
	}

	virtual void OnAssetRegistered(const std::string &asset, const nlohmann::json &info) {
	}

	virtual void OnConnectStatusChanged(const std::string &status) {
	}

private:
	std::string _walletID;

};

static IMasterWallet *NewWalletWithMnemonic() {
	const std::string phrasePassword = "";
	const std::string mnemonic = manager->GenerateMnemonic("english");
	logger->debug("mnemonic -> {}", mnemonic);
	return manager->CreateMasterWallet(gMasterWalletID, mnemonic, phrasePassword, payPasswd, false);
}

static IMasterWallet *ImportWalletWithMnemonic() {
	const std::string phrasePassword = "";
	const std::string mnemonic =
		"闲 齿 兰 丹 请 毛 训 胁 浇 摄 县 诉";
	logger->debug("mnemonic -> {}", mnemonic);
	return manager->ImportWalletWithMnemonic(gMasterWalletID, mnemonic, phrasePassword, payPasswd, false);
}

static IMasterWallet *ImportWalletWithKeystore() {
	const std::string backupPasswd = "heropoon";
	nlohmann::json keystore = nlohmann::json::parse(
		"{\"iv\":\"kha3Vctm00fA1hjOdP0YQA==\",\"v\":1,\"iter\":10000,\"ks\":128,\"ts\":64,\"mode\":\"ccm\","
		"\"adata\":\"\",\"cipher\":\"aes\",\"salt\":\"J4aFQZSWvFo=\",\"ct\":\"mDVCy7fnV3RnehbDlafq4ALab43Zk"
		"Vkzm5x2sHVjQscmQt4jWXUQQJP/A/+SYixFvj/fqZ4u+alT5/x08OAcWqnr/ft19ItfMB+bBd7vT1T93DygjRj9nRKMSyPu9rI"
		"arCU1fRPbxmNKF7dE7E2njtPcEZ+FAUKorj0P5AGvzWQM8QIlVbxz6TQTu120Ar1ukzlHc+xXTA8pw6ZlJcZQ6i7khI/hnVQzk"
		"uXr7R7y09yvU4LIDob/KmzsP7hSMha3hVUFLtvnTl5ElHlll7nywERMNYVt2khNSDfPACsFyaVlPHopKGsdp66IjJBemTVna6d"
		"H/n0HEIGFzsQ/dr//vsk9/BUoq7eLMart0StzaNm4R43q/3h0f4+SwqG0hk2aBGCG0QEgSor/S02ts50P80pbuGOQ7zARfmxkk"
		"Epm5z4iT0krPyJEsccitDtYBHmUEaSnT1zffkchtJsaZJFFx/9s5UpLkD2JrtYKvAM/txuBmacPFyxzUIdCoAH1n2z1rBvdd2h"
		"UPOXqds9IvHIEhx0aXR7fjRivS1JBpjqFHRKOEkGjkb+lN+HGtjooQxdOcmN1lVR5/oHETKqelupSosdNOiw2z2Ytpd5ovzX14"
		"PyGqnY8um4d/CzG7q5h8KDsGlrxPPvVEtl+WuAQ6zO/4YxLP+llukuY4b+vyT+v6c40qP5+acnkjb3zJ301EAo/PMIMf8IX2Ns"
		"sPVcd+XuRIospbvKMpTh05VjoXFr6rNu+/zho527C8JDe4tG4Fjs1yWOwQVM1Qk2ear2Rnwbf/lnYmU2TcO7zd69iRkiY7rhuL"
		"UTerbCjqVgZUTixri0HvsU0g8y5YZ5Thor7ghr/vV/YOywlgTAxknnr6/mtrVE1YXRP071lDsQ0734FK1L6oUfzoMBVlecUV8D"
		"UMQO6U4A34Y9THqHbhMBem05US7D0AQ8HtRuhg7c28LUOugxd6LTmbo4RNnre0bMCGNI6ZGhtBHXn1lMWWLe1bFy6tj9Uo6oVE"
		"/vg7pykEA/zJ3BhE4TJv8J3HIsAUEgVe5f7StDieODk8Y4uYAp2XLTi8QhiDt4dvaLHVkLz1Vjn3GQ15882bI6/H3/ezUTfxgT"
		"rdfGm8T7hFrYQx7QibYQRYgs+9UWWbHVKbqA5T0DA87yUFIcVgVv+CrubxrIr61vF7nu3EpLKCstqcKTM3LKjPxJlCKqCJAPDS"
		"gvpwjCWmI6fftZQ1SlCgIWAT3yGOy+FBaHr25+ZhT2iKh6UTUD3Yxr7mzo1/wzQGgpMqCLSKCmJUuHDzjdzjAu13RL9i+YA4Pk"
		"0FjkGhRLjhg/XT5trsLA2Hl8ZvUtZK0BXPPUYCXlFjLB6By1CkH4CPQJU69yV+MWO7NsJ59fQy5wl+5NS4Ks7XyNyAPacK3BkH"
		"uFlulGKCJyeQ9mLy9qKaXsdgUwThvVfgnRSl5qFoUvdZIHCgPESVRudP3lptlrTX1+ryuSLztNj8DE4zXUJRAgmua/QwVXrlBN"
		"6Y+I6tctjrSXONWtNVCp5HYmeaGbDo1w0oUnOQkpgP/4RjEfvDa5InRjJ6NxhuhOXfqWiYUNiHL9AXJPlulSnda/nOylOneJqx"
		"CFP4/dFF/0fXBon+pVf4HMc0M7KrRxwGq2fvk2OhIU/lo6ouZQCIfQuV0JM/PHEm/PK0YMbyQx+FvGiZzBtTiVMQyKUOxAgNDJ"
		"MyJCWvhBm/+ktzIQgtpvBq9NI1pkF+GFd2AgIoArhA4DidpLBM477HXAntj+PGeSc4FvS6gk=\"}");
	return manager->ImportWalletWithKeystore(gMasterWalletID, keystore, backupPasswd, payPasswd);
}

static IMasterWallet *ImportReadonlyWallet() {
	nlohmann::json readonlyJson = nlohmann::json::parse("{\"CoinInfoList\":[{\"ChainID\":\"ELA\",\"EarliestPeerTime\":1560855281,\"FeePerKB\":10000,\"VisibleAssets\":[\"a3d0eaa466df74983b5d7c543de6904f4c9418ead5ffd6d25814234a96db37b0\"]}],\"OwnerPubKey\":\"03d916c2072fd8fb57224e9747e0f1e36a2c117689cedf39e0132f3cb4f8ee673d\",\"SingleAddress\":false,\"m\":1,\"mnemonicHasPassphrase\":false,\"n\":1,\"network\":\"\",\"publicKeyRing\":[{\"requestPubKey\":\"0370a77a257aa81f46629865eb8f3ca9cb052fcfd874e8648cfbea1fbf071b0280\",\"xPubKey\":\"xpub661MyMwAqRbcGc2nX69vU4AYzdqa2ExrdGskPQaGHN3oF5A22q2u4r7TVxamqHqH3zVyCd8rhjCpMMp94SjgRoTcUJ9GgRQ4yuYCDNrwRUc\"}],\"requestPubKey\":\"0370a77a257aa81f46629865eb8f3ca9cb052fcfd874e8648cfbea1fbf071b0280\",\"xPubKey\":\"xpub661MyMwAqRbcGc2nX69vU4AYzdqa2ExrdGskPQaGHN3oF5A22q2u4r7TVxamqHqH3zVyCd8rhjCpMMp94SjgRoTcUJ9GgRQ4yuYCDNrwRUc\"}");

	return manager->ImportReadonlyWallet(gMasterWalletID, readonlyJson);
}

static IMasterWallet *NewReadOnlyMultiSignWallet() {
	nlohmann::json coSigners = nlohmann::json::parse(
		"[\"03FC8B9408A7C5AE6F8109BA97CE5429C1CD1F09C0655E4EC05FC0649754E4FB6C\","
		" \"02848A8F1880408C4186ED31768331BC9296E1B0C3EC7AE6F11E9069B16013A9C5\","
		" \"02775B47CCB0808BA70EA16800385DBA2737FDA090BB0EBAE948DD16FF658CA74D\","
		" \"03E5B45B44BB1E2406C55B7DD84B727FAD608BA7B7C11A9C5FFBFEE60E427BD1DA\"]");
	return manager->CreateMultiSignMasterWallet(gMasterWalletID, coSigners, 3);
}

static IMasterWallet *NewMultiSignWalletWithMnemonic() {
	const std::string mnemonic =
		"abandon abandon abandon abandon abandon abandon abandon abandon abandon abandon abandon about";
	const std::string phrasePassword = "";
	nlohmann::json coSigners = nlohmann::json::parse(
		"[\"02848A8F1880408C4186ED31768331BC9296E1B0C3EC7AE6F11E9069B16013A9C5\","
		" \"02775B47CCB0808BA70EA16800385DBA2737FDA090BB0EBAE948DD16FF658CA74D\","
		" \"03E5B45B44BB1E2406C55B7DD84B727FAD608BA7B7C11A9C5FFBFEE60E427BD1DA\"]");

	return manager->CreateMultiSignMasterWallet(gMasterWalletID, mnemonic, phrasePassword, payPasswd, coSigners, 3);
}

// deprecated
static IMasterWallet *NewMultiSignWalletWithPrvKey() {
	nlohmann::json coSigners = nlohmann::json::parse(
		"[\"02848A8F1880408C4186ED31768331BC9296E1B0C3EC7AE6F11E9069B16013A9C5\","
		" \"02775B47CCB0808BA70EA16800385DBA2737FDA090BB0EBAE948DD16FF658CA74D\","
		" \"03E5B45B44BB1E2406C55B7DD84B727FAD608BA7B7C11A9C5FFBFEE60E427BD1DA\"]");
	std::string privKey = "C1BD9550387E49F2A2CB012C2B794DD2E4C4B3ABC614A0C485D848C2A9136A29";
	return manager->CreateMultiSignMasterWallet(gMasterWalletID, privKey, payPasswd, coSigners, 3);
}

static ISubWallet *GetSubWallet(const std::string &masterWalletID, const std::string &subWalletID) {
	IMasterWallet *masterWallet = manager->GetMasterWallet(masterWalletID);
	if (nullptr == masterWallet) {
		return nullptr;
	}

	std::vector<ISubWallet *> subWallets = masterWallet->GetAllSubWallets();
	for (size_t i = 0; i < subWallets.size(); ++i) {
		if (subWallets[i]->GetChainID() == subWalletID) {
			return subWallets[i];
		}
	}

	return nullptr;
}

static void PublishTransaction(ISubWallet *subWallet, const nlohmann::json &tx) {
	nlohmann::json signedTx = subWallet->SignTransaction(tx, payPasswd);
	subWallet->PublishTransaction(signedTx);
}

static void CombineUTXO(const std::string &masterWalletID, const std::string &subWalletID,
						const std::string &assetID = "a3d0eaa466df74983b5d7c543de6904f4c9418ead5ffd6d25814234a96db37b0") {
	nlohmann::json tx;
	ISubWallet *subWallet = GetSubWallet(masterWalletID, subWalletID);
	if (!subWallet)
		return;

	if (subWalletID == gTokenchainSubWalletID) {
		ITokenchainSubWallet *tokenchainSubWallet = dynamic_cast<ITokenchainSubWallet *>(subWallet);
		tx = tokenchainSubWallet->CreateCombineUTXOTransaction(assetID, "memo combine utxo");
	} else {
		tx = subWallet->CreateConsolidateTransaction("memo combine utxo");
	}

	PublishTransaction(subWallet, tx);
}

static void Transafer(const std::string &masterWalletID, const std::string &subWalletID,
					  const std::string &from, const std::string &to, uint64_t amount,
					  const std::string &assetID = "a3d0eaa466df74983b5d7c543de6904f4c9418ead5ffd6d25814234a96db37b0") {
	nlohmann::json tx;
	ISubWallet *subWallet = GetSubWallet(masterWalletID, subWalletID);
	if (!subWallet)
		return;

	if (subWalletID == gTokenchainSubWalletID) {
		ITokenchainSubWallet *tokenSubWallet = dynamic_cast<ITokenchainSubWallet *>(subWallet);
		tx = tokenSubWallet->CreateTransaction(from, to, std::to_string(amount), assetID, memo);
	} else {
		tx = subWallet->CreateTransaction(from, to, std::to_string(amount), memo, true);
	}

	PublishTransaction(subWallet, tx);
}

static void RegisterCr(const std::string &masterWalletID, const std::string &subWalletID) {
	ISubWallet *subWallet = GetSubWallet(masterWalletID, subWalletID);
	if (!subWallet)
		return;

	IMainchainSubWallet *mainchainSubWallet = dynamic_cast<IMainchainSubWallet *>(subWallet);
	if (mainchainSubWallet == nullptr) {
		logger->error("[{}:{}] is not instance of IMainchainSubWallet", masterWalletID, subWalletID);
		return;
	}

	std::string pubKey = mainchainSubWallet->GetCROwnerPublicKey();
	std::string nickName = "black";
	std::string url = "test.com";
	uint64_t location = 86;

	nlohmann::json payload = mainchainSubWallet->GenerateCRInfoPayload(pubKey, nickName, url, location, payPasswd);

	nlohmann::json tx = mainchainSubWallet->CreateRegisterCRTransaction("", payload, std::to_string(500000000000 + 10000),
	                                                                          memo);

	PublishTransaction(mainchainSubWallet, tx);
}

static void UpdateCR(const std::string &masterWalletID, const std::string &subWalletID) {
	ISubWallet *subWallet = GetSubWallet(masterWalletID, subWalletID);
	if (!subWallet)
		return;

	IMainchainSubWallet *mainchainSubWallet = dynamic_cast<IMainchainSubWallet *>(subWallet);
	if (mainchainSubWallet == nullptr) {
		logger->error("[{}:{}] is not instance of IMainchainSubWallet", masterWalletID, subWalletID);
		return;
	}

	std::string pubKey = mainchainSubWallet->GetCROwnerPublicKey();
	std::string nickName = "heropan";
	std::string url = "heropan.com";
	uint64_t location = 86;

	nlohmann::json payload = mainchainSubWallet->GenerateCRInfoPayload(pubKey, nickName, url, location, payPasswd);

	nlohmann::json tx = mainchainSubWallet->CreateUpdateCRTransaction("", payload, memo);

	PublishTransaction(mainchainSubWallet, tx);
}

static void UnregisterCR(const std::string &masterWalletID, const std::string &subWalletID) {
	ISubWallet *subWallet = GetSubWallet(masterWalletID, subWalletID);
	if (!subWallet)
		return;

	IMainchainSubWallet *mainchainSubWallet = dynamic_cast<IMainchainSubWallet *>(subWallet);
	if (mainchainSubWallet == nullptr) {
		logger->error("[{}:{}] is not instance of IMainchainSubWallet", masterWalletID, subWalletID);
		return;
	}

	std::string pubKey = mainchainSubWallet->GetCROwnerPublicKey();

	nlohmann::json payload = mainchainSubWallet->GenerateUnregisterCRPayload(pubKey, payPasswd);

	nlohmann::json tx = mainchainSubWallet->CreateUnregisterCRTransaction("", payload, memo);

	PublishTransaction(mainchainSubWallet, tx);
}

static void RetrieveCRTransaction(const std::string &masterWalletID, const std::string &subWalletID) {
	ISubWallet *subWallet = GetSubWallet(masterWalletID, subWalletID);
	if (!subWallet)
		return;

	IMainchainSubWallet *mainchainSubWallet = dynamic_cast<IMainchainSubWallet *>(subWallet);
	if (mainchainSubWallet == nullptr) {
		logger->error("[{}:{}] is not instance of IMainchainSubWallet", masterWalletID, subWalletID);
		return;
	}

	nlohmann::json tx = mainchainSubWallet->CreateRetrieveCRDepositTransaction (std::to_string(500000000000 - 10000), memo);

	PublishTransaction(mainchainSubWallet, tx);
}

static void Vote(const std::string &masterWalletID, const std::string &subWalletID,
				 uint64_t stake, const nlohmann::json &publicKeys) {
	ISubWallet *subWallet = GetSubWallet(masterWalletID, subWalletID);
	if (!subWallet)
		return;

	IMainchainSubWallet *mainchainSubWallet = dynamic_cast<IMainchainSubWallet *>(subWallet);
	if (mainchainSubWallet == nullptr) {
		logger->error("[{}:{}] is not instance of IMainchainSubWallet", masterWalletID, subWalletID);
		return;
	}

	nlohmann::json tx = mainchainSubWallet->CreateVoteProducerTransaction("", std::to_string(stake), publicKeys, memo, true);
	logger->debug("tx = {}", tx.dump());

	PublishTransaction(mainchainSubWallet, tx);
}

static void VoteCR(const std::string &masterWalletID, const std::string &subWalletID, const nlohmann::json &votes) {
	ISubWallet *subWallet = GetSubWallet(masterWalletID, subWalletID);
	if (!subWallet)
		return;

	IMainchainSubWallet *mainchainSubWallet = dynamic_cast<IMainchainSubWallet *>(subWallet);
	if (mainchainSubWallet == nullptr) {
		logger->error("[{}:{}] is not instance of IMainchainSubWallet", masterWalletID, subWalletID);
		return;
	}

	nlohmann::json tx = mainchainSubWallet->CreateVoteCRTransaction("", votes, memo, true);
	logger->debug("tx = {}", tx.dump());

	PublishTransaction(mainchainSubWallet, tx);
}

static void RegisterProducer(const std::string &masterWalletID, const std::string &subWalletID) {
	ISubWallet *subWallet = GetSubWallet(masterWalletID, subWalletID);
	if (!subWallet)
		return;

	IMainchainSubWallet *mainchainSubWallet = dynamic_cast<IMainchainSubWallet *>(subWallet);
	if (mainchainSubWallet == nullptr) {
		logger->error("[{}:{}] is not instance of IMainchainSubWallet", masterWalletID, subWalletID);
		return;
	}

	std::string pubKey = mainchainSubWallet->GetOwnerPublicKey();
	std::string nodePubKey = "0296e28b9bced49e175de2d2ae0e6a03724da9d00241213c988eeb65583a14f0c9";
	std::string nickName = "heropan";
	std::string url = "heropan.com";
	std::string ipAddress = "127.0.0.1:8080";
	uint64_t location = 86;

	nlohmann::json payload = mainchainSubWallet->GenerateProducerPayload(pubKey, nodePubKey, nickName, url, ipAddress,
																		 location, payPasswd);

	nlohmann::json tx = mainchainSubWallet->CreateRegisterProducerTransaction("", payload, std::to_string(500000000000 + 10000),
																			  memo);

	PublishTransaction(mainchainSubWallet, tx);
}

static void UpdateProducer(const std::string &masterWalletID, const std::string &subWalletID) {
	ISubWallet *subWallet = GetSubWallet(masterWalletID, subWalletID);
	if (!subWallet)
		return;

	IMainchainSubWallet *mainchainSubWallet = dynamic_cast<IMainchainSubWallet *>(subWallet);
	if (mainchainSubWallet == nullptr) {
		logger->error("[{}:{}] is not instance of IMainchainSubWallet", masterWalletID, subWalletID);
		return;
	}

	std::string pubKey = mainchainSubWallet->GetOwnerPublicKey();
	std::string nodePubKey = mainchainSubWallet->GetPublicKey();
	std::string nickName = "heropan";
	std::string url = "heropan.com";
	std::string ipAddress = "110.110.110.110";
	uint64_t location = 86;

	nlohmann::json payload = mainchainSubWallet->GenerateProducerPayload(pubKey, nodePubKey, nickName, url, ipAddress,
																		 location, payPasswd);

	nlohmann::json tx = mainchainSubWallet->CreateUpdateProducerTransaction("", payload, memo);

	PublishTransaction(mainchainSubWallet, tx);
}

static void CancelProducer(const std::string &masterWalletID, const std::string &subWalletID) {
	ISubWallet *subWallet = GetSubWallet(masterWalletID, subWalletID);
	if (!subWallet)
		return;

	IMainchainSubWallet *mainchainSubWallet = dynamic_cast<IMainchainSubWallet *>(subWallet);
	if (mainchainSubWallet == nullptr) {
		logger->error("[{}:{}] is not instance of IMainchainSubWallet", masterWalletID, subWalletID);
		return;
	}

	std::string pubKey = mainchainSubWallet->GetOwnerPublicKey();

	nlohmann::json payload = mainchainSubWallet->GenerateCancelProducerPayload(pubKey, payPasswd);

	nlohmann::json tx = mainchainSubWallet->CreateCancelProducerTransaction("", payload, memo);

	PublishTransaction(mainchainSubWallet, tx);
}

static void GetRegisteredProducerInfo(const std::string &masterWalletID, const std::string &subWalletID) {
	ISubWallet *subWallet = GetSubWallet(masterWalletID, subWalletID);
	if (!subWallet)
		return;

	IMainchainSubWallet *mainchainSubWallet = dynamic_cast<IMainchainSubWallet *>(subWallet);
	if (mainchainSubWallet == nullptr) {
		logger->error("[{}:{}] is not instance of IMainchainSubWallet", masterWalletID, subWalletID);
		return;
	}

	nlohmann::json info = mainchainSubWallet->GetRegisteredProducerInfo();
	logger->debug("registered producer info = {}", info.dump());
}

static void GetVotedList(const std::string &masterWalletID, const std::string &subWalletID) {
	ISubWallet *subWallet = GetSubWallet(masterWalletID, subWalletID);
	if (!subWallet)
		return;

	IMainchainSubWallet *mainchainSubWallet = dynamic_cast<IMainchainSubWallet *>(subWallet);

	logger->debug("voted list = {}", mainchainSubWallet->GetVotedProducerList().dump());
}

static void RetrieveDeposit(const std::string &masterWalletID, const std::string &subWalletID) {
	ISubWallet *subWallet = GetSubWallet(masterWalletID, subWalletID);
	if (!subWallet)
		return;

	IMainchainSubWallet *mainchainSubWallet = dynamic_cast<IMainchainSubWallet *>(subWallet);
	if (mainchainSubWallet == nullptr) {
		logger->error("[{}:{}] is not instance of IMainchainSubWallet", masterWalletID, subWalletID);
		return;
	}

	nlohmann::json tx = mainchainSubWallet->CreateRetrieveDepositTransaction(std::to_string(500000000000), memo);

	PublishTransaction(mainchainSubWallet, tx);
}

static void Deposit(const std::string &fromMasterWalletID, const std::string &fromSubWalletID,
					const std::string &toMasterWalletID, const std::string &toSubWalletID,
					const std::string &from, const std::string &sidechainAddress, uint64_t amount) {
	ISubWallet *fromSubWallet = GetSubWallet(fromMasterWalletID, fromSubWalletID);
	if (fromSubWallet == nullptr) {
		logger->error("[{}:{}] subWallet not found", fromMasterWalletID, fromSubWalletID);
		return ;
	}

	IMainchainSubWallet *mainchainSubWallet = dynamic_cast<IMainchainSubWallet *>(fromSubWallet);
	if (mainchainSubWallet == nullptr) {
		logger->error("[{}:{}] is not instance of IMainchainSubWallet!", fromMasterWalletID, fromSubWalletID);
		return ;
	}

	ISubWallet *toSubWallet = GetSubWallet(toMasterWalletID, toSubWalletID);
	if (toSubWallet == nullptr) {
		logger->error("[{}:{}] subWallet not found", toMasterWalletID, toSubWalletID);
		return;
	}

	ISidechainSubWallet *sidechainSubWallet = dynamic_cast<ISidechainSubWallet *>(toSubWallet);
	if (sidechainSubWallet == nullptr) {
		logger->error("[{}:{}] is not instance of ISidechainSubWallet", toMasterWalletID, toSubWalletID);
		return ;
	}

	std::string lockedAddress = sidechainSubWallet->GetGenesisAddress();

	nlohmann::json tx = mainchainSubWallet->CreateDepositTransaction(from, lockedAddress, std::to_string(amount), sidechainAddress, memo);

	logger->debug("[{}:{}] deposit {} to {}", fromMasterWalletID, fromSubWalletID, amount, sidechainAddress);

	PublishTransaction(fromSubWallet, tx);
}

static void Withdraw(const std::string &fromMasterWalletID, const std::string &fromSubWalletID,
					const std::string &from, const std::string &mainchainAddress, uint64_t amount) {
	ISubWallet *fromSubWallet = GetSubWallet(fromMasterWalletID, fromSubWalletID);
	if (fromSubWallet == nullptr) {
		logger->error("[{}:{}] subWallet not found", fromMasterWalletID, fromSubWalletID);
		return ;
	}

	ISidechainSubWallet *sidechainSubWallet = dynamic_cast<ISidechainSubWallet *>(fromSubWallet);
	if (sidechainSubWallet == nullptr) {
		logger->error("[{}:{}] is not instance of ISidechainSubWallet", fromMasterWalletID, fromSubWalletID);
		return ;
	}

	nlohmann::json tx = sidechainSubWallet->CreateWithdrawTransaction(from, std::to_string(amount), mainchainAddress, memo);

	logger->debug("[{}:{}] withdraw {} to {}", fromMasterWalletID, fromSubWalletID, amount, mainchainAddress);

	PublishTransaction(sidechainSubWallet, tx);
}

static void RegisterID(const std::string &masterWalletID, const std::string &DIDSubWalletID) {
	IMasterWallet *masterWalelt = manager->GetMasterWallet(masterWalletID);
	if (masterWalelt == nullptr) {
		logger->error("[{}] master wallet not found", masterWalletID);
		return ;
	}

	IIDAgent *IDAgent = dynamic_cast<IIDAgent *>(masterWalelt);
	if (IDAgent == nullptr) {
		logger->error("[{}] is not instance of IIdAgent", masterWalletID);
		return ;
	}

	ISubWallet *subWallet = GetSubWallet(masterWalletID, DIDSubWalletID);
	IIDChainSubWallet *DIDSubWallet = dynamic_cast<IIDChainSubWallet *>(subWallet);
	if (DIDSubWallet == nullptr) {
		logger->error("[{}:{}] is not instance of IIdChainSubWallet", masterWalletID, DIDSubWalletID);
		return ;
	}

	std::string id = IDAgent->DeriveIDAndKeyForPurpose(1, 0);

	nlohmann::json payload = nlohmann::json::parse(
		"{\"Id\":\"ij8rfb6A4Ri7c5CRE1nDVdVCUMuUxkk2c6\",\"Contents\":[{\"Path\":\"kyc/person/identityCard\","
		"\"Values\": [ { \"Proof\": \"\\\"signature\\\":\\\"30450220499a5de3f84e7e919c26b6a8543fd24129634c65"
		"ee4d38fe2e3386ec8a5dae57022100b7679de8d181a454e2def8f55de423e9e15bebcde5c58e871d20aa0d91162ff6\\\","
		"\\\"notary\\\":\\\"COOIX\\\"\", \"DataHash\": \"bd117820c4cf30b0ad9ce68fe92b0117ca41ac2b6a49235fabd"
		"793fc3a9413c0\"}]}]}");
	payload["ID"] = id;

	payload["Sign"] = IDAgent->Sign(id, payload.dump(), payPasswd);;
	nlohmann::json program = IDAgent->GenerateProgram(id, payload.dump(), payPasswd);

	nlohmann::json tx = DIDSubWallet->CreateIDTransaction("", payload, program, memo);

	logger->debug("[{}:{}] register id", masterWalletID, DIDSubWalletID);

	PublishTransaction(subWallet, tx);
}

static void CloseWallet(const std::string &masterWalletID, const std::string &subWalletID) {
	IMasterWallet *masterWalelt = manager->GetMasterWallet(masterWalletID);
	ISubWallet *subWallet = GetSubWallet(masterWalletID, subWalletID);

	masterWalelt->DestroyWallet(subWallet);
}

static void OpenWallet(const std::string &masterWalletID, const std::string &subWalletID) {
	IMasterWallet *masterWalelt = manager->GetMasterWallet(masterWalletID);

	masterWalelt->CreateSubWallet(subWalletID, 10000);
}

static void InitWallets() {
	std::vector<IMasterWallet *> masterWallets = manager->GetAllMasterWallets();
	if (masterWallets.size() == 0) {
		IMasterWallet *masterWallet = nullptr;
		masterWallet = ImportWalletWithKeystore();
//		masterWallet = ImportReadonlyWallet();
		if (masterWallet == nullptr) {
			masterWallet = ImportWalletWithMnemonic();
//			masterWallet = NewWalletWithMnemonic();
//			masterWallet = NewReadOnlyMultiSignWallet();
//			masterWallet = NewMultiSignWalletWithMnemonic();

			masterWallet->CreateSubWallet(gMainchainSubWalletID, 10000);
			masterWallet->CreateSubWallet(gIDchainSubWalletID, 10000);
			masterWallet->CreateSubWallet(gTokenchainSubWalletID, 10000);
		}
		masterWallets.push_back(masterWallet);
	}

	for (size_t i = 0; i < masterWallets.size(); ++i) {
//		logger->debug("{} xprv -> {}", masterWallets[i]->GetID(), manager->ExportxPrivateKey(masterWallets[i], payPasswd));
		manager->ExportMasterPublicKey(masterWallets[i]);
		std::vector<ISubWallet *> subWallets = masterWallets[i]->GetAllSubWallets();
		for (size_t j = 0; j < subWallets.size(); ++j) {
			std::string walletID = masterWallets[i]->GetID() + ":" + subWallets[j]->GetChainID();
			subWallets[j]->AddCallback(new SubWalletCallback(walletID));
			subWallets[j]->GetBasicInfo();
			subWallets[j]->GetAllAddress(0, 500);
		}
	}
}

static void GetAllTxSummary(const std::string &masterWalletID, const std::string &subWalletID) {
	ISubWallet *subWallet = GetSubWallet(masterWalletID, subWalletID);
	if (!subWallet)
		return;

	nlohmann::json txSummary = subWallet->GetAllTransaction(0, 300, "");

#if 0
	nlohmann::json txns = txSummary["Transactions"];
	for (nlohmann::json::iterator it = txns.begin(); it != txns.end(); ++it) {
		nlohmann::json tx = subWallet->GetAllTransaction(0, 40, (*it)["TxHash"]);
		logger->debug("tx = {}", tx.dump());
	}
	nlohmann::json cbSummary = subWallet->GetAllCoinBaseTransaction(0, 10000, "");
	logger->debug("[{}:{}] all coinbase tx -> {}", masterWalletID, subWalletID, cbSummary.dump());

	nlohmann::json cbs = cbSummary["Transactions"];
	for (nlohmann::json::iterator it = cbs.begin(); it != cbs.end(); ++it) {
		nlohmann::json cb = subWallet->GetAllCoinBaseTransaction(0, 10000, (*it)["TxHash"]);
		logger->debug("cb = {}", cb.dump());
	}
#endif
	nlohmann::json utxoSummary = subWallet->GetAllUTXOs(0, 1000, "");
}

static std::string GetBalance(const std::string &masterWalletID, const std::string &subWalletID,
					   const std::string &assetID = "a3d0eaa466df74983b5d7c543de6904f4c9418ead5ffd6d25814234a96db37b0") {
	ISubWallet *subWallet = GetSubWallet(masterWalletID, subWalletID);
	if (!subWallet)
		return "0";

	std::string amount;

	if (subWalletID == gTokenchainSubWalletID) {
		ITokenchainSubWallet *tokenSubWallet = dynamic_cast<ITokenchainSubWallet *>(subWallet);
		amount = tokenSubWallet->GetBalance(assetID);
		tokenSubWallet->GetBalanceInfo(assetID);
	} else {
		amount = subWallet->GetBalance(BalanceType::Total);
		subWallet->GetBalanceInfo();
	}

	return amount;
}

static void SyncStart(const std::string &masterWalletID, const std::string &subWalletID) {
	ISubWallet *subWallet = GetSubWallet(masterWalletID, subWalletID);
	if (!subWallet)
		return;

	subWallet->SyncStart();
}

static void SyncStop(const std::string &masterWalletID, const std::string &subWalletID) {
	ISubWallet *subWallet = GetSubWallet(masterWalletID, subWalletID);
	if (!subWallet)
		return;

	subWallet->SyncStop();
}

static void GetAllAssets(const std::string &masterWalletID, const std::string &subWalletID) {
	ISubWallet *subWallet = GetSubWallet(masterWalletID, subWalletID);
	if (!subWallet)
		return;

	ITokenchainSubWallet *tokenSubWallet = dynamic_cast<ITokenchainSubWallet *>(subWallet);
	logger->debug("{}:{} supported assets -> {}", masterWalletID, subWalletID, tokenSubWallet->GetAllAssets().dump());
}

static void ELATest() {
	static bool combineUTXODone = true, transferDone = true, depositDone = true;
	static bool voteDone = true, registerProducer = true, updateProducer = true, cancelProducer = true, retrieveDeposit = true;
	static bool registerCR = true, updateCR = true, unregisterCR = true, retrieveCr = true, voteCR = true;

	logger->debug("ELA {}", separator);
	GetAllTxSummary(gMasterWalletID, gMainchainSubWalletID);
	std::string balance = GetBalance(gMasterWalletID, gMainchainSubWalletID);
	GetVotedList(gMasterWalletID, gMainchainSubWalletID);
	GetRegisteredProducerInfo(gMasterWalletID, gMainchainSubWalletID);

	if (!combineUTXODone) {
		CombineUTXO(gMasterWalletID, gMainchainSubWalletID);
		combineUTXODone = true;
	}

	if (!transferDone) {
		uint64_t amount = strtol(balance.c_str(), nullptr, 10);
		Transafer(gMasterWalletID, gMainchainSubWalletID,
				  "", "ET42VNGXNUeqJ5yP4iGrqja6qhSEdSQmeP", amount - 10000);
		transferDone = true;
	}

	if (!depositDone) {
		Deposit(gMasterWalletID, gMainchainSubWalletID, gMasterWalletID, gIDchainSubWalletID,
				"", "EYMVuGs1FscpgmghSzg243R6PzPiszrgj7", 100000000);
		depositDone = true;
	}

	if (!voteDone) {
		Vote(gMasterWalletID, gMainchainSubWalletID, 5000000000,
			 nlohmann::json::parse("[\"0205a250b3a96ccc776604fafb84b0f8623fdfda6ec8f42c9154aa727bd95edfe2\",\"03d55285f06683c9e5c6b5892a688affd046940c7161571611ea3a98330f72459f\",\"032459feb52daadef9d6336386bd962c4ca28077c54bda35c83b9430fc9ce7e049\",\"02b6d98b9e8f484e4ea83d5278099be59f945951bb6dc464b792ba0895eab1a774\",\"02f545384070dbee5e259502bd2c22382082c64505ff9df6bb36e3ba44f0607b7e\",\"0368044f3b3582000597d40c9293ea894237a88b2cd55f79a18193399937d22664\",\"022145c89fb500c02ce6b8ba9a51f608cd2c7d1dc99b43f11bdf8589161aa7d690\",\"030d3d2b2c49b7f4f4156f8807471b70a31d33a8ec8b5db7b644e6ae9286d73cb7\",\"024b527700491895b79fc5bfde8a60395307c5416a075503e6ac7d1df61c971c78\",\"02a85be1f6244b40b8778b626bde33e1d666b3b5863f195487e72dc0e2a6af33a1\",\"03b5a108c6e2f2327433b8157c1bfb0c6974b6fa708c2039576952889b9cace3d8\",\"03c0b8a45b51bd3cbb996663681ea79ef58d2925596eaeac3968d157514faffe90\",\"0279d982cda37fa7edc1906ec2f4b3d8da5af2c15723e14f368f3684bb4a1e0889\",\"02a5b07a250fce6147ab6e54febc1f04495f7218ba19fbb4928604e7704838afe4\",\"038659a36232f36f52fbfc67a2f606922c037ec8a53757a04e4e7623943a05fc03\"]"));
		voteDone = true;
	}

	if (!registerProducer) {
		RegisterProducer(gMasterWalletID, gMainchainSubWalletID);
		registerProducer = true;
	}

	if (!updateProducer) {
		UpdateProducer(gMasterWalletID, gMainchainSubWalletID);
		updateProducer = true;
	}

	if (!cancelProducer) {
		CancelProducer(gMasterWalletID, gMainchainSubWalletID);
		cancelProducer = true;
	}

	if (!retrieveDeposit) {
		RetrieveDeposit(gMasterWalletID, gMainchainSubWalletID);
		retrieveDeposit = true;
	}

	if (!registerCR) {
		RegisterCr(gMasterWalletID, gMainchainSubWalletID);
		registerCR = true;
	}

	if (!updateCR) {
		UpdateCR(gMasterWalletID, gMainchainSubWalletID);
		updateCR = true;
	}

	if (!unregisterCR) {
		UnregisterCR(gMasterWalletID, gMainchainSubWalletID);
		unregisterCR = true;
	}

	if (!retrieveCr) {
		RetrieveCRTransaction(gMasterWalletID, gMainchainSubWalletID);
		retrieveCr = true;
	}

	if (!voteCR) {
		VoteCR(gMasterWalletID, gMainchainSubWalletID,
		     nlohmann::json::parse("{\"0205a250b3a96ccc776604fafb84b0f8623fdfda6ec8f42c9154aa727bd95edfe2\":23,\"03d55285f06683c9e5c6b5892a688affd046940c7161571611ea3a98330f72459f\":34}"));
		voteCR = true;
	}

	logger->debug("ELA {}", separator);
}

static void RegisterAsset() {
	ISubWallet *subWallet = GetSubWallet(gMasterWalletID, gTokenchainSubWalletID);

	ITokenchainSubWallet *tokenSubWallet = dynamic_cast<ITokenchainSubWallet *>(subWallet);
	nlohmann::json tx = tokenSubWallet->CreateRegisterAssetTransaction("Poon",
				"Description: test spv interface",
				"EPbdmxUVBzfNrVdqJzZEySyWGYeuKAeKqv",
				std::to_string(1000000000000000), 10, memo);
	logger->debug("tx after created = {}", tx.dump());

	PublishTransaction(subWallet, tx);
}

static void TokenTest() {
	static bool transferDone = true, withdrawDone = true, registerDone = true;

	logger->debug("token {}", separator);
	GetAllTxSummary(gMasterWalletID, gTokenchainSubWalletID);
	GetBalance(gMasterWalletID, gTokenchainSubWalletID);
	GetAllAssets(gMasterWalletID, gTokenchainSubWalletID);

	if (!registerDone) {
		RegisterAsset();
		registerDone = true;
	}

	if (!transferDone) {
		Transafer(gMasterWalletID, gTokenchainSubWalletID,
				  "", "EYMVuGs1FscpgmghSzg243R6PzPiszrgj7", 100000000, "c1e10619c17d9091fc2d0b0d741e68396e751e4a3c603d3efb7a04c0038b1238");
		transferDone = true;
	}
	if (!withdrawDone) {
		Withdraw(gMasterWalletID, gTokenchainSubWalletID,
				 "", "EYMVuGs1FscpgmghSzg243R6PzPiszrgj7", 100000000);
		withdrawDone = true;
	}
	logger->debug("token {}", separator);
}

static void DIDTest() {
	static bool transferDone = true, withdrawDone = true, registerID = true;

	logger->debug("DID {}", separator);
	GetAllTxSummary(gMasterWalletID, gIDchainSubWalletID);
	GetBalance(gMasterWalletID, gIDchainSubWalletID);

	if (!transferDone) {
		Transafer(gMasterWalletID, gIDchainSubWalletID,
				  "", "EYMVuGs1FscpgmghSzg243R6PzPiszrgj7", 100000000);
		transferDone = true;
	}

	if (!withdrawDone) {
		Withdraw(gMasterWalletID, gIDchainSubWalletID,
				 "", "EYMVuGs1FscpgmghSzg243R6PzPiszrgj7", 100000000);
		withdrawDone = true;
	}

	if (!registerID) {
		RegisterID(gMasterWalletID, gIDchainSubWalletID);
		registerID = true;
	}
	logger->debug("DID {}", separator);
}

int main(int argc, char *argv[]) {
	char c = ' ';
	logger->set_level(spdlog::level::level_enum::debug);
	logger->set_pattern("%m-%d %T.%e %P %t %^%L%$ %n %v");

	manager = new MasterWalletManager(rootPath);
	if (manager == nullptr) {
		logger->error("MasterWalletManager init fail");
		return -1;
	}

	InitWallets();

	while(c != 'q' && c != 'Q') {
		c = getchar();

		if (c == 't') {
			ELATest();
			TokenTest();
			DIDTest();
		} else if (c == 'c') {
			// trigger p2p connect now
			SyncStart(gMasterWalletID, gMainchainSubWalletID);
			SyncStart(gMasterWalletID, gIDchainSubWalletID);
		} else if (c == 's') {
			SyncStop(gMasterWalletID, gMainchainSubWalletID);
			SyncStop(gMasterWalletID, gIDchainSubWalletID);
		} else if (c == 'e') {
			CloseWallet(gMasterWalletID, gMainchainSubWalletID);
		} else if (c == 'o') {
			CloseWallet(gMasterWalletID, gTokenchainSubWalletID);
		} else if (c == 'i') {
			CloseWallet(gMasterWalletID, gIDchainSubWalletID);
		} else if (c == 'E') {
			OpenWallet(gMasterWalletID, gMainchainSubWalletID);
		} else if (c == 'O') {
			OpenWallet(gMasterWalletID, gTokenchainSubWalletID);
		} else if (c == 'I') {
			OpenWallet(gMasterWalletID, gIDchainSubWalletID);
		}
	}

	return 0;
}
<|MERGE_RESOLUTION|>--- conflicted
+++ resolved
@@ -52,13 +52,6 @@
 	}
 
 	virtual void OnBlockSyncProgress(uint32_t currentBlockHeight, uint32_t estimatedHeight, time_t lastBlockTime) {
-<<<<<<< HEAD
-		struct tm tm;
-
-		localtime_r(&lastBlockTime, &tm);
-		logger->debug("{} OnBlockSyncProgress ----> [ {} / {} ] {}", _walletID, currentBlockHeight, estimatedHeight, asctime(&tm));
-=======
->>>>>>> cf5d1705
 		if (currentBlockHeight >= estimatedHeight) {
 			if (_walletID.find(gMainchainSubWalletID) != std::string::npos) {
 
