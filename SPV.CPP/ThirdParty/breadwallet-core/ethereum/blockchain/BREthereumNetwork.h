//
//  BREthereumNetwork
//  Core Ethereum
//
//  Created by Ed Gamble on 3/13/18.
//  Copyright © 2018-2019 Breadwinner AG.  All rights reserved.
//
//  See the LICENSE file at the project root for license information.
//  See the CONTRIBUTORS file at the project root for a list of contributors.

#ifndef BR_Ethereum_Network_h
#define BR_Ethereum_Network_h

#include "support/BRInt.h"
#include "ethereum/base/BREthereumHash.h"

#ifdef __cplusplus
extern "C" {
#endif

/**
 * A Ethereum Network is the whole of an Ethereum P2P network represented with a `chainId` and,
 * incidentally, a name.
 *
 * An ethereum network also holds seeds, enodes and hashes that are needed when connecting to
 * a peer.  Specifially each 'seed' is a host with a DNS 'txt' record where by each txt record
 * specified an enode.  (An enode is a triple of {public key, ip address, port}).
 *
 * Three static network are created - one each of: 'mainnet/foundation', 'testnet/ropsten' and
 * 'rinkeby'
 */
typedef struct BREthereumNetworkRecord *BREthereumNetwork;

typedef int BREthereumChainId;  // 'Officially' UInt256
typedef int BREthereumNetworkId;

extern const char *
networkGetName (BREthereumNetwork network);

extern char *
networkCopyNameAsLowercase (BREthereumNetwork network);

extern BREthereumChainId
networkGetChainId (BREthereumNetwork network);

extern BREthereumChainId
networkGetChainIdOld(BREthereumNetwork network);

extern BREthereumNetworkId
networkGetNetworkId (BREthereumNetwork network);

extern void InsertEthereumNetwork(const char *name, int chainId, int networkId);

extern BREthereumNetwork FindEthereumNetwork(const char *name);

<<<<<<< HEAD

/**
 * Get an array of DNS seeds, with TXT records, for network
 *
 * @param network the network
 * @return A NULL terminated array of strings
 */
extern const char**
networkGetSeeds (BREthereumNetwork network);

extern size_t
networkGetSeedsCount (BREthereumNetwork network);

/**
 * BRD Enodes - backup to a failed 'seeds' query
 */
extern const char**
networkGetEnodesBRD (BREthereumNetwork network);

/**
 * Community Enocdes - backup to a failed 'seeds' query
 */
extern const char**
networkGetEnodesCommunity (BREthereumNetwork network);

/**
 * Local Enodes
 */
extern const char**
networkGetEnodesLocal (BREthereumNetwork network, int parity);

/// MARK: - Networks

extern const BREthereumNetwork ethereumMainnet;
extern const BREthereumNetwork ethereumTestnet;
extern const BREthereumNetwork ethereumRinkeby;
extern const BREthereumNetwork ethereumPrvnet;

extern const BREthereumNetwork ethereumDIDMainnet;
extern const BREthereumNetwork ethereumDIDTestnet;
extern const BREthereumNetwork ethereumDIDRinkeby;
extern const BREthereumNetwork ethereumDIDPrvnet;

extern const BREthereumNetwork ethereumHecoMainnet;
extern const BREthereumNetwork ethereumHecoTestnet;
extern const BREthereumNetwork ethereumHecoRinkeby;
extern const BREthereumNetwork ethereumHecoPrvnet;
=======
>>>>>>> d6221908
#ifdef __cplusplus
}
#endif

#endif // BR_Ethereum_Network_h<|MERGE_RESOLUTION|>--- conflicted
+++ resolved
@@ -53,56 +53,6 @@
 
 extern BREthereumNetwork FindEthereumNetwork(const char *name);
 
-<<<<<<< HEAD
-
-/**
- * Get an array of DNS seeds, with TXT records, for network
- *
- * @param network the network
- * @return A NULL terminated array of strings
- */
-extern const char**
-networkGetSeeds (BREthereumNetwork network);
-
-extern size_t
-networkGetSeedsCount (BREthereumNetwork network);
-
-/**
- * BRD Enodes - backup to a failed 'seeds' query
- */
-extern const char**
-networkGetEnodesBRD (BREthereumNetwork network);
-
-/**
- * Community Enocdes - backup to a failed 'seeds' query
- */
-extern const char**
-networkGetEnodesCommunity (BREthereumNetwork network);
-
-/**
- * Local Enodes
- */
-extern const char**
-networkGetEnodesLocal (BREthereumNetwork network, int parity);
-
-/// MARK: - Networks
-
-extern const BREthereumNetwork ethereumMainnet;
-extern const BREthereumNetwork ethereumTestnet;
-extern const BREthereumNetwork ethereumRinkeby;
-extern const BREthereumNetwork ethereumPrvnet;
-
-extern const BREthereumNetwork ethereumDIDMainnet;
-extern const BREthereumNetwork ethereumDIDTestnet;
-extern const BREthereumNetwork ethereumDIDRinkeby;
-extern const BREthereumNetwork ethereumDIDPrvnet;
-
-extern const BREthereumNetwork ethereumHecoMainnet;
-extern const BREthereumNetwork ethereumHecoTestnet;
-extern const BREthereumNetwork ethereumHecoRinkeby;
-extern const BREthereumNetwork ethereumHecoPrvnet;
-=======
->>>>>>> d6221908
 #ifdef __cplusplus
 }
 #endif
