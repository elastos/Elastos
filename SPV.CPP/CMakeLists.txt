--- conflicted
+++ resolved
@@ -98,12 +98,8 @@
 	set(CMAKE_INSTALL_PREFIX "/usr/local/" CACHE PATH "Install prefix prepended to target to create install location")
 endif(NOT DEFINED CMAKE_INSTALL_PREFIX)
 
-<<<<<<< HEAD
-option(SPVSDK_DEBUG "SPV debug" OFF)
-=======
 option(ARGUMENT_LOG_ENABLE "Eenable print argument that caller pass through" ON)
 option(SPDSDK_DEBUG_ON "SPD debug" OFF)
->>>>>>> cf5d1705
 option(SPV_BUILD_TEST_CASES "Build test cases" OFF)
 option(SPV_BUILD_SAMPLE "Build sample" OFF)
 option(SPV_EXTRA_WARNINGS "Enable Maximum Warnings Level" OFF)
