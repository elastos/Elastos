// Copyright (c) 2012-2018 The Elastos Open Source Project
// Distributed under the MIT software license, see the accompanying
// file COPYING or http://www.opensource.org/licenses/mit-license.php.

#ifndef __ELASTOS_SDK_TRANSACTIONINPUT_H__
#define __ELASTOS_SDK_TRANSACTIONINPUT_H__

#include <SDK/Common/ByteStream.h>
#include <SDK/Plugin/Interface/ELAMessageSerializable.h>

#include <nlohmann/json.hpp>

#include <string>

namespace Elastos {
	namespace ElaWallet {

		class TransactionInput : public ELAMessageSerializable {
		public:
			TransactionInput();

			TransactionInput(const TransactionInput &input);

			TransactionInput &operator=(const TransactionInput &tx);

			TransactionInput(const uint256 &txHash, uint32_t index);

			~TransactionInput();

			const uint256 &TxHash() const;

			void SetTxHash(const uint256 &hash);

<<<<<<< HEAD
			uint16_t GetIndex() const;
=======
			uint16_t Index() const;
>>>>>>> cf5d1705

			void SetIndex(uint16_t index);

			uint32_t Sequence() const;

			void SetSequence(uint32_t sequence);

			size_t EstimateSize() const;

			void Serialize(ByteStream &ostream) const;

			bool Deserialize(const ByteStream &istream);

			nlohmann::json ToJson() const;

			void FromJson(const nlohmann::json &j);

			size_t GetSize() const;

		private:
			uint256 _txHash;
			uint16_t _index;
			uint32_t _sequence;
		};

		typedef boost::shared_ptr<TransactionInput> InputPtr;
		typedef std::vector<InputPtr> InputArray;

	}
}

#endif //__ELASTOS_SDK_TRANSACTIONINPUT_H__<|MERGE_RESOLUTION|>--- conflicted
+++ resolved
@@ -31,11 +31,7 @@
 
 			void SetTxHash(const uint256 &hash);
 
-<<<<<<< HEAD
-			uint16_t GetIndex() const;
-=======
 			uint16_t Index() const;
->>>>>>> cf5d1705
 
 			void SetIndex(uint16_t index);
 
