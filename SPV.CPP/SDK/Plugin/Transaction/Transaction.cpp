--- conflicted
+++ resolved
@@ -743,23 +743,10 @@
 				}
 			}
 
-<<<<<<< HEAD
-			bool containAddress;
-			std::map<std::string, uint64_t> outputList;
-			for (size_t i = 0; i < _outputs.size(); ++i) {
-				uint64_t oAmount = _outputs[i].GetAmount();
-				addr = _outputs[i].GetAddress().String();
-
-				if (_outputs[i].GetType() == TransactionOutput::VoteOutput) {
-					outputPayload = _outputs[i].GetPayload()->ToJson();
-					outputPayload["Amount"] = oAmount;
-					outputPayloads.push_back(outputPayload);
-=======
 			nlohmann::json inputJson;
 			if (direction == "Sent") {
 				for (it = inputList.begin(); it != inputList.end(); ++it) {
 					inputJson[it->first] = it->second.getDec();
->>>>>>> cf5d1705
 				}
 			}
 
@@ -769,16 +756,6 @@
 				const BigInt &oAmount = (*o)->Amount();
 				addr = (*o)->Addr().String();
 
-<<<<<<< HEAD
-				containAddress = wallet->ContainsAddress(addr);
-				if (containAddress) {
-					if (wallet->IsVoteDepositAddress(addr)) {
-						direction = "Deposit";
-						outputAmount += oAmount;
-					} else {
-						changeAmount += oAmount;
-					}
-=======
 				if ((*o)->GetType() == TransactionOutput::VoteOutput) {
 					outputPayload = (*o)->GetPayload()->ToJson();
 					outputPayload["Amount"] = oAmount.getDec();
@@ -788,7 +765,6 @@
 				containAddress = wallet->ContainsAddress((*o)->Addr());
 				if (containAddress && !wallet->IsVoteDepositAddress((*o)->Addr())) {
 					changeAmount += oAmount;
->>>>>>> cf5d1705
 				} else {
 					outputAmount += oAmount;
 				}
@@ -822,11 +798,6 @@
 				amount = changeAmount;
 			} else if (direction == "Sent") {
 				amount = outputAmount;
-<<<<<<< HEAD
-			} else if (direction == "Deposit") {
-				amount = outputAmount;
-=======
->>>>>>> cf5d1705
 			} else {
 				amount = 0;
 			}
