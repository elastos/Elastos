// Copyright (c) 2012-2018 The Elastos Open Source Project
// Distributed under the MIT software license, see the accompanying
// file COPYING or http://www.opensource.org/licenses/mit-license.php.

#include "MerkleBlock.h"

#include <SDK/Common/Log.h>
#include <SDK/Plugin/Registry.h>
#include <SDK/Common/Utils.h>
#include <SDK/Common/hash.h>

#include <Core/BRCrypto.h>
#include <Core/BRMerkleBlock.h>
#include <Core/BRMerkleBlock.h>
#include <Core/BRMerkleBlock.h>

#define MAX_PROOF_OF_WORK 0xff7fffff    // highest value for difficulty _target

namespace Elastos {
	namespace ElaWallet {

		MerkleBlock::MerkleBlock() {

		}

		MerkleBlock::MerkleBlock(const MerkleBlock &merkleBlock) {
			operator=(merkleBlock);
		}

		MerkleBlock::~MerkleBlock() {
		}

		MerkleBlock &MerkleBlock::operator=(const MerkleBlock &other) {
			_blockHash = other._blockHash;
			_version = other._version;
			_prevBlock = other._prevBlock;
			_merkleRoot = other._merkleRoot;
			_timestamp = other._timestamp;
			_target = other._target;
			_nonce = other._nonce;
			_totalTx = other._totalTx;
			SetHashes(other._hashes);
			_flags = other._flags;
			_height = other._height;
			_auxPow = other._auxPow;

			return *this;
		}

		const uint256 &MerkleBlock::GetHash() const {
			if (_blockHash == 0) {
				ByteStream ostream;
				MerkleBlockBase::SerializeNoAux(ostream);
				_blockHash = sha256_2(ostream.GetBytes());
			}
			return _blockHash;
		}


		// true if merkle tree and _timestamp are valid, and proof-of-work matches the stated difficulty _target
		// NOTE: this only checks if the block difficulty matches the difficulty _target in the header, it does not check if the
		// _target is correct for the block's _height in the chain - use BRMerkleBlockVerifyDifficulty() for that
		bool MerkleBlock::IsValid(uint32_t currentTime) const {
			// _target is in "compact" format, where the most significant byte is the size of resulting value in bytes, the next
			// bit is the sign, and the remaining 23bits is the value after having been right shifted by (size - 3)*8 bits
			static const uint32_t maxsize = MAX_PROOF_OF_WORK >> 24, maxtarget = MAX_PROOF_OF_WORK & 0x00ffffff;
			const uint32_t size = _target >> 24, target = _target & 0x00ffffff;
			size_t hashIdx = 0, flagIdx = 0;
			uint256 merkleRoot = MerkleBlockRootR(&hashIdx, &flagIdx, 0), t;
			int r = 1;

			// check if merkle root is correct
			if (_totalTx > 0 && merkleRoot != _merkleRoot)
				r = 0;

			// check if _timestamp is too far in future
			if (_timestamp > currentTime + BLOCK_MAX_TIME_DRIFT)
				r = 0;

			// check if proof-of-work _target is out of range
			if (target == 0 || target & 0x00800000 || size > maxsize || (size == maxsize && target > maxtarget))
				r = 0;

			if (size > 3)
				*(uint32_t *)(t.begin() + size - 3) = target;
			else
				*(uint32_t *)t.begin() = target >> (3 - size) * 8;

			uint256 auxBlockHash = _auxPow.GetParBlockHeaderHash();
			for (int i = t.size() - 1; r && i >= 0; i--) { // check proof-of-work
				if (auxBlockHash.begin()[i] < t.begin()[i])
					break;
				if (auxBlockHash.begin()[i] > t.begin()[i])
					r = 0;
			}

			return r;
		}

		void MerkleBlock::Serialize(ByteStream &ostream) const {
			MerkleBlockBase::SerializeNoAux(ostream);
			_auxPow.Serialize(ostream);
			MerkleBlockBase::SerializeAfterAux(ostream);
		}

		bool MerkleBlock::Deserialize(const ByteStream &istream) {
			if (!MerkleBlockBase::DeserializeNoAux(istream) || !_auxPow.Deserialize(istream) ||
				!MerkleBlockBase::DeserializeAfterAux(istream))
				return false;

			GetHash();
			return true;
		}

<<<<<<< HEAD
		const AuxPow &MerkleBlock::getAuxPow() const {
			return _merkleBlock->auxPow;
		}

		void MerkleBlock::setHeight(uint32_t height) {
			_merkleBlock->raw.height = height;
		}

		// recursively walks the merkle tree to calculate the merkle root
		// NOTE: this merkle tree design has a security vulnerability (CVE-2012-2459), which can be defended against by
		// considering the merkle root invalid if there are duplicate hashes in any rows with an even number of elements
		UInt256 MerkleBlock::MerkleBlockRootR(size_t *hashIdx, size_t *flagIdx, int depth, const BRMerkleBlock &raw) {
			uint8_t flag;
			UInt256 hashes[2], md = UINT256_ZERO;

			if (*flagIdx/8 < raw.flagsLen && *hashIdx < raw.hashesCount) {
				flag = (raw.flags[*flagIdx/8] & (1 << (*flagIdx % 8)));
				(*flagIdx)++;

				if (flag && depth != _ceil_log2(raw.totalTx)) {
					hashes[0] = MerkleBlockRootR(hashIdx, flagIdx, depth + 1, raw); // left branch
					hashes[1] = MerkleBlockRootR(hashIdx, flagIdx, depth + 1, raw); // right branch

					if (! UInt256IsZero(&hashes[0]) && ! UInt256Eq(&(hashes[0]), &(hashes[1]))) {
						if (UInt256IsZero(&hashes[1])) hashes[1] = hashes[0]; // if right branch is missing, dup left branch
						BRSHA256_2(&md, hashes, sizeof(hashes));
					}
					else *hashIdx = SIZE_MAX; // defend against (CVE-2012-2459)
				}
				else md = raw.hashes[(*hashIdx)++]; // leaf
			}

			return md;
		}

		nlohmann::json MerkleBlock::toJson() const {
			nlohmann::json j;
			if (_merkleBlock == nullptr)
				return j;

			std::vector<std::string> hashes;
			for (int i = 0; i < _merkleBlock->raw.hashesCount; ++i) {
				hashes.push_back(Utils::UInt256ToString(_merkleBlock->raw.hashes[i], true));
			}

			std::vector<uint8_t> flags;
			for (int i = 0; i < _merkleBlock->raw.flagsLen; ++i) {
				flags.push_back(_merkleBlock->raw.flags[i]);
			}

			j["BlockHash"] = Utils::UInt256ToString(_merkleBlock->raw.blockHash, true);
			j["Version"] = _merkleBlock->raw.version;
			j["PrevBlock"] = Utils::UInt256ToString(_merkleBlock->raw.prevBlock, true);
			j["MerkleRoot"] = Utils::UInt256ToString(_merkleBlock->raw.merkleRoot, true);
			j["Timestamp"] = _merkleBlock->raw.timestamp;
			j["Target"] = _merkleBlock->raw.target;
			j["Nonce"] = _merkleBlock->raw.nonce;
			j["TotalTx"] = _merkleBlock->raw.totalTx;
			j["Hashes"] = hashes;
			j["Flags"] = flags;
			j["Height"] = _merkleBlock->raw.height;

//			j["AuxPow"] = _merkleBlock->auxPow.toJson();

			return j;
		}

		void MerkleBlock::fromJson(const nlohmann::json &j) {
			assert(_merkleBlock != nullptr);

			if (_merkleBlock == nullptr) {
				return;
			}

			_merkleBlock->raw.blockHash = Utils::UInt256FromString(j["BlockHash"].get<std::string>(), true);
			_merkleBlock->raw.version = j["Version"].get<uint32_t>();
			_merkleBlock->raw.prevBlock = Utils::UInt256FromString(j["PrevBlock"].get<std::string>(), true);
			_merkleBlock->raw.merkleRoot = Utils::UInt256FromString(j["MerkleRoot"].get<std::string>(), true);
			_merkleBlock->raw.timestamp = j["Timestamp"].get<uint32_t>();
			_merkleBlock->raw.target = j["Target"].get<uint32_t>();
			_merkleBlock->raw.nonce = j["Nonce"].get<uint32_t>();
			_merkleBlock->raw.totalTx = j["TotalTx"].get<uint32_t>();

			if (_merkleBlock->raw.hashes != nullptr) {
				free(_merkleBlock->raw.hashes);
				_merkleBlock->raw.hashes = nullptr;
			}

			std::vector<std::string> hashes = j["Hashes"].get<std::vector<std::string>>();
			_merkleBlock->raw.hashesCount = hashes.size();
			_merkleBlock->raw.hashes = (_merkleBlock->raw.hashesCount > 0) ?
				(UInt256 *) malloc(sizeof(UInt256) * _merkleBlock->raw.hashesCount) : nullptr;

			for (int i = 0; i < _merkleBlock->raw.hashesCount; ++i) {
				UInt256 hash = Utils::UInt256FromString(hashes[i], true);
				memcpy(&_merkleBlock->raw.hashes[i], &hash, sizeof(hash));
			}

			if (_merkleBlock->raw.flags != nullptr) {
				free(_merkleBlock->raw.flags);
				_merkleBlock->raw.flags = nullptr;
			}

			std::vector<uint8_t> flags = j["Flags"].get<std::vector<uint8_t>>();
			_merkleBlock->raw.flagsLen = flags.size();
			_merkleBlock->raw.flags = (_merkleBlock->raw.flagsLen > 0) ?
				(uint8_t *) malloc(_merkleBlock->raw.flagsLen) : nullptr;
			for (int i = 0; i < _merkleBlock->raw.flagsLen; ++i) {
				_merkleBlock->raw.flags[i] = flags[i];
			}

			_merkleBlock->raw.height = j["Height"].get<uint32_t>();

//			nlohmann::json auxPowJson = j["AuxPow"];
//			_merkleBlock->auxPow.fromJson(auxPowJson);
=======
		const AuxPow &MerkleBlock::GetAuxPow() const {
			return _auxPow;
		}

		void MerkleBlock::SetAuxPow(const AuxPow &pow) {
			_auxPow = pow;
>>>>>>> 174c9b2a
		}

		MerkleBlockPtr MerkleBlockFactory::createBlock() {
			return MerkleBlockPtr(new MerkleBlock);
		}

		fruit::Component<IMerkleBlockFactory> getMerkleBlockFactoryComponent() {
			return fruit::createComponent()
					.bind<IMerkleBlockFactory, MerkleBlockFactory>();
		}
	}
}<|MERGE_RESOLUTION|>--- conflicted
+++ resolved
@@ -112,130 +112,12 @@
 			return true;
 		}
 
-<<<<<<< HEAD
-		const AuxPow &MerkleBlock::getAuxPow() const {
-			return _merkleBlock->auxPow;
-		}
-
-		void MerkleBlock::setHeight(uint32_t height) {
-			_merkleBlock->raw.height = height;
-		}
-
-		// recursively walks the merkle tree to calculate the merkle root
-		// NOTE: this merkle tree design has a security vulnerability (CVE-2012-2459), which can be defended against by
-		// considering the merkle root invalid if there are duplicate hashes in any rows with an even number of elements
-		UInt256 MerkleBlock::MerkleBlockRootR(size_t *hashIdx, size_t *flagIdx, int depth, const BRMerkleBlock &raw) {
-			uint8_t flag;
-			UInt256 hashes[2], md = UINT256_ZERO;
-
-			if (*flagIdx/8 < raw.flagsLen && *hashIdx < raw.hashesCount) {
-				flag = (raw.flags[*flagIdx/8] & (1 << (*flagIdx % 8)));
-				(*flagIdx)++;
-
-				if (flag && depth != _ceil_log2(raw.totalTx)) {
-					hashes[0] = MerkleBlockRootR(hashIdx, flagIdx, depth + 1, raw); // left branch
-					hashes[1] = MerkleBlockRootR(hashIdx, flagIdx, depth + 1, raw); // right branch
-
-					if (! UInt256IsZero(&hashes[0]) && ! UInt256Eq(&(hashes[0]), &(hashes[1]))) {
-						if (UInt256IsZero(&hashes[1])) hashes[1] = hashes[0]; // if right branch is missing, dup left branch
-						BRSHA256_2(&md, hashes, sizeof(hashes));
-					}
-					else *hashIdx = SIZE_MAX; // defend against (CVE-2012-2459)
-				}
-				else md = raw.hashes[(*hashIdx)++]; // leaf
-			}
-
-			return md;
-		}
-
-		nlohmann::json MerkleBlock::toJson() const {
-			nlohmann::json j;
-			if (_merkleBlock == nullptr)
-				return j;
-
-			std::vector<std::string> hashes;
-			for (int i = 0; i < _merkleBlock->raw.hashesCount; ++i) {
-				hashes.push_back(Utils::UInt256ToString(_merkleBlock->raw.hashes[i], true));
-			}
-
-			std::vector<uint8_t> flags;
-			for (int i = 0; i < _merkleBlock->raw.flagsLen; ++i) {
-				flags.push_back(_merkleBlock->raw.flags[i]);
-			}
-
-			j["BlockHash"] = Utils::UInt256ToString(_merkleBlock->raw.blockHash, true);
-			j["Version"] = _merkleBlock->raw.version;
-			j["PrevBlock"] = Utils::UInt256ToString(_merkleBlock->raw.prevBlock, true);
-			j["MerkleRoot"] = Utils::UInt256ToString(_merkleBlock->raw.merkleRoot, true);
-			j["Timestamp"] = _merkleBlock->raw.timestamp;
-			j["Target"] = _merkleBlock->raw.target;
-			j["Nonce"] = _merkleBlock->raw.nonce;
-			j["TotalTx"] = _merkleBlock->raw.totalTx;
-			j["Hashes"] = hashes;
-			j["Flags"] = flags;
-			j["Height"] = _merkleBlock->raw.height;
-
-//			j["AuxPow"] = _merkleBlock->auxPow.toJson();
-
-			return j;
-		}
-
-		void MerkleBlock::fromJson(const nlohmann::json &j) {
-			assert(_merkleBlock != nullptr);
-
-			if (_merkleBlock == nullptr) {
-				return;
-			}
-
-			_merkleBlock->raw.blockHash = Utils::UInt256FromString(j["BlockHash"].get<std::string>(), true);
-			_merkleBlock->raw.version = j["Version"].get<uint32_t>();
-			_merkleBlock->raw.prevBlock = Utils::UInt256FromString(j["PrevBlock"].get<std::string>(), true);
-			_merkleBlock->raw.merkleRoot = Utils::UInt256FromString(j["MerkleRoot"].get<std::string>(), true);
-			_merkleBlock->raw.timestamp = j["Timestamp"].get<uint32_t>();
-			_merkleBlock->raw.target = j["Target"].get<uint32_t>();
-			_merkleBlock->raw.nonce = j["Nonce"].get<uint32_t>();
-			_merkleBlock->raw.totalTx = j["TotalTx"].get<uint32_t>();
-
-			if (_merkleBlock->raw.hashes != nullptr) {
-				free(_merkleBlock->raw.hashes);
-				_merkleBlock->raw.hashes = nullptr;
-			}
-
-			std::vector<std::string> hashes = j["Hashes"].get<std::vector<std::string>>();
-			_merkleBlock->raw.hashesCount = hashes.size();
-			_merkleBlock->raw.hashes = (_merkleBlock->raw.hashesCount > 0) ?
-				(UInt256 *) malloc(sizeof(UInt256) * _merkleBlock->raw.hashesCount) : nullptr;
-
-			for (int i = 0; i < _merkleBlock->raw.hashesCount; ++i) {
-				UInt256 hash = Utils::UInt256FromString(hashes[i], true);
-				memcpy(&_merkleBlock->raw.hashes[i], &hash, sizeof(hash));
-			}
-
-			if (_merkleBlock->raw.flags != nullptr) {
-				free(_merkleBlock->raw.flags);
-				_merkleBlock->raw.flags = nullptr;
-			}
-
-			std::vector<uint8_t> flags = j["Flags"].get<std::vector<uint8_t>>();
-			_merkleBlock->raw.flagsLen = flags.size();
-			_merkleBlock->raw.flags = (_merkleBlock->raw.flagsLen > 0) ?
-				(uint8_t *) malloc(_merkleBlock->raw.flagsLen) : nullptr;
-			for (int i = 0; i < _merkleBlock->raw.flagsLen; ++i) {
-				_merkleBlock->raw.flags[i] = flags[i];
-			}
-
-			_merkleBlock->raw.height = j["Height"].get<uint32_t>();
-
-//			nlohmann::json auxPowJson = j["AuxPow"];
-//			_merkleBlock->auxPow.fromJson(auxPowJson);
-=======
 		const AuxPow &MerkleBlock::GetAuxPow() const {
 			return _auxPow;
 		}
 
 		void MerkleBlock::SetAuxPow(const AuxPow &pow) {
 			_auxPow = pow;
->>>>>>> 174c9b2a
 		}
 
 		MerkleBlockPtr MerkleBlockFactory::createBlock() {
