--- conflicted
+++ resolved
@@ -23,17 +23,10 @@
 namespace Elastos {
 	namespace ElaWallet {
 
-<<<<<<< HEAD
-		MainchainSubWallet::MainchainSubWallet(const CoinInfo &info, const MasterPubKeyPtr &masterPubKey,
-											   const ChainParams &chainParams, const PluginTypes &pluginTypes,
-											   MasterWallet *parent) :
-				SubWallet(info, masterPubKey, chainParams, pluginTypes, parent) {
-=======
 		MainchainSubWallet::MainchainSubWallet(const CoinInfo &info,
 											   const ChainParams &chainParams, const PluginType &pluginTypes,
 											   MasterWallet *parent) :
 				SubWallet(info, chainParams, pluginTypes, parent) {
->>>>>>> 174c9b2a
 
 		}
 
@@ -46,81 +39,6 @@
 																	uint64_t amount,
 																	const std::string &sideChainAddress,
 																	const std::string &memo,
-<<<<<<< HEAD
-																	const std::string &remark) {
-			boost::scoped_ptr<TxParam> txParam(TxParamFactory::createTxParam(Mainchain, fromAddress, toAddress, amount,
-																			 _info.getMinFee(), memo, remark));
-			txParam->setAssetId(Key::getSystemAssetId());
-
-			ParamChecker::checkJsonArray(sidechainAccounts, 1, "Side chain accounts");
-			ParamChecker::checkJsonArray(sidechainAmounts, 1, "Side chain amounts");
-			ParamChecker::checkJsonArray(sidechainIndices, 1, "Side chain indices");
-
-			std::vector<std::string> accounts = sidechainAccounts.get<std::vector<std::string >>();
-			std::vector<uint64_t> amounts = sidechainAmounts.get<std::vector<uint64_t >>();
-			std::vector<uint64_t> indexs = sidechainIndices.get<std::vector<uint64_t >>();
-
-			ParamChecker::checkCondition(accounts.size() != amounts.size() || accounts.size() != indexs.size(),
-										 Error::DepositParam, "Invalid deposit parameters of side chain");
-
-			DepositTxParam *withdrawTxParam = static_cast<DepositTxParam *>(txParam.get());
-			withdrawTxParam->setSidechainDatas(accounts, indexs, amounts);
-
-			//todo read main chain address from config
-			std::string mainchainAddress;
-			withdrawTxParam->setSidechainAddress(mainchainAddress);
-
-			TransactionPtr transaction = createTransaction(txParam.get());
-			ParamChecker::checkCondition(transaction == nullptr, Error::CreateTransaction, "Create tx error");
-
-			return transaction->toJson();
-		}
-
-		boost::shared_ptr<Transaction>
-		MainchainSubWallet::createTransaction(TxParam *param) const {
-			TransactionPtr ptr = nullptr;
-			DepositTxParam *depositTxParam = dynamic_cast<DepositTxParam *>(param);
-			RegisterProducerTxParam *registerProducerTxParam = dynamic_cast<RegisterProducerTxParam *>(param);
-			CancelProducerTxParam *cancelProducerTxParam = dynamic_cast<CancelProducerTxParam *>(param);
-			VoteProducerTxParam *voteProducerTxParam = dynamic_cast<VoteProducerTxParam *>(param);
-
-			if (depositTxParam == nullptr && registerProducerTxParam == nullptr && cancelProducerTxParam == nullptr &&
-				voteProducerTxParam == nullptr) {
-				ptr = SubWallet::createTransaction(param);
-			} else {
-				ptr = _walletManager->getWallet()->
-						createTransaction(param->getFromAddress(), param->getFee(), param->getAmount(),
-										  param->getToAddress(), param->getRemark(), param->getMemo());
-
-				if (!ptr) return nullptr;
-
-				if (depositTxParam != nullptr) {
-					ptr->setTransactionType(ELATransaction::TransferCrossChainAsset);
-					const std::vector<TransactionOutput *> &outList = ptr->getOutputs();
-					std::for_each(outList.begin(), outList.end(),
-								  [&param](TransactionOutput *output) {
-									  ((ELATxOutput *) output->getRaw())->assetId = param->getAssetId();
-								  });
-
-					PayloadTransferCrossChainAsset *payloadTransferCrossChainAsset =
-							static_cast<PayloadTransferCrossChainAsset *>(ptr->getPayload());
-					payloadTransferCrossChainAsset->setCrossChainData(depositTxParam->getCrossChainAddress(),
-																	  depositTxParam->getCrossChainOutputIndexs(),
-																	  depositTxParam->getCrosschainAmouts());
-				} else if (registerProducerTxParam != nullptr) {
-					ptr->setTransactionType(ELATransaction::RegisterProducer);
-					PayloadRegisterProducer *payloadRegisterProducer = static_cast<PayloadRegisterProducer *>(ptr->getPayload());
-					*payloadRegisterProducer = registerProducerTxParam->GetPayload();
-				} else if (cancelProducerTxParam != nullptr) {
-					ptr->setTransactionType(ELATransaction::CancelProducer);
-					PayloadCancelProducer *cancelProducer = static_cast<PayloadCancelProducer *>(ptr->getPayload());
-					*cancelProducer = cancelProducerTxParam->GetPayload();
-				} else if (voteProducerTxParam != nullptr) {
-					ptr->setTransactionType(ELATransaction::VoteProducer);
-					PayloadVoteProducer *voteProducer = static_cast<PayloadVoteProducer *>(ptr->getPayload());
-					*voteProducer = voteProducerTxParam->GetPayload();
-				}
-=======
 																	const std::string &remark,
 																	bool useVotedUTXO) {
 			PayloadPtr payload = nullptr;
@@ -227,7 +145,6 @@
 			} catch (const nlohmann::detail::exception &e) {
 				ErrorChecker::ThrowParamException(Error::JsonFormatError,
 												  "Payload format err: " + std::string(e.what()));
->>>>>>> 174c9b2a
 			}
 			PayloadPtr iPayload = PayloadPtr(payloadRegisterProducer);
 
@@ -273,15 +190,6 @@
 			return tx->ToJson();
 		}
 
-<<<<<<< HEAD
-		TransactionPtr
-		MainchainSubWallet::completeTransaction(const TransactionPtr &transaction, uint64_t actualFee) {
-			if (transaction->getTransactionType() == ELATransaction::TransferCrossChainAsset) {
-				MainchainTransactionCompleter completer(transaction, _walletManager->getWallet());
-				return completer.Complete(actualFee);
-			} else
-				return SubWallet::completeTransaction(transaction, actualFee);
-=======
 		nlohmann::json MainchainSubWallet::CreateCancelProducerTransaction(
 			const std::string &fromAddress,
 			const nlohmann::json &payload,
@@ -498,7 +406,6 @@
 			}
 
 			return j;
->>>>>>> 174c9b2a
 		}
 
 		nlohmann::json MainchainSubWallet::GetBasicInfo() const {
@@ -508,67 +415,5 @@
 			return j;
 		}
 
-<<<<<<< HEAD
-		nlohmann::json MainchainSubWallet::CreateRegisterProducerTransaction(const std::string &fromAddress,
-																			 const std::string &toAddress,
-																			 const std::string &publicKey,
-																			 const std::string &nickName,
-																			 const std::string &url,
-																			 uint64_t location) {
-			RegisterProducerTxParam txParam;
-			txParam.setFromAddress(fromAddress);
-			txParam.setToAddress(toAddress);
-
-			PayloadRegisterProducer payload;
-			payload.SetPublicKey(publicKey);
-			payload.SetNickName(nickName);
-			payload.SetUrl(url);
-			payload.SetLocation(location);
-			txParam.SetPayload(payload);
-
-			TransactionPtr transaction = createTransaction(&txParam);
-			ParamChecker::checkCondition(transaction == nullptr, Error::CreateTransaction, "Create tx error");
-
-			return transaction->toJson();
-		}
-
-		nlohmann::json MainchainSubWallet::CreateCancelProducerTransaction(const std::string &publicKey) {
-			CancelProducerTxParam txParam;
-			txParam.setFromAddress("");
-			txParam.setToAddress(CreateAddress());
-
-			PayloadCancelProducer payload;
-			payload.SetPublicKey(publicKey);
-			txParam.SetPayload(payload);
-
-			TransactionPtr transaction = createTransaction(&txParam);
-			ParamChecker::checkCondition(transaction == nullptr, Error::CreateTransaction, "Create tx error");
-
-			return transaction->toJson();
-		}
-
-		nlohmann::json
-		MainchainSubWallet::CreateVoteProducerTransaction(uint64_t stake, const nlohmann::json &pubicKeys) {
-			VoteProducerTxParam txParam;
-			txParam.setFromAddress("");
-			txParam.setToAddress(CreateAddress());
-
-			PayloadVoteProducer payload;
-			payload.SetVoter(_subAccount->GetMainAccountPublicKey());
-			payload.SetStake(stake);
-			std::vector<std::string> keys;
-			for (nlohmann::json::const_iterator it = pubicKeys.cbegin(); it != pubicKeys.cend(); ++it) {
-				keys.push_back(it->get<std::string>());
-			}
-			payload.SetPublicKeys(keys);
-			txParam.SetPayload(payload);
-
-			TransactionPtr transaction = createTransaction(&txParam);
-			ParamChecker::checkCondition(transaction == nullptr, Error::CreateTransaction, "Create tx error");
-
-			return transaction->toJson();
-		}
-=======
->>>>>>> 174c9b2a
 	}
 }