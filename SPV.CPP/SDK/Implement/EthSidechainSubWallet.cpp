--- conflicted
+++ resolved
@@ -146,55 +146,11 @@
 				}
 			}
 
-<<<<<<< HEAD
-
-            BREthereumNetwork net = NULL;
-            if (info->GetChainID() == CHAINID_ETHDID) {
-                if (netType == "MainNet") {
-                    net = ethereumDIDMainnet;
-                } else if (netType == "TestNet") {
-                    net = ethereumDIDTestnet;
-                } else if (netType == "RegTest") {
-                    net = ethereumDIDRinkeby;
-                } else if (netType == "PrvNet") {
-                    net = ethereumDIDPrvnet;
-                } else {
-                    net = NULL;
-                }
-            } else if (info->GetChainID() == CHAINID_ETHHECO) {
-                if (netType == "MainNet") {
-                    net = ethereumHecoMainnet;
-                } else if (netType == "TestNet") {
-                    net = ethereumHecoTestnet;
-                } else if (netType == "RegTest") {
-                    net = ethereumHecoRinkeby;
-                } else if (netType == "PrvNet") {
-                    net = ethereumHecoPrvnet;
-                } else {
-                    net = NULL;
-                }
-            } else {
-                if (netType == "MainNet") {
-                    net = ethereumMainnet;
-                } else if (netType == "TestNet") {
-                    net = ethereumTestnet;
-                } else if (netType == "RegTest") {
-                    net = ethereumRinkeby;
-                } else if (netType == "PrvNet") {
-                    net = ethereumPrvnet;
-                } else {
-                    net = NULL;
-                }
-            }
-			EthereumNetworkPtr network(new EthereumNetwork(net));
-			_client = ClientPtr(new EthereumClient(this, network, parent->GetDataPath(), pubkey));
-=======
             std::string netName = info->GetChainID() + "-" + netType;
             BREthereumNetwork net = FindEthereumNetwork(netName.c_str());
             ErrorChecker::CheckParam(net == NULL, Error::InvalidArgument, "network config not found");
             EthereumNetworkPtr network(new EthereumNetwork(net));
 			_client = ClientPtr(new EthereumClient(network, parent->GetDataPath(), pubkey));
->>>>>>> d6221908
 			_client->_ewm->getWallet()->setDefaultGasPrice(5000000000);
 		}
 
