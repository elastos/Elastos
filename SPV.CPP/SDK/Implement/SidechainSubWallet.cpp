// Copyright (c) 2012-2018 The Elastos Open Source Project
// Distributed under the MIT software license, see the accompanying
// file COPYING or http://www.opensource.org/licenses/mit-license.php.

#include "SidechainSubWallet.h"

#include <SDK/Common/Utils.h>
#include <SDK/Common/ErrorChecker.h>
#include <SDK/Plugin/Transaction/Payload/PayloadTransferCrossChainAsset.h>

#include <Core/BRAddress.h>

#include <vector>
#include <map>
#include <boost/scoped_ptr.hpp>

namespace Elastos {
	namespace ElaWallet {

<<<<<<< HEAD
		SidechainSubWallet::SidechainSubWallet(const CoinInfo &info, const MasterPubKeyPtr &masterPubKey,
											   const ChainParams &chainParams, const PluginTypes &pluginTypes,
											   MasterWallet *parent) :
			SubWallet(info, masterPubKey, chainParams, pluginTypes, parent) {
=======
		SidechainSubWallet::SidechainSubWallet(const CoinInfo &info,
											   const ChainParams &chainParams, const PluginType &pluginTypes,
											   MasterWallet *parent) :
				SubWallet(info, chainParams, pluginTypes, parent) {
>>>>>>> 174c9b2a

		}

		SidechainSubWallet::~SidechainSubWallet() {

		}

<<<<<<< HEAD
		nlohmann::json SidechainSubWallet::CreateWithdrawTransaction(const std::string &fromAddress,
																	 const uint64_t amount,
																	 const nlohmann::json &mainchainAccounts,
																	 const nlohmann::json &mainchainAmounts,
																	 const nlohmann::json &mainchainIndexs,
																	 const std::string &memo,
																	 const std::string &remark) {
			boost::scoped_ptr<TxParam> txParam(TxParamFactory::createTxParam(Sidechain, fromAddress, ELA_SIDECHAIN_DESTROY_ADDR, amount,
																			 _info.getMinFee(), memo, remark));

			ParamChecker::checkJsonArray(mainchainAccounts, 1, "Main chain accounts");
			ParamChecker::checkJsonArray(mainchainAmounts, 1, "Main chain amounts");
			ParamChecker::checkJsonArray(mainchainIndexs, 1, "Main chain indexs");

			std::vector<std::string> accounts = mainchainAccounts.get<std::vector<std::string>>();
			std::vector<uint64_t> amounts = mainchainAmounts.get<std::vector<uint64_t>>();
			std::vector<uint64_t> indexs = mainchainIndexs.get<std::vector<uint64_t>>();

			ParamChecker::checkCondition(accounts.size() != amounts.size() || accounts.size() != indexs.size(),
										 Error::WithdrawParam, "Invalid withdraw parameters of main chain");

			WithdrawTxParam *withdrawTxParam = dynamic_cast<WithdrawTxParam *>(txParam.get());
			withdrawTxParam->setMainchainDatas(accounts, indexs, amounts);

			//todo read main chain address from config
			std::string mainchainAddress;
			withdrawTxParam->setMainchainAddress(mainchainAddress);

			TransactionPtr transaction = createTransaction(txParam.get());
			ParamChecker::checkCondition(transaction == nullptr, Error::CreateTransaction, "Create withdraw tx");
			return transaction->toJson();
		}
=======
		nlohmann::json SidechainSubWallet::CreateWithdrawTransaction(
			const std::string &fromAddress,
			uint64_t amount,
			const std::string &mainChainAddress,
			const std::string &memo,
			const std::string &remark) {

			PayloadPtr payload = nullptr;
			try {
				std::vector<std::string> accounts = {mainChainAddress};
				std::vector<uint64_t> indexs = {0};
				std::vector<uint64_t> amounts = {amount};

				payload = PayloadPtr(new PayloadTransferCrossChainAsset(accounts, indexs, amounts));
			} catch (const nlohmann::detail::exception &e) {
				ErrorChecker::ThrowParamException(Error::JsonFormatError,
												  "main chain message error: " + std::string(e.what()));
			}
>>>>>>> 174c9b2a

			TransactionPtr tx = CreateTx(fromAddress, ELA_SIDECHAIN_DESTROY_ADDR, amount + _info.GetMinFee(),
													Asset::GetELAAssetID(), memo, remark);
			ErrorChecker::CheckLogic(tx == nullptr, Error::CreateTransaction, "Create withdraw tx");

<<<<<<< HEAD
		boost::shared_ptr<Transaction>
		SidechainSubWallet::createTransaction(TxParam *param) const {
			WithdrawTxParam *withdrawTxParam = dynamic_cast<WithdrawTxParam *>(param);
			if (withdrawTxParam != nullptr) {
				TransactionPtr ptr = _walletManager->getWallet()->
					createTransaction(param->getFromAddress(), param->getFee(), param->getAmount(),
									  param->getToAddress(), param->getRemark(), param->getMemo());
				if (!ptr) return nullptr;

				ptr->setTransactionType(ELATransaction::TransferCrossChainAsset);
				const std::vector<TransactionOutput *> &outList = ptr->getOutputs();

				std::for_each(outList.begin(), outList.end(),
							  [&param](TransactionOutput *output) {
								  ((ELATxOutput *) output->getRaw())->assetId = param->getAssetId();
							  });

				PayloadTransferCrossChainAsset *payloadTransferCrossChainAsset =
					static_cast<PayloadTransferCrossChainAsset *>(ptr->getPayload());
				payloadTransferCrossChainAsset->setCrossChainData(withdrawTxParam->getCrossChainAddress(),
																  withdrawTxParam->getCrossChainOutputIndexs(),
																  withdrawTxParam->getCrosschainAmouts());
				return ptr;
			} else
				return SubWallet::createTransaction(param);
		}
=======
			tx->SetTransactionType(Transaction::TransferCrossChainAsset, payload);
>>>>>>> 174c9b2a

			return tx->ToJson();
		}

		std::string SidechainSubWallet::GetGenesisAddress() const {
			return _info.GetGenesisAddress();
		}

		nlohmann::json SidechainSubWallet::GetBasicInfo() const {
			nlohmann::json j;
			j["Type"] = "Sidechain";
			j["Account"] = _subAccount->GetBasicInfo();
			return j;
		}

		nlohmann::json
		SidechainSubWallet::CreateTransaction(const std::string &fromAddress, const std::string &toAddress,
											  uint64_t amount, const std::string &assetID, const std::string &memo,
											  const std::string &remark) {
			uint256 asset = uint256(assetID);
			TransactionPtr tx = CreateTx(fromAddress, toAddress, amount, asset, memo, remark);
			return tx->ToJson();
		}

		nlohmann::json SidechainSubWallet::GetBalanceInfo(const std::string &assetID) const {
			return _walletManager->getWallet()->GetBalanceInfo();
		}

		uint64_t SidechainSubWallet::GetBalance(const std::string &assetID) const {
			return _walletManager->getWallet()->GetBalance(uint256(assetID), AssetTransactions::Total);
		}

		uint64_t SidechainSubWallet::GetBalanceWithAddress(const std::string &assetID, const std::string &address) const {
			return _walletManager->getWallet()->GetBalanceWithAddress(uint256(assetID), address, AssetTransactions::Total);
		}

		nlohmann::json SidechainSubWallet::GetAllSupportedAssets() const {
			return _walletManager->getWallet()->GetAllSupportedAssets();
		}

		nlohmann::json SidechainSubWallet::GetAllVisibleAssets() const {
			return _info.VisibleAssetsToJson();
		}

		void SidechainSubWallet::SetVisibleAssets(const nlohmann::json &assets) {
			nlohmann::json existAssets;
			std::for_each(assets.begin(), assets.end(), [&existAssets, this](const nlohmann::json &asset){
				if (_walletManager->getWallet()->ContainsAsset(asset.get<std::string>()))
					existAssets.push_back(asset);
			});
			_info.VisibleAssetsFromJson(existAssets);
		}

	}
}<|MERGE_RESOLUTION|>--- conflicted
+++ resolved
@@ -17,17 +17,10 @@
 namespace Elastos {
 	namespace ElaWallet {
 
-<<<<<<< HEAD
-		SidechainSubWallet::SidechainSubWallet(const CoinInfo &info, const MasterPubKeyPtr &masterPubKey,
-											   const ChainParams &chainParams, const PluginTypes &pluginTypes,
-											   MasterWallet *parent) :
-			SubWallet(info, masterPubKey, chainParams, pluginTypes, parent) {
-=======
 		SidechainSubWallet::SidechainSubWallet(const CoinInfo &info,
 											   const ChainParams &chainParams, const PluginType &pluginTypes,
 											   MasterWallet *parent) :
 				SubWallet(info, chainParams, pluginTypes, parent) {
->>>>>>> 174c9b2a
 
 		}
 
@@ -35,40 +28,6 @@
 
 		}
 
-<<<<<<< HEAD
-		nlohmann::json SidechainSubWallet::CreateWithdrawTransaction(const std::string &fromAddress,
-																	 const uint64_t amount,
-																	 const nlohmann::json &mainchainAccounts,
-																	 const nlohmann::json &mainchainAmounts,
-																	 const nlohmann::json &mainchainIndexs,
-																	 const std::string &memo,
-																	 const std::string &remark) {
-			boost::scoped_ptr<TxParam> txParam(TxParamFactory::createTxParam(Sidechain, fromAddress, ELA_SIDECHAIN_DESTROY_ADDR, amount,
-																			 _info.getMinFee(), memo, remark));
-
-			ParamChecker::checkJsonArray(mainchainAccounts, 1, "Main chain accounts");
-			ParamChecker::checkJsonArray(mainchainAmounts, 1, "Main chain amounts");
-			ParamChecker::checkJsonArray(mainchainIndexs, 1, "Main chain indexs");
-
-			std::vector<std::string> accounts = mainchainAccounts.get<std::vector<std::string>>();
-			std::vector<uint64_t> amounts = mainchainAmounts.get<std::vector<uint64_t>>();
-			std::vector<uint64_t> indexs = mainchainIndexs.get<std::vector<uint64_t>>();
-
-			ParamChecker::checkCondition(accounts.size() != amounts.size() || accounts.size() != indexs.size(),
-										 Error::WithdrawParam, "Invalid withdraw parameters of main chain");
-
-			WithdrawTxParam *withdrawTxParam = dynamic_cast<WithdrawTxParam *>(txParam.get());
-			withdrawTxParam->setMainchainDatas(accounts, indexs, amounts);
-
-			//todo read main chain address from config
-			std::string mainchainAddress;
-			withdrawTxParam->setMainchainAddress(mainchainAddress);
-
-			TransactionPtr transaction = createTransaction(txParam.get());
-			ParamChecker::checkCondition(transaction == nullptr, Error::CreateTransaction, "Create withdraw tx");
-			return transaction->toJson();
-		}
-=======
 		nlohmann::json SidechainSubWallet::CreateWithdrawTransaction(
 			const std::string &fromAddress,
 			uint64_t amount,
@@ -87,42 +46,12 @@
 				ErrorChecker::ThrowParamException(Error::JsonFormatError,
 												  "main chain message error: " + std::string(e.what()));
 			}
->>>>>>> 174c9b2a
 
 			TransactionPtr tx = CreateTx(fromAddress, ELA_SIDECHAIN_DESTROY_ADDR, amount + _info.GetMinFee(),
 													Asset::GetELAAssetID(), memo, remark);
 			ErrorChecker::CheckLogic(tx == nullptr, Error::CreateTransaction, "Create withdraw tx");
 
-<<<<<<< HEAD
-		boost::shared_ptr<Transaction>
-		SidechainSubWallet::createTransaction(TxParam *param) const {
-			WithdrawTxParam *withdrawTxParam = dynamic_cast<WithdrawTxParam *>(param);
-			if (withdrawTxParam != nullptr) {
-				TransactionPtr ptr = _walletManager->getWallet()->
-					createTransaction(param->getFromAddress(), param->getFee(), param->getAmount(),
-									  param->getToAddress(), param->getRemark(), param->getMemo());
-				if (!ptr) return nullptr;
-
-				ptr->setTransactionType(ELATransaction::TransferCrossChainAsset);
-				const std::vector<TransactionOutput *> &outList = ptr->getOutputs();
-
-				std::for_each(outList.begin(), outList.end(),
-							  [&param](TransactionOutput *output) {
-								  ((ELATxOutput *) output->getRaw())->assetId = param->getAssetId();
-							  });
-
-				PayloadTransferCrossChainAsset *payloadTransferCrossChainAsset =
-					static_cast<PayloadTransferCrossChainAsset *>(ptr->getPayload());
-				payloadTransferCrossChainAsset->setCrossChainData(withdrawTxParam->getCrossChainAddress(),
-																  withdrawTxParam->getCrossChainOutputIndexs(),
-																  withdrawTxParam->getCrosschainAmouts());
-				return ptr;
-			} else
-				return SubWallet::createTransaction(param);
-		}
-=======
 			tx->SetTransactionType(Transaction::TransferCrossChainAsset, payload);
->>>>>>> 174c9b2a
 
 			return tx->ToJson();
 		}
