// Copyright (c) 2012-2018 The Elastos Open Source Project
// Distributed under the MIT software license, see the accompanying
// file COPYING or http://www.opensource.org/licenses/mit-license.php.

#ifndef __ELASTOS_SDK_SUBWALLET_H__
#define __ELASTOS_SDK_SUBWALLET_H__

#include <SDK/SpvService/CoinInfo.h>
#include <SDK/P2P/ChainParams.h>
#include <SDK/SpvService/SpvService.h>
#include <SDK/Account/ISubAccount.h>

#include <Interface/ISubWallet.h>
#include <Interface/ISubWalletCallback.h>

#include <map>
#include <boost/shared_ptr.hpp>
#include <boost/filesystem/path.hpp>

namespace Elastos {
	namespace ElaWallet {

		class MasterWallet;

		class Transaction;

		class SubWallet : public virtual ISubWallet, public AssetTransactions::Listener, public PeerManager::Listener {
		public:
			typedef boost::shared_ptr<SpvService> WalletManagerPtr;

			virtual ~SubWallet();

			const WalletManagerPtr &GetWalletManager() const;

			void StartP2P();

			void StopP2P();

		public: //implement ISubWallet
			virtual std::string GetChainId() const;

			virtual nlohmann::json GetBasicInfo() const;

			virtual nlohmann::json GetBalanceInfo() const;

			virtual uint64_t GetBalance(BalanceType type = Default) const;

			virtual uint64_t GetBalanceWithAddress(const std::string &address, BalanceType type = Default) const;

			virtual std::string CreateAddress();

			virtual nlohmann::json GetAllAddress(uint32_t start,
												 uint32_t count) const;

			virtual void AddCallback(ISubWalletCallback *subCallback);

			virtual void RemoveCallback(ISubWalletCallback *subCallback);

			virtual nlohmann::json CreateTransaction(
					const std::string &fromAddress,
					const std::string &toAddress,
					uint64_t amount,
					const std::string &memo,
					const std::string &remark,
					bool useVotedUTXO = false);

			virtual nlohmann::json CreateMultiSignTransaction(
					const std::string &fromAddress,
					const std::string &toAddress,
					uint64_t amount,
					const std::string &memo,
					const std::string &remark,
					bool useVotedUTXO = false);

			virtual uint64_t CalculateTransactionFee(
					const nlohmann::json &rawTransaction,
					uint64_t feePerKb);

			virtual nlohmann::json UpdateTransactionFee(
					const nlohmann::json &transactionJson,
					uint64_t fee,
					const std::string &fromAddress);

			virtual nlohmann::json SignTransaction(
					const nlohmann::json &rawTransaction,
					const std::string &payPassword);

			virtual nlohmann::json GetTransactionSignedSigners(
					const nlohmann::json &rawTransaction) const;

			virtual nlohmann::json PublishTransaction(
					const nlohmann::json &rawTransaction);

			virtual nlohmann::json GetAllTransaction(
					uint32_t start,
					uint32_t count,
					const std::string &addressOrTxid) const;

			virtual std::string Sign(
					const std::string &message,
					const std::string &payPassword);

			virtual bool CheckSign(
					const std::string &publicKey,
					const std::string &message,
					const std::string &signature);

			virtual nlohmann::json GetAssetDetails(
					const std::string &assetID) const;

			virtual std::string GetPublicKey() const;

		protected: //implement Wallet::Listener
			virtual void balanceChanged(const uint256 &asset, uint64_t balance);

			virtual void onTxAdded(const TransactionPtr &transaction);

			virtual void onTxUpdated(const std::string &hash, uint32_t blockHeight, uint32_t timeStamp);

			virtual void
			onTxDeleted(const std::string &hash, const std::string &assetID, bool notifyUser, bool recommendRescan);

		protected: //implement PeerManager::Listener
			virtual void syncStarted();

			virtual void syncProgress(uint32_t currentHeight, uint32_t estimatedHeight);

			// func syncStopped(_ error: BRPeerManagerError?)
			virtual void syncStopped(const std::string &error);

			// func txStatusUpdate()
			virtual void txStatusUpdate() {}

			// func saveBlocks(_ replace: Bool, _ blocks: [BRBlockRef?])
			virtual void saveBlocks(bool replace, const std::vector<MerkleBlockPtr> &blocks);

			// func savePeers(_ replace: Bool, _ peers: [BRPeer])
			virtual void savePeers(bool replace, const std::vector<PeerInfo> &peers) {}

			// func networkIsReachable() -> Bool}
			virtual bool networkIsReachable() { return true; }

			// Called on publishTransaction
			virtual void txPublished(const std::string &hash, const nlohmann::json &result);

			virtual void blockHeightIncreased(uint32_t blockHeight);

			virtual void syncIsInactive(uint32_t time) {}

		protected:
			friend class MasterWallet;

			SubWallet(const CoinInfo &info,
					  const MasterPubKeyPtr &masterPubKey,
					  const ChainParams &chainParams,
<<<<<<< HEAD
					  const PluginTypes &pluginTypes,
=======
					  const PluginType &pluginTypes,
>>>>>>> 174c9b2a
					  MasterWallet *parent);

			virtual TransactionPtr CreateTx(
				const std::string &fromAddress,
				const std::string &toAddress,
				uint64_t amount,
				const uint256 &assetID,
				const std::string &memo,
				const std::string &remark,
				bool useVotedUTXO = false) const;

			virtual void publishTransaction(const TransactionPtr &transaction);

			bool filterByAddressOrTxId(const TransactionPtr &transaction, const std::string &addressOrTxid) const;

			virtual void fireTransactionStatusChanged(const std::string &txid,
													  const std::string &status,
													  const nlohmann::json &desc,
													  uint32_t confirms);

			const CoinInfo &getCoinInfo();

		protected:
			WalletManagerPtr _walletManager;
			std::vector<ISubWalletCallback *> _callbacks;
			MasterWallet *_parent;
			CoinInfo _info;
			SubAccountPtr _subAccount;

			typedef std::map<std::string, TransactionPtr> TransactionMap;
			TransactionMap _confirmingTxs;
			uint32_t _syncStartHeight;
		};

	}
}

#endif //__ELASTOS_SDK_SUBWALLET_H__<|MERGE_RESOLUTION|>--- conflicted
+++ resolved
@@ -151,13 +151,8 @@
 			friend class MasterWallet;
 
 			SubWallet(const CoinInfo &info,
-					  const MasterPubKeyPtr &masterPubKey,
 					  const ChainParams &chainParams,
-<<<<<<< HEAD
-					  const PluginTypes &pluginTypes,
-=======
 					  const PluginType &pluginTypes,
->>>>>>> 174c9b2a
 					  MasterWallet *parent);
 
 			virtual TransactionPtr CreateTx(
