--- conflicted
+++ resolved
@@ -5,13 +5,6 @@
 #include "MasterWallet.h"
 
 #include <SDK/Common/Utils.h>
-<<<<<<< HEAD
-#include <Core/BRBase58.h>
-#include <Core/BRBIP39Mnemonic.h>
-#include <SDK/Plugin/Registry.h>
-#include <SDK/Plugin/Block/SidechainMerkleBlock.h>
-#include <SDK/Plugin/Block/MerkleBlock.h>
-=======
 #include <SDK/Common/Log.h>
 #include <SDK/Common/ByteStream.h>
 #include <SDK/Common/ErrorChecker.h>
@@ -25,7 +18,6 @@
 #include <SDK/Plugin/IDPlugin.h>
 #include <Interface/MasterWalletManager.h>
 #include <Config.h>
->>>>>>> 174c9b2a
 
 
 #include <boost/filesystem.hpp>
@@ -73,44 +65,6 @@
 			return MasterWallet::GenerateMnemonic(language, _rootPath);
 		}
 
-<<<<<<< HEAD
-		std::string MasterWalletManager::GetMultiSignPubKey(const std::string &phrase, const std::string &phrasePassword) {
-			ParamChecker::checkPasswordWithNullLegal(phrasePassword, "Phrase");
-
-			Mnemonic mnemonic = Mnemonic(boost::filesystem::path(_rootPath));
-			std::string standardPhrase;
-			ParamChecker::checkCondition(!mnemonic.PhraseIsValid(phrase, standardPhrase),
-										 Error::Mnemonic, "Invalid mnemonic words");
-
-			UInt512 seed;
-			BRBIP39DeriveKey(&seed, standardPhrase.c_str(), phrasePassword.c_str());
-			BRKey masterKey;
-			BRBIP32APIAuthKey(&masterKey, &seed, sizeof(seed));
-
-			Key key(masterKey);
-			key.setPublicKey();
-
-			var_clean(&seed);
-			var_clean(&masterKey);
-			std::for_each(standardPhrase.begin(), standardPhrase.end(), [](char &c) { c = 0; });
-
-			return Utils::encodeHex(key.getPubkey());
-		}
-
-		std::string MasterWalletManager::GetMultiSignPubKey(const std::string &privKey) {
-			CMBlock privKeyHex = Utils::decodeHex(privKey);
-			ParamChecker::checkCondition(privKeyHex.GetSize() != sizeof(UInt256), Error::PubKeyFormat,
-										 "Private key length do not as expected");
-			Key key;
-			UInt256 secret;
-			memcpy(secret.u8, privKeyHex, sizeof(secret));
-			key.setSecret(secret, true);
-
-			var_clean(&secret);
-			memset(privKeyHex, 0, privKeyHex.GetSize());
-
-			return Utils::encodeHex(key.getPubkey());
-=======
 		std::string MasterWalletManager::GetMultiSignPubKey(const std::string &phrase, const std::string &phrasePassword) const {
 			ErrorChecker::CheckPasswordWithNullLegal(phrasePassword, "Phrase");
 
@@ -138,7 +92,6 @@
 			prvkey.clean();
 
 			return key.PubKey().getHex();
->>>>>>> 174c9b2a
 		}
 
 		IMasterWallet *MasterWalletManager::CreateMasterWallet(
@@ -147,17 +100,12 @@
 				const std::string &phrasePassword,
 				const std::string &payPassword,
 				bool singleAddress) {
-<<<<<<< HEAD
-
-			ParamChecker::checkArgumentNotEmpty(masterWalletId, "Master wallet ID");
-=======
 
 			ErrorChecker::CheckParamNotEmpty(masterWalletId, "Master wallet ID");
 			ErrorChecker::CheckParamNotEmpty(mnemonic, "mnemonic");
 			ErrorChecker::CheckPassword(payPassword, "Pay");
 			ErrorChecker::CheckPasswordWithNullLegal(phrasePassword, "Phrase");
 
->>>>>>> 174c9b2a
 			if (_masterWalletMap.find(masterWalletId) != _masterWalletMap.end())
 				return _masterWalletMap[masterWalletId];
 
@@ -172,21 +120,12 @@
 		IMasterWallet *MasterWalletManager::CreateMultiSignMasterWallet(const std::string &masterWalletId,
 																		const nlohmann::json &coSigners,
 																		uint32_t requiredSignCount) {
-<<<<<<< HEAD
-			ParamChecker::checkArgumentNotEmpty(masterWalletId, "Master wallet ID");
-=======
 			ErrorChecker::CheckParamNotEmpty(masterWalletId, "Master wallet ID");
 			ErrorChecker::CheckPubKeyJsonArray(coSigners, requiredSignCount, "Signers");
->>>>>>> 174c9b2a
-
-			if (_masterWalletMap.find(masterWalletId) != _masterWalletMap.end())
-				return _masterWalletMap[masterWalletId];
-
-<<<<<<< HEAD
-			ParamChecker::checkPubKeyJsonArray(coSigners, requiredSignCount, "Signers");
-
-=======
->>>>>>> 174c9b2a
+
+			if (_masterWalletMap.find(masterWalletId) != _masterWalletMap.end())
+				return _masterWalletMap[masterWalletId];
+
 			MasterWallet *masterWallet = new MasterWallet(masterWalletId, coSigners, requiredSignCount,
 														  _rootPath, _p2pEnable, CreateMultiSign);
 			checkRedundant(masterWallet);
@@ -200,21 +139,6 @@
 																		const std::string &payPassword,
 																		const nlohmann::json &coSigners,
 																		uint32_t requiredSignCount) {
-<<<<<<< HEAD
-			ParamChecker::checkArgumentNotEmpty(masterWalletId, "Master wallet ID");
-
-			if (_masterWalletMap.find(masterWalletId) != _masterWalletMap.end())
-				return _masterWalletMap[masterWalletId];
-
-			ParamChecker::checkPubKeyJsonArray(coSigners, requiredSignCount - 1, "Signers");
-			ParamChecker::checkPrivateKey(privKey);
-
-			MasterWallet *masterWallet = new MasterWallet(masterWalletId, privKey, payPassword, coSigners,
-														  requiredSignCount, _rootPath, _p2pEnable,
-														  CreateMultiSign);
-			checkRedundant(masterWallet);
-			_masterWalletMap[masterWalletId] = masterWallet;
-=======
 			ErrorChecker::CheckParamNotEmpty(masterWalletID, "Master wallet ID");
 			ErrorChecker::CheckPrivateKey(privKey);
 			ErrorChecker::CheckPassword(payPassword, "Pay");
@@ -228,7 +152,6 @@
 														  CreateMultiSign);
 			checkRedundant(masterWallet);
 			_masterWalletMap[masterWalletID] = masterWallet;
->>>>>>> 174c9b2a
 
 			return masterWallet;
 		}
@@ -239,24 +162,15 @@
 																		const std::string &payPassword,
 																		const nlohmann::json &coSigners,
 																		uint32_t requiredSignCount) {
-<<<<<<< HEAD
-			ParamChecker::checkArgumentNotEmpty(masterWalletId, "Master wallet ID");
-=======
 			ErrorChecker::CheckParamNotEmpty(masterWalletId, "Master wallet ID");
 			ErrorChecker::CheckParamNotEmpty(mnemonic, "Mnemonic");
 			ErrorChecker::CheckPassword(payPassword, "Pay");
 			ErrorChecker::CheckPasswordWithNullLegal(phrasePassword, "Phrase");
 			ErrorChecker::CheckPubKeyJsonArray(coSigners, requiredSignCount - 1, "Signers");
->>>>>>> 174c9b2a
-
-			if (_masterWalletMap.find(masterWalletId) != _masterWalletMap.end())
-				return _masterWalletMap[masterWalletId];
-
-<<<<<<< HEAD
-			ParamChecker::checkPubKeyJsonArray(coSigners, requiredSignCount - 1, "Signers");
-
-=======
->>>>>>> 174c9b2a
+
+			if (_masterWalletMap.find(masterWalletId) != _masterWalletMap.end())
+				return _masterWalletMap[masterWalletId];
+
 			MasterWallet *masterWallet = new MasterWallet(masterWalletId, mnemonic, phrasePassword, payPassword,
 														  coSigners, requiredSignCount, _p2pEnable,
 														  _rootPath, CreateMultiSign);
@@ -276,65 +190,38 @@
 		};
 
 		void MasterWalletManager::removeWallet(const std::string &masterWalletId, bool saveMaster) {
-<<<<<<< HEAD
-			ParamChecker::checkArgumentNotEmpty(masterWalletId, "Master wallet ID");
-=======
-			ErrorChecker::CheckParamNotEmpty(masterWalletId, "Master wallet ID");
->>>>>>> 174c9b2a
+			ErrorChecker::CheckParamNotEmpty(masterWalletId, "Master wallet ID");
 
 			if (_masterWalletMap.find(masterWalletId) == _masterWalletMap.end())
 				return;
 
-<<<<<<< HEAD
-			Log::getLogger()->info("Master wallet manager remove master wallet ({})", masterWalletId);
-=======
 			Log::info("Master wallet manager remove master wallet ({})", masterWalletId);
->>>>>>> 174c9b2a
 
 			IMasterWallet *masterWallet = _masterWalletMap[masterWalletId];
 
 			MasterWallet *masterWalletInner = static_cast<MasterWallet *>(masterWallet);
 			if (saveMaster) {
-<<<<<<< HEAD
-				Log::getLogger()->info("Destroying sub wallets.");
-=======
 				Log::info("Destroying sub wallets.");
->>>>>>> 174c9b2a
 				std::vector<ISubWallet *> subWallets = masterWallet->GetAllSubWallets();
 				for (int i = 0; i < subWallets.size(); ++i) {
 					masterWallet->DestroyWallet(subWallets[i]);
 				}
 			} else {
-<<<<<<< HEAD
-				Log::getLogger()->info("Destroying sub wallets.");
-=======
 				Log::info("Destroying sub wallets.");
->>>>>>> 174c9b2a
 				std::vector<ISubWallet *> subWallets = masterWallet->GetAllSubWallets();
 				for (int i = 0; i < subWallets.size(); ++i) {
 					masterWallet->DestroyWallet(subWallets[i]);
 				}
 
-<<<<<<< HEAD
-				Log::getLogger()->info("Clearing local.", masterWalletId);
-=======
 				Log::info("Clearing local.", masterWalletId);
->>>>>>> 174c9b2a
 				masterWalletInner->ClearLocal();
 			}
 
 
-<<<<<<< HEAD
-			Log::getLogger()->info("Removing master wallet from map.");
-			_masterWalletMap.erase(masterWalletId);
-
-			Log::getLogger()->info("Deleting master wallet.");
-=======
 			Log::info("Removing master wallet from map.");
 			_masterWalletMap.erase(masterWalletId);
 
 			Log::info("Deleting master wallet.");
->>>>>>> 174c9b2a
 			delete masterWallet;
 		}
 
@@ -348,25 +235,15 @@
 													  const std::string &backupPassword,
 													  const std::string &payPassword,
 													  const std::string &phrasePassword) {
-<<<<<<< HEAD
-			ParamChecker::checkPassword(backupPassword, "Backup");
-			ParamChecker::checkPasswordWithNullLegal(payPassword, "Pay");
-			ParamChecker::checkArgumentNotEmpty(masterWalletId, "Master wallet ID");
-=======
 			ErrorChecker::CheckParamNotEmpty(masterWalletId, "Master wallet ID");
 			ErrorChecker::CheckParam(!keystoreContent.is_object(), Error::KeyStore, "key store should be json object");
 			ErrorChecker::CheckPassword(backupPassword, "Backup");
 			ErrorChecker::CheckPassword(payPassword, "Pay");
 			ErrorChecker::CheckPasswordWithNullLegal(phrasePassword, "Phrase");
->>>>>>> 174c9b2a
-
-			if (_masterWalletMap.find(masterWalletId) != _masterWalletMap.end())
-				return _masterWalletMap[masterWalletId];
-
-<<<<<<< HEAD
-
-=======
->>>>>>> 174c9b2a
+
+			if (_masterWalletMap.find(masterWalletId) != _masterWalletMap.end())
+				return _masterWalletMap[masterWalletId];
+
 			MasterWallet *masterWallet = new MasterWallet(masterWalletId, keystoreContent, backupPassword,
 														  phrasePassword,
 														  payPassword, _rootPath, _p2pEnable,
@@ -381,16 +258,10 @@
 													  const nlohmann::json &keystoreContent,
 													  const std::string &backupPassword,
 													  const std::string &payPassword) {
-<<<<<<< HEAD
-			ParamChecker::checkPassword(backupPassword, "Backup");
-			ParamChecker::checkPasswordWithNullLegal(payPassword, "Pay");
-			ParamChecker::checkArgumentNotEmpty(masterWalletId, "Master wallet ID");
-=======
 			ErrorChecker::CheckParamNotEmpty(masterWalletId, "Master wallet ID");
 			ErrorChecker::CheckParam(!keystoreContent.is_object(), Error::KeyStore, "key store should be json object");
 			ErrorChecker::CheckPassword(backupPassword, "Backup");
 			ErrorChecker::CheckPassword(payPassword, "Pay");
->>>>>>> 174c9b2a
 
 			if (_masterWalletMap.find(masterWalletId) != _masterWalletMap.end())
 				return _masterWalletMap[masterWalletId];
@@ -408,16 +279,10 @@
 		MasterWalletManager::ImportWalletWithMnemonic(const std::string &masterWalletId, const std::string &mnemonic,
 													  const std::string &phrasePassword, const std::string &payPassword,
 													  bool singleAddress) {
-<<<<<<< HEAD
-			ParamChecker::checkPasswordWithNullLegal(phrasePassword, "Phrase");
-			ParamChecker::checkPassword(payPassword, "Pay");
-			ParamChecker::checkArgumentNotEmpty(masterWalletId, "Master wallet ID");
-=======
 			ErrorChecker::CheckParamNotEmpty(masterWalletId, "Master wallet ID");
 			ErrorChecker::CheckParamNotEmpty(mnemonic, "Mnemonic");
 			ErrorChecker::CheckPasswordWithNullLegal(phrasePassword, "Phrase");
 			ErrorChecker::CheckPassword(payPassword, "Pay");
->>>>>>> 174c9b2a
 
 			if (_masterWalletMap.find(masterWalletId) != _masterWalletMap.end())
 				return _masterWalletMap[masterWalletId];
@@ -434,12 +299,8 @@
 		MasterWalletManager::ExportWalletWithKeystore(IMasterWallet *masterWallet, const std::string &backupPassword,
 													  const std::string &payPassword) const {
 
-<<<<<<< HEAD
-			ParamChecker::checkPassword(backupPassword, "Backup");
-=======
 			ErrorChecker::CheckParam(masterWallet == nullptr, Error::InvalidArgument, "Master wallet is null");
 			ErrorChecker::CheckPassword(backupPassword, "Backup");
->>>>>>> 174c9b2a
 
 			MasterWallet *wallet = static_cast<MasterWallet *>(masterWallet);
 			return wallet->exportKeyStore(backupPassword, payPassword);
@@ -448,22 +309,13 @@
 		std::string
 		MasterWalletManager::ExportWalletWithMnemonic(IMasterWallet *masterWallet, const std::string &payPassword) const {
 
-<<<<<<< HEAD
-			ParamChecker::checkCondition(masterWallet == nullptr, Error::InvalidArgument, "Master wallet is null");
-			ParamChecker::checkPassword(payPassword, "Pay");
-=======
 			ErrorChecker::CheckParam(masterWallet == nullptr, Error::InvalidArgument, "Master wallet is null");
 			ErrorChecker::CheckPassword(payPassword, "Pay");
->>>>>>> 174c9b2a
 
 			MasterWallet *wallet = static_cast<MasterWallet *>(masterWallet);
 
 			std::string mnemonic;
-<<<<<<< HEAD
-			ParamChecker::checkCondition(!wallet->exportMnemonic(payPassword, mnemonic), Error::WrongPasswd,
-=======
 			ErrorChecker::CheckCondition(!wallet->exportMnemonic(payPassword, mnemonic), Error::WrongPasswd,
->>>>>>> 174c9b2a
 										 "Wrong pay password");
 			return mnemonic;
 		}
@@ -477,55 +329,23 @@
 			txn.Serialize(stream);
 			bytes_t hex = stream.GetBytes();
 
-<<<<<<< HEAD
-			CMBlock hex = stream.getBuffer();
-			size_t len = BRBase58CheckEncode(NULL, 0, hex, hex.GetSize());
-			char buf[len + 1];
-
-			BRBase58CheckEncode(buf, sizeof(buf), hex, hex.GetSize());
-
-			nlohmann::json result;
-
-			result["Algorithm"] = "base58";
-			result["Data"] = std::string(buf);
-
-=======
 			nlohmann::json result;
 
 			result["Algorithm"] = "base64";
 			result["Data"] = hex.getBase64();
 
->>>>>>> 174c9b2a
 			return result;
 		}
 
 		nlohmann::json MasterWalletManager::DecodeTransactionFromString(const nlohmann::json &cipher) {
 			Transaction txn;
 
-<<<<<<< HEAD
+			if (cipher.find("Algorithm") == cipher.end() || cipher.find("Data") == cipher.end()) {
+				ErrorChecker::ThrowParamException(Error::InvalidArgument, "Invalid input");
+			}
+
 			std::string algorithm = cipher["Algorithm"].get<std::string>();
 			std::string data = cipher["Data"].get<std::string>();
-
-			CMBlock rawHex;
-			if (algorithm == "base58") {
-				size_t len = BRBase58CheckDecode(NULL, 0, data.c_str());
-				ParamChecker::checkCondition(len == 0, Error::Transaction,
-											 "Decode tx from base58 error");
-
-				rawHex.Resize(len);
-				BRBase58CheckDecode(rawHex, rawHex.GetSize(), data.c_str());
-			} else {
-				ParamChecker::checkCondition(true, Error::Transaction,
-											 "Decode tx with unknown algorithm");
-			}
-=======
-			if (cipher.find("Algorithm") == cipher.end() || cipher.find("Data") == cipher.end()) {
-				ErrorChecker::ThrowParamException(Error::InvalidArgument, "Invalid input");
-			}
-
-			std::string algorithm = cipher["Algorithm"].get<std::string>();
-			std::string data = cipher["Data"].get<std::string>();
->>>>>>> 174c9b2a
 
 			bytes_t rawHex;
 			if (algorithm == "base64") {
@@ -549,31 +369,12 @@
 			return SPVSDK_VERSION_MESSAGE;
 		}
 
-		std::string MasterWalletManager::GetVersion() const {
-			return SPVSDK_VERSION_MESSAGE;
-		}
-
 		void MasterWalletManager::initMasterWallets() {
 			path rootPath = _rootPath;
 
 #if defined(__ANDROID__)
 			Log::setPattern("%v");
 #else
-<<<<<<< HEAD
-			Log::setPattern("%m-%d %T.%e %P %t %^%L%$ %n: %v");
-#endif
-
-			Log::setLevel(spdlog::level::from_str(SPVSDK_SPDLOG_LEVEL));
-			Log::getLogger()->info("spvsdk version {}", SPVSDK_VERSION_MESSAGE);
-
-#ifndef BUILD_SHARED_LIBS
-			Log::getLogger()->info("Registering plugin ...");
-			REGISTER_MERKLEBLOCKPLUGIN(MerkleBlock);
-			REGISTER_MERKLEBLOCKPLUGIN(SidechainMerkleBlock);
-#endif
-
-			ParamChecker::checkPathExists(rootPath);
-=======
 			Log::setPattern("%m-%d %T.%e %P %t %^%L%$ %n %v");
 #endif
 
@@ -587,7 +388,6 @@
 #endif
 
 			ErrorChecker::CheckPathExists(rootPath);
->>>>>>> 174c9b2a
 
 			directory_iterator it{rootPath};
 			while (it != directory_iterator{}) {
@@ -608,11 +408,7 @@
 			}
 
 			if (_masterWalletMap.size() > 0)
-<<<<<<< HEAD
-				Log::getLogger()->info("{} master wallets were loaded from local store", _masterWalletMap.size());
-=======
 				Log::info("{} master wallets were loaded from local store", _masterWalletMap.size());
->>>>>>> 174c9b2a
 		}
 
 		std::vector<std::string> MasterWalletManager::GetAllMasterWalletIds() const {
@@ -661,30 +457,18 @@
 						  });
 
 			if (hasRedundant) {
-<<<<<<< HEAD
-				Log::getLogger()->info("Destroying sub wallets.");
-=======
 				Log::info("Destroying sub wallets.");
->>>>>>> 174c9b2a
 				std::vector<ISubWallet *> subWallets = masterWallet->GetAllSubWallets();
 				for (int i = 0; i < subWallets.size(); ++i) {
 					masterWallet->DestroyWallet(subWallets[i]);
 				}
 
-<<<<<<< HEAD
-				Log::getLogger()->info("({}) Clearing local.", masterWallet->GetId());
-=======
 				Log::info("({}) Clearing local.", masterWallet->GetId());
->>>>>>> 174c9b2a
 				masterWallet->ClearLocal();
 				delete masterWallet;
 			}
 
-<<<<<<< HEAD
-			ParamChecker::checkCondition(hasRedundant, Error::CreateMasterWalletError,
-=======
 			ErrorChecker::CheckCondition(hasRedundant, Error::CreateMasterWalletError,
->>>>>>> 174c9b2a
 										 "Master wallet already exist.");
 		}
 	}
