// Copyright (c) 2012-2018 The Elastos Open Source Project
// Distributed under the MIT software license, see the accompanying
// file COPYING or http://www.opensource.org/licenses/mit-license.php.

#include "Message.h"
#include <SDK/P2P/Peer.h>

namespace Elastos {
	namespace ElaWallet {

		SendMessageParameter Message::DefaultParam = SendMessageParameter();

		Message::Message(const MessagePeerPtr &peer) :
				_peer(peer) {

		}

		Message::~Message() {

		}

		void Message::FireConnected() {
			if (_peer->_listener != nullptr)
				_peer->_listener->OnConnected(_peer->shared_from_this());
		}

		void Message::FireDisconnected(int error) {
			if (_peer->_listener != nullptr)
				_peer->_listener->OnDisconnected(_peer->shared_from_this(), error);
		}

		void Message::FireRelayedPeers(const std::vector<PeerInfo> &peers) {
			if (_peer->_listener != nullptr)
				_peer->_listener->OnRelayedPeers(_peer->shared_from_this(), peers);
		}

		void Message::FireRelayedTx(const TransactionPtr &tx) {
			if (_peer->_listener != nullptr)
				_peer->_listener->OnRelayedTx(_peer->shared_from_this(), tx);
		}

		void Message::FireHasTx(const uint256 &txHash) {
			if (_peer->_listener != nullptr)
				_peer->_listener->OnHasTx(_peer->shared_from_this(), txHash);
		}

		void Message::FireRejectedTx(const uint256 &txHash, uint8_t code, const std::string &reason) {
			if (_peer->_listener != nullptr)
				_peer->_listener->OnRejectedTx(_peer->shared_from_this(), txHash, code, reason);
		}

		void Message::FireRelayedBlock(const MerkleBlockPtr &block) {
			if (_peer->_listener != nullptr)
				_peer->_listener->OnRelayedBlock(_peer->shared_from_this(), block);
		}

		void Message::FireRelayedPing() {
			if (_peer->_listener != nullptr)
				_peer->_listener->OnRelayedPing(_peer->shared_from_this());
		}

		void Message::FireNotfound(const std::vector<uint256> &txHashes, const std::vector<uint256> &blockHashes) {
			if (_peer->_listener != nullptr)
				_peer->_listener->OnNotfound(_peer->shared_from_this(), txHashes, blockHashes);
		}

		void Message::FireSetFeePerKb(uint64_t feePerKb) {
			if (_peer->_listener != nullptr)
				_peer->_listener->OnSetFeePerKb(_peer->shared_from_this(), feePerKb);
		}

<<<<<<< HEAD
		const TransactionPtr Message::FireRequestedTx(const uint256 &txHash) {
=======
		TransactionPtr Message::FireRequestedTx(const uint256 &txHash) {
>>>>>>> cf5d1705
			if (_peer->_listener != nullptr)
				return _peer->_listener->OnRequestedTx(_peer->shared_from_this(), txHash);
			return nullptr;
		}

		bool Message::FireNetworkIsReachable() {
			if (_peer->_listener != nullptr)
				return _peer->_listener->OnNetworkIsReachable(_peer->shared_from_this());
			return false;
		}

		void Message::FireThreadCleanup() {
			if (_peer->_listener != nullptr)
				_peer->_listener->OnThreadCleanup(_peer->shared_from_this());
		}

		void Message::SendMessage(const bytes_t &msg, const std::string &type) {
			_peer->SendMessage(msg, type);
		}
	}
}<|MERGE_RESOLUTION|>--- conflicted
+++ resolved
@@ -69,11 +69,7 @@
 				_peer->_listener->OnSetFeePerKb(_peer->shared_from_this(), feePerKb);
 		}
 
-<<<<<<< HEAD
-		const TransactionPtr Message::FireRequestedTx(const uint256 &txHash) {
-=======
 		TransactionPtr Message::FireRequestedTx(const uint256 &txHash) {
->>>>>>> cf5d1705
 			if (_peer->_listener != nullptr)
 				return _peer->_listener->OnRequestedTx(_peer->shared_from_this(), txHash);
 			return nullptr;
