// Copyright (c) 2012-2018 The Elastos Open Source Project
// Distributed under the MIT software license, see the accompanying
// file COPYING or http://www.opensource.org/licenses/mit-license.php.

#include "InventoryMessage.h"
#include "GetDataMessage.h"
#include "GetBlocksMessage.h"
#include "PingMessage.h"

#include <SDK/P2P/Peer.h>
#include <SDK/Common/Log.h>
#include <SDK/Common/Utils.h>
#include <SDK/P2P/PeerManager.h>

#include <Core/BRArray.h>
#include <float.h>

#define MAX_BLOCKS_COUNT 100  //note max blocks count is 500 in btc while 100 in ela

namespace Elastos {
	namespace ElaWallet {

		InventoryMessage::InventoryMessage(const MessagePeerPtr &peer) :
			Message(peer) {

		}

		bool InventoryMessage::Accept(const bytes_t &msg) {
			ByteStream stream(msg);
			uint32_t type;

			uint32_t count;
			if (!stream.ReadUint32(count)) {
				_peer->error("inv msg read count fail");
				return false;
			}

			if (count > MAX_GETDATA_HASHES) {
				_peer->error("dropping inv message, {} is too many items, max is {}", count, MAX_GETDATA_HASHES);
				return false;
			}

			std::vector<uint256> transactions, blocks;
			uint256 hash;
			size_t i;

			for (i = 0; i < count; i++) {
				if (!stream.ReadUint32(type)) {
					_peer->error("inv msg read type fail");
					return false;
				}

<<<<<<< HEAD
				if (type == inv_block || type == inv_confirmd_block) {
					if (!stream.ReadBytes(hash)) {
						_peer->error("inv msg read block hash fail");
						return false;
					}
=======
				if (!stream.ReadBytes(hash)) {
					_peer->error("inv msg read hash fail, type = {}", type);
					return false;
				}

				if (type == inv_block) {
>>>>>>> cf5d1705
					blocks.push_back(hash);
				} else if (type == inv_tx) {
					transactions.push_back(hash);
				} else if (type == inv_address) {
					if (!stream.ReadBytes(hash)) {
						_peer->error("inv msg read address hash fail");
						return false;
					}
				} else {
					if (!stream.ReadBytes(hash)) {
						_peer->error("inv msg read other '{}' hash fail", type);
						return false;
					}
				}
			}

			if (transactions.size() > 0 && !_peer->SentFilter() && !_peer->SentMempool() && !_peer->SentGetblocks()) {
				_peer->error("got inv message before loading a filter");
				return false;
			} else if (transactions.size() > 10000) { // sanity check
				_peer->error("too many transactions, disconnecting");
				return false;
			} else if (_peer->GetCurrentBlockHeight() > 0 && blocks.size() > 2 && blocks.size() < MAX_BLOCKS_COUNT &&
					   _peer->GetCurrentBlockHeight() + _peer->GetKnownBlockHashes().size() + blocks.size() <
					   _peer->GetLastBlock()) {
				_peer->error("non-standard inv, {} is fewer block hash(es) than expected", blocks.size());
				return false;
			} else {
				if (!_peer->SentFilter() && !_peer->SentGetblocks())
					blocks.clear();
				if (blocks.size() > 0) {
					if (blocks.size() == 1 && _peer->LastBlockHash() == blocks[0]) blocks.clear();
					if (blocks.size() == 1) _peer->SetLastBlockHash(blocks[0]);
				}

				for (i = 0; i < blocks.size(); i++) {
					// remember blockHashes in case we need to re-request them with an updated bloom filter
					_peer->AddKnownBlockHash(blocks[i]);
				}

				while (_peer->GetKnownBlockHashes().size() > MAX_GETDATA_HASHES) {
					_peer->KnownBlockHashesRemoveRange(0, _peer->GetKnownBlockHashes().size() / 3);
				}

				if (_peer->NeedsFilterUpdate()) blocks.clear();

				std::vector<uint256> txHashes;
				for (i = 0; i < transactions.size(); i++) {
					if (_peer->KnownTxHashSet().find(transactions[i]) != _peer->KnownTxHashSet().end()) {
						FireHasTx(hash);
					} else {
						txHashes.push_back(hash);
					}
				}

				_peer->info("got inv with {} tx {} block item(s)", txHashes.size(), blocks.size());
				_peer->AddKnownTxHashes(txHashes);
				if (txHashes.size() > 0 || blocks.size() > 0) {
					GetDataParameter getDataParam(txHashes, blocks);
					_peer->SendMessage(MSG_GETDATA, getDataParam);
				}

				// to improve chain download performance, if we received 500 block hashes, request the next 500 block hashes
				if (blocks.size() >= MAX_BLOCKS_COUNT) {
					GetBlocksParameter param;
					param.locators.push_back(blocks.back());
					param.locators.push_back(blocks.front());
					param.hashStop = 0;

					_peer->SendMessage(MSG_GETBLOCKS, param);
				}

				if (transactions.size() > 0 && !_peer->GetMemPoolCallback().empty()) {
					_peer->info("got initial mempool response");
					PingParameter pingParameter(_peer->GetPeerManager()->GetLastBlockHeight(),
												_peer->GetMemPoolCallback());
					_peer->SendMessage(MSG_PING, pingParameter);
					_peer->ResetMemPool();
				}
			}

			return true;
		}

		void InventoryMessage::Send(const SendMessageParameter &param) {
			const InventoryParameter &invParam = static_cast<const InventoryParameter &>(param);

			size_t txCount;
			size_t knownCount = _peer->KnownTxHashes().size();

			_peer->AddKnownTxHashes(invParam.txHashes);
			txCount = _peer->KnownTxHashes().size() - knownCount;

			if (txCount > 0) {
				ByteStream stream;

				stream.WriteUint32(uint32_t(txCount));
				for (size_t i = 0; i < txCount; i++) {
					stream.WriteUint32(uint32_t(inv_tx));  // version
					stream.WriteBytes(_peer->KnownTxHashes()[knownCount + i]);
				}

				_peer->info("sending inv tx count={} type={}", txCount, inv_tx);
				SendMessage(stream.GetBytes(), Type());
			}
		}

		std::string InventoryMessage::Type() const {
			return MSG_INV;
		}

	}
}<|MERGE_RESOLUTION|>--- conflicted
+++ resolved
@@ -50,33 +50,15 @@
 					return false;
 				}
 
-<<<<<<< HEAD
-				if (type == inv_block || type == inv_confirmd_block) {
-					if (!stream.ReadBytes(hash)) {
-						_peer->error("inv msg read block hash fail");
-						return false;
-					}
-=======
 				if (!stream.ReadBytes(hash)) {
 					_peer->error("inv msg read hash fail, type = {}", type);
 					return false;
 				}
 
 				if (type == inv_block) {
->>>>>>> cf5d1705
 					blocks.push_back(hash);
 				} else if (type == inv_tx) {
 					transactions.push_back(hash);
-				} else if (type == inv_address) {
-					if (!stream.ReadBytes(hash)) {
-						_peer->error("inv msg read address hash fail");
-						return false;
-					}
-				} else {
-					if (!stream.ReadBytes(hash)) {
-						_peer->error("inv msg read other '{}' hash fail", type);
-						return false;
-					}
 				}
 			}
 
