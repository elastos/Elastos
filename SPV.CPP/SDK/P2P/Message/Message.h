--- conflicted
+++ resolved
@@ -48,11 +48,7 @@
 				inv_tx = 1,
 				inv_block = 2,
 				inv_filtered_block = 3,
-<<<<<<< HEAD
-				inv_confirmd_block = 4,
-=======
 				inv_confirmed_block = 4,
->>>>>>> cf5d1705
 				inv_address = 5
 			} inv_type;
 		}
@@ -98,11 +94,7 @@
 
 			void FireSetFeePerKb(uint64_t feePerKb);
 
-<<<<<<< HEAD
-			const TransactionPtr FireRequestedTx(const uint256 &txHash);
-=======
 			TransactionPtr FireRequestedTx(const uint256 &txHash);
->>>>>>> cf5d1705
 
 			bool FireNetworkIsReachable();
 
