--- conflicted
+++ resolved
@@ -125,11 +125,7 @@
 				_chainParams(params),
 
 				_syncSucceeded(false),
-<<<<<<< HEAD
-				_enableReconnectTask(true),
-=======
 				_enableReconnect(true),
->>>>>>> cf5d1705
 
 				_isConnected(0),
 				_connectFailureCount(0),
@@ -263,17 +259,6 @@
 			return _enableReconnect;
 		}
 
-		void PeerManager::SetReconnectEnableStatus(bool status) {
-			lock.lock();
-			_enableReconnectTask = status;
-			lock.unlock();
-		}
-
-		bool PeerManager::GetReconnectEnableStatus() const {
-			boost::mutex::scoped_lock scoped_lock(lock);
-			return _enableReconnectTask;
-		}
-
 		void PeerManager::Connect() {
 			lock.lock();
 //			if (_connectFailureCount >= MAX_CONNECT_FAILURES) _connectFailureCount = 0; //this is a manual retry
@@ -377,28 +362,12 @@
 
 		void PeerManager::Disconnect() {
 			struct timespec ts;
-<<<<<<< HEAD
-			size_t peerCount = 0, dnsThreadCount;
-
-			{
-				time_t expect = time(NULL) + 2;
-				while (peerCount == 0 && time(NULL) < expect) {
-					lock.lock();
-					peerCount = _connectedPeers.size();
-					lock.unlock();
-					usleep(100000);
-				}
-
-				boost::mutex::scoped_lock scoped_lock(lock);
-				dnsThreadCount = this->_dnsThreadCount;
-=======
 			size_t peerCount = 0;
 			int dnsThreadCount;
 
 			lock.lock();
 			_enableReconnect = false;
 			lock.unlock();
->>>>>>> cf5d1705
 
 			usleep(1000);
 
@@ -731,40 +700,13 @@
 			_filterUpdateHeight = _lastBlock->GetHeight();
 			_fpRate = BLOOM_REDUCED_FALSEPOSITIVE_RATE;
 
-<<<<<<< HEAD
-			Address ownerDepositAddress = _wallet->GetOwnerDepositAddress();
-			Address ownerAddress = _wallet->GetOwnerAddress();
-
-=======
 			std::vector<Address> specialAddresses = _wallet->GetAllSpecialAddresses();
->>>>>>> cf5d1705
 			std::vector<Address> addrs;
 			_wallet->GetAllAddresses(addrs, 0, size_t(-1), true);
 			std::vector<UTXOPtr> utxos = _wallet->GetAllUTXO("");
 			uint32_t blockHeight = (_lastBlock->GetHeight() > 100) ? _lastBlock->GetHeight() - 100 : 0;
 
 			std::vector<TransactionPtr> transactions = _wallet->TxUnconfirmedBefore(blockHeight);
-<<<<<<< HEAD
-			BloomFilterPtr filter = BloomFilterPtr(
-					new BloomFilter(_fpRate, 2 + addrs.size() + _wallet->GetListeningAddrs().size() +
-											 utxos.size() + transactions.size() + 100,
-									(uint32_t) peer->GetPeerInfo().GetHash(),
-									BLOOM_UPDATE_ALL)); // BUG: XXX txCount not the same as number of spent wallet outputs
-
-			bytes_t hash;
-
-			if (ownerDepositAddress.Valid()) {
-				hash = ownerDepositAddress.ProgramHash().bytes();
-				if (!filter->ContainsData(hash)) {
-					filter->InsertData(hash);
-				}
-			}
-
-			if (ownerAddress.Valid()) {
-				hash = ownerAddress.ProgramHash().bytes();
-				if (!filter->ContainsData(hash)) {
-					filter->InsertData(hash);
-=======
 
 			size_t elementCount = specialAddresses.size() + addrs.size() + utxos.size() + transactions.size();
 			elementCount += _wallet->GetListeningAddrs().size();
@@ -780,7 +722,6 @@
 					hash = specialAddresses[i].ProgramHash().bytes();
 					if (!filter->ContainsData(hash))
 						filter->InsertData(hash);
->>>>>>> cf5d1705
 				}
 			}
 
@@ -854,11 +795,7 @@
 				_peers[0].Services = services;
 				_peers[0].Timestamp = now;
 			} else {
-<<<<<<< HEAD
-				const std::vector<std::string> &dnsSeeds = _chainParams.GetDNSSeeds();
-=======
 				const std::vector<std::string> &dnsSeeds = _chainParams->DNSSeeds();
->>>>>>> cf5d1705
 				for (size_t i = 1; i < dnsSeeds.size(); i++) {
 					boost::thread workThread(boost::bind(&PeerManager::FindPeersThreadRoutine, this, dnsSeeds[i], services));
 					_dnsThreadCount++;
@@ -867,11 +804,7 @@
 				std::vector<uint128> addrList = AddressLookup(dnsSeeds[0]);
 				for (std::vector<uint128>::iterator addr = addrList.begin();
 					 addr != addrList.end() && (*addr) != 0; addr++) {
-<<<<<<< HEAD
-					_peers.emplace_back(*addr, _chainParams.GetStandardPort(), now, services);
-=======
 					_peers.emplace_back(*addr, _chainParams->StandardPort(), now, services);
->>>>>>> cf5d1705
 				}
 
 				ts.tv_sec = 0;
@@ -918,25 +851,6 @@
 			}
 		}
 
-<<<<<<< HEAD
-		void PeerManager::AsyncConnect(const boost::system::error_code &error) {
-			if (error.value() == 0) {
-				if (GetConnectStatus() != Peer::Connected) {
-					Log::info("{} Async connecting...", GetID());
-					Connect();
-				}
-			} else {
-				Log::warn("{} async connect err: {}", GetID(), error.message());
-			}
-
-			boost::mutex::scoped_lock scoped_lock(lock);
-			if (_reconnectTaskCount > 0) {
-				_reconnectTaskCount--;
-			}
-		}
-
-=======
->>>>>>> cf5d1705
 		void PeerManager::OnConnected(const PeerPtr &peerPtr) {
 			time_t now = time(nullptr);
 
@@ -998,10 +912,7 @@
 				_isConnected = 1;
 				_reconnectStep = 1;
 				_estimatedHeight = peer->GetLastBlock();
-<<<<<<< HEAD
-=======
 				_connectFailureCount = 0; // reset connect failure count
->>>>>>> cf5d1705
 				LoadBloomFilter(peer);
 				peer->SetCurrentBlockHeight(_lastBlock->GetHeight());
 				PublishPendingTx(peer);
@@ -1031,15 +942,9 @@
 		void PeerManager::OnDisconnected(const PeerPtr &peer, int error) {
 			int willSave = 0, txError = 0;
 			TransactionPeerList *peerList;
-<<<<<<< HEAD
-			std::vector<PublishedTransaction> pubTx;
-			uint32_t reconnectSeconds = 1;
-			bool willReconnect = false;
-=======
 			uint32_t reconnectSeconds = 1;
 			bool willReconnect = false;
 			Peer::ConnectStatus status = Peer::Disconnected;
->>>>>>> cf5d1705
 
 			{
 				boost::mutex::scoped_lock scopedLock(lock);
@@ -1085,25 +990,11 @@
 					willSave = 1;
 					_needGetAddr = true;
 					peer->warn("sync failed");
-<<<<<<< HEAD
-				} else if (_enableReconnectTask && _connectFailureCount < MAX_CONNECT_FAILURES && _reconnectTaskCount == 0) {
-=======
 				} else if (_enableReconnect && _connectFailureCount < MAX_CONNECT_FAILURES) {
->>>>>>> cf5d1705
 					peer->info("will reconnect");
 					willReconnect = true;
 				}
 
-<<<<<<< HEAD
-				peer->info("connect failure = {}, enable reconnect = {}, reconnect task count = {}",
-						_connectFailureCount, _enableReconnectTask, _reconnectTaskCount);
-				if (txError) {
-					for (size_t i = _publishedTx.size(); i > 0; i--) {
-						if (!_publishedTx[i - 1].HasCallback()) continue;
-						peer->error("transaction canceled: {}", strerror(txError));
-						pubTx.push_back(_publishedTx[i - 1]);
-//						_publishedTx[i - 1].ResetCallback();
-=======
 				peer->info("failure = {}, enable reconnect = {}", _connectFailureCount, _enableReconnect);
 
 				if (willReconnect) {
@@ -1111,7 +1002,6 @@
 					if (_reconnectStep < 10) {
 						// doubling the step back each time
 						_reconnectStep <<= 1;
->>>>>>> cf5d1705
 					}
 				}
 
@@ -1124,29 +1014,6 @@
 					status = Peer::Connecting;
 				}
 
-<<<<<<< HEAD
-
-				if (willReconnect) {
-					reconnectSeconds = _reconnectStep;
-					if (_reconnectStep < 60) {
-						// doubling the step back each time
-						_reconnectStep <<= 1;
-					}
-
-					for (size_t i = 0; i < _publishedTx.size(); ++i) {
-						if (_publishedTx[i].HasCallback() && reconnectSeconds > 3) {
-							// have pending tx
-							reconnectSeconds = 3;
-							break;
-						}
-					}
-				}
-			}
-
-			if (willReconnect == false) {
-				for (size_t i = 0; i < pubTx.size(); i++) {
-					pubTx[i].FireCallback(txError, "tx canceled");
-=======
 			}
 
 			FireConnectStatusChanged(GetConnectStatus());
@@ -1163,7 +1030,6 @@
 					break;
 				} else {
 					++p;
->>>>>>> cf5d1705
 				}
 			}
 
@@ -1184,11 +1050,7 @@
 				boost::mutex::scoped_lock scopedLock(lock);
 				peer->info("relayed {} peer(s)", peers.size());
 
-<<<<<<< HEAD
-				if (_enableReconnectTask && _needGetAddr) {
-=======
 				if (_enableReconnect && _needGetAddr) {
->>>>>>> cf5d1705
 					_needGetAddr = false;
 					willReconnect = true;
 				}
@@ -1725,11 +1587,7 @@
 			}
 		}
 
-<<<<<<< HEAD
-		const TransactionPtr PeerManager::OnRequestedTx(const PeerPtr &peer, const uint256 &txHash) {
-=======
 		TransactionPtr PeerManager::OnRequestedTx(const PeerPtr &peer, const uint256 &txHash) {
->>>>>>> cf5d1705
 			int hasPendingCallbacks = 0, error = 0;
 			PublishedTransaction pubTx;
 
@@ -1781,27 +1639,7 @@
 			inventoryParameter.txHashes = pendingHashes;
 			peer->SendMessage(MSG_INV, inventoryParameter);
 
-<<<<<<< HEAD
-		const std::vector<uint256> PeerManager::GetPublishedTransactionHashes() const {
-			std::vector<uint256> publishedTxHashes;
-			{
-				boost::mutex::scoped_lock scoped_lock(lock);
-				publishedTxHashes = _publishedTxHashes;
-			}
-			return publishedTxHashes;
-		}
-
-		int PeerManager::ReconnectTaskCount() const {
-			boost::mutex::scoped_lock scopedLock(lock);
-			return _reconnectTaskCount;
-		}
-
-		void PeerManager::SetReconnectTaskCount(int count) {
-			boost::mutex::scoped_lock scopedLock(lock);
-			_reconnectTaskCount = count;
-=======
 			return pendingHashes.size();
->>>>>>> cf5d1705
 		}
 
 		size_t
@@ -2106,10 +1944,6 @@
 						SyncStopped();
 					}
 
-<<<<<<< HEAD
-//					ResendUnconfirmedTx(peer);
-=======
->>>>>>> cf5d1705
 					RequestUnrelayedTx(peer);
 					peer->SendMessage(MSG_GETADDR, Message::DefaultParam);
 				}
@@ -2133,18 +1967,11 @@
 
 			if (!txHashes.empty()) {
 				GetDataParameter getDataParameter(txHashes, {});
-<<<<<<< HEAD
-				peer->info("request unrelayed {} tx", txHashes.size());
-				for (size_t i = 0; i < txHashes.size(); ++i) {
-					peer->info("tx[{}] {}", i, txHashes[i].GetHex());
-				}
-=======
 				peer->info("request unrelayed tx {}", txHashes.size());
 #ifdef SPDLOG_DEBUG_ON
 				for (size_t i = 0; i < txHashes.size(); ++i)
 					PEER_DEBUG(peer, "tx[{}] {}", i, txHashes[i].GetHex());
 #endif
->>>>>>> cf5d1705
 				peer->SendMessage(MSG_GETDATA, getDataParameter);
 
 				if ((peer->GetPeerInfo().Flags & PEER_FLAG_SYNCED) == 0) {
@@ -2189,28 +2016,6 @@
 
 			// don't remove transactions until we're connected to maxConnectCount peers, and all peers have finished
 			// relaying their mempools
-<<<<<<< HEAD
-//			if (count >= _maxConnectCount) {
-//				uint256 hash;
-//				std::vector<TransactionPtr> tx = _wallet->TxUnconfirmedBefore(TX_UNCONFIRMED);
-//
-//				for (size_t i = tx.size(); i > 0; i--) {
-//					hash = tx[i - 1]->GetHash();
-//					isPublishing = false;
-//
-//					for (size_t j = _publishedTx.size(); !isPublishing && j > 0; j--) {
-//						if (_publishedTx[j - 1].GetTransaction()->IsEqual(tx[i - 1].get()) &&
-//							_publishedTx[j - 1].HasCallback())
-//							isPublishing = true;
-//					}
-//
-//					if (!isPublishing && PeerListCount(_txRelays, hash) == 0 &&
-//						PeerListCount(_txRequests, hash) == 0) {
-//						peer->info("removing tx unconfirmed at: {}, txHash: {}", _lastBlock->GetHeight(), hash.GetHex());
-//						assert(tx[i - 1]->GetBlockHeight() == TX_UNCONFIRMED);
-//						_wallet->RemoveTransaction(hash);
-//					} else if (!isPublishing && PeerListCount(_txRelays, hash) < _maxConnectCount) {
-=======
 			if (count >= _maxConnectCount) {
 				uint256 hash;
 				std::vector<TransactionPtr> tx = _wallet->TxUnconfirmedBefore(TX_UNCONFIRMED);
@@ -2231,12 +2036,11 @@
 						peer->info("removing tx unconfirmed at: {}, txHash: {}", _lastBlock->GetHeight(), hash.GetHex());
 						_wallet->RemoveTransaction(hash);
 					} else if (!isPublishing && PeerListCount(_txRelays, hash) < _maxConnectCount) {
->>>>>>> cf5d1705
 						// set timestamp 0 to mark as unverified
-//						_wallet->UpdateTransactions({hash}, TX_UNCONFIRMED, 0);
-//					}
-//				}
-//			}
+						_wallet->UpdateTransactions({hash}, TX_UNCONFIRMED, 0);
+					}
+				}
+			}
 		}
 
 		size_t PeerManager::PeerListCount(const std::vector<TransactionPeerList> &list, const uint256 &txhash) {
@@ -2258,14 +2062,8 @@
 			time_t now = time(NULL);
 
 			boost::mutex::scoped_lock scopedLock(lock);
-<<<<<<< HEAD
-			for (std::vector<uint128>::iterator addr = addrList.begin();
-				 addr != addrList.end() && (*addr) != 0; addr++) {
-				_peers.emplace_back(*addr, _chainParams.GetStandardPort(), now, services);
-=======
 			for (std::vector<uint128>::iterator addr = addrList.begin(); addr != addrList.end() && (*addr) != 0; addr++) {
 				_peers.emplace_back(*addr, _chainParams->StandardPort(), now, services);
->>>>>>> cf5d1705
 			}
 			_dnsThreadCount--;
 		}
