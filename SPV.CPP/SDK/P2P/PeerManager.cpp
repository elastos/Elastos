// Copyright (c) 2012-2018 The Elastos Open Source Project
// Distributed under the MIT software license, see the accompanying
// file COPYING or http://www.opensource.org/licenses/mit-license.php.

#include "PeerManager.h"
#include "Message/PingMessage.h"
#include "Message/GetBlocksMessage.h"
#include "Message/FilterLoadMessage.h"
#include "Message/MempoolMessage.h"
#include "Message/GetDataMessage.h"
#include "Message/InventoryMessage.h"

#include <SDK/Plugin/Transaction/Asset.h>
#include <SDK/Plugin/Block/ELAMerkleBlock.h>
#include <SDK/Plugin/Registry.h>
#include <SDK/Plugin/Block/MerkleBlock.h>
#include <SDK/Common/Utils.h>
#include <SDK/Common/Log.h>
#include <SDK/WalletCore/BIPs/Base58.h>
#include <SDK/WalletCore/BIPs/BloomFilter.h>

#include <netdb.h>
#include <netinet/in.h>
#include <boost/bind.hpp>
#include <boost/thread.hpp>
#include <arpa/inet.h>

#define PROTOCOL_TIMEOUT      50.0
#define MAX_CONNECT_FAILURES  20 // notify user of network problems after this many connect failures in a row
#define PEER_FLAG_SYNCED      0x01
#define PEER_FLAG_NEEDSUPDATE 0x02

namespace Elastos {
	namespace ElaWallet {

		void PeerManager::FireSyncStarted() {
			if (!_listener.expired()) {
				_listener.lock()->syncStarted();
			}
		}

		void PeerManager::FireSyncProgress(uint32_t currentHeight, uint32_t estimatedHeight, time_t lastBlockTime) {
			if (!_listener.expired()) {
				_listener.lock()->syncProgress(currentHeight, estimatedHeight, lastBlockTime);
			}
		}

		void PeerManager::FireSyncStopped(int error) {
			if (!_listener.expired()) {
				_listener.lock()->syncStopped(error == 0 ? "" : strerror(error));
			}
		}

		void PeerManager::FireTxStatusUpdate() {
			if (!_listener.expired()) {
				_listener.lock()->txStatusUpdate();
			}
		}

		void PeerManager::FireSaveBlocks(bool replace, const std::vector<MerkleBlockPtr> &blocks) {
			if (!_listener.expired()) {
				_listener.lock()->saveBlocks(replace, blocks);
			}
		}

		void PeerManager::FireSavePeers(bool replace, const std::vector<PeerInfo> &peers) {
			if (!_listener.expired()) {
				_listener.lock()->savePeers(replace, peers);
			}
		}

		bool PeerManager::FireNetworkIsReachable() {
			bool result = false;
			if (!_listener.expired()) {
				result = _listener.lock()->networkIsReachable();
			}
			return result;
		}

		void PeerManager::FireTxPublished(const uint256 &hash, int code, const std::string &reason) {
			nlohmann::json result;
			result["Code"] = code;
			result["Reason"] = reason;
			std::string txID = hash.GetHex();

			if (!_listener.expired()) {
				_listener.lock()->txPublished(txID, result);
			}
		}

		void PeerManager::FireThreadCleanup() {
			if (!_listener.expired()) {
			}
		}

		void PeerManager::FireBlockHeightIncreased(uint32_t height) {
			if (!_listener.expired()) {
				_listener.lock()->blockHeightIncreased(height);
			}
		}

		void PeerManager::FireSyncIsInactive(uint32_t time) {
			if (!_listener.expired()) {
				_listener.lock()->syncIsInactive(time);
			}
		}

		PeerManager::Listener::Listener(const PluginType &pluginTypes) :
				_pluginTypes(pluginTypes) {
		}

		PeerManager::PeerManager(const ChainParams &params,
								 const WalletPtr &wallet,
								 uint32_t earliestKeyTime,
								 uint32_t reconnectSeconds,
								 const std::vector<MerkleBlockPtr> &blocks,
								 const std::vector<PeerInfo> &peers,
								 const boost::shared_ptr<PeerManager::Listener> &listener,
								 const PluginType &plugin) :
				_wallet(wallet),
				_lastBlock(nullptr),
				_lastOrphan(nullptr),
				_pluginType(plugin),
				_chainParams(params),

				_syncSucceeded(false),
				_enableReconnectTask(true),

				_isConnected(0),
				_connectFailureCount(0),
				_misbehavinCount(0),
				_dnsThreadCount(0),
				_maxConnectCount(PEER_MAX_CONNECTIONS),
				_reconnectTaskCount(0),

				_keepAliveTimestamp(0),
				_earliestKeyTime(earliestKeyTime),
				_reconnectSeconds(reconnectSeconds),
				_reconnectStep(1),
				_syncStartHeight(0),
				_filterUpdateHeight(0),
				_estimatedHeight(0),

				_fpRate(0),
				_averageTxPerBlock(1400) {

			assert(listener != nullptr);
			_listener = boost::weak_ptr<Listener>(listener);

			if (peers.size() == 0) {
				_needGetAddr = true;
			} else {
				_needGetAddr = false;
			}

			_peers = peers;
			SortPeers();

			time_t now = time(nullptr);
			const std::vector<CheckPoint> &Checkpoints = params.GetCheckpoints();
			for (size_t i = 0; i < Checkpoints.size(); i++) {
				MerkleBlockPtr checkBlock = Registry::Instance()->CreateMerkleBlock(_pluginType);
				checkBlock->SetHeight(Checkpoints[i].GetHeight());
				checkBlock->SetHash(Checkpoints[i].GetHash());
				checkBlock->SetTimestamp(Checkpoints[i].GetTimestamp());
				checkBlock->SetTarget(Checkpoints[i].GetTarget());
				_checkpoints.Insert(checkBlock);
				_blocks.Insert(checkBlock);
				if (i == 0 || checkBlock->GetTimestamp() + 1 * 24 * 60 * 60 < earliestKeyTime ||
					(earliestKeyTime == 0 && checkBlock->GetTimestamp() + 1 * 24 * 60 * 60 < now))
					_lastBlock = checkBlock;
			}

			MerkleBlockPtr block = nullptr, earlistBlock = nullptr;
			for (size_t i = 0; i < blocks.size(); i++) {
				assert(blocks[i]->GetHeight() !=
					   BLOCK_UNKNOWN_HEIGHT); // height must be saved/restored along with serialized block
				_orphans.insert(blocks[i]);

				if ((blocks[i]->GetHeight() % BLOCK_DIFFICULTY_INTERVAL) == 0 &&
					(block == nullptr || blocks[i]->GetHeight() > block->GetHeight()))
					block = blocks[i]; // find last transition block

				if (earlistBlock == nullptr || blocks[i]->GetHeight() < earlistBlock->GetHeight())
					earlistBlock = blocks[i];
			}
			if (block == nullptr)
				block = earlistBlock;

			uint256 hash;
			while (block != nullptr) {
				_blocks.Insert(block);
				_lastBlock = block;

				hash = block->GetPrevBlockHash();
				for (std::set<MerkleBlockPtr>::const_iterator it = _orphans.cbegin(); it != _orphans.cend();) {
					if (hash == (*it)->GetPrevBlockHash()) {
						it = _orphans.erase(it);
						break;
					} else {
						++it;
					}
				}

				hash = block->GetHash();
				block = nullptr;
				for (std::set<MerkleBlockPtr>::const_iterator it = _orphans.cbegin(); it != _orphans.cend(); ++it) {
					if (hash == (*it)->GetPrevBlockHash()) {
						block = *it;
						break;
					}
				}
			}
			_wallet->SetBlockHeight(_lastBlock->GetHeight());
			_wallet->UpdateBalance();
		}

		PeerManager::~PeerManager() {
		}

		Peer::ConnectStatus PeerManager::GetConnectStatus() const {
			Peer::ConnectStatus status = Peer::Disconnected;

			{
				boost::mutex::scoped_lock scoped_lock(lock);
				if (_isConnected != 0) status = Peer::Connected;

				for (size_t i = _connectedPeers.size(); i > 0 && status == Peer::Disconnected; i--) {
					if (_connectedPeers[i - 1]->GetConnectStatus() == Peer::Disconnected) continue;
					status = Peer::Connecting;
				}
			}
			return status;
		}

		bool PeerManager::SyncSucceeded() const {
			lock.lock();
			bool status = _syncSucceeded;
			lock.unlock();

			return status;
		}

		void PeerManager::SetSyncSucceeded(bool succeeded) {
			lock.lock();
			_syncSucceeded = succeeded;
			lock.unlock();
		}

		void PeerManager::SetReconnectEnableStatus(bool status) {
			lock.lock();
			_enableReconnectTask = status;
			lock.unlock();
		}

		void PeerManager::Connect() {
			lock.lock();
//			if (_connectFailureCount >= MAX_CONNECT_FAILURES) _connectFailureCount = 0; //this is a manual retry

			if ((!_downloadPeer || _lastBlock->GetHeight() < _estimatedHeight) && _syncStartHeight == 0) {
				_syncStartHeight = _lastBlock->GetHeight() + 1;
				lock.unlock();
				FireSyncStarted();
				lock.lock();
			}

			for (size_t i = _connectedPeers.size(); i > 0; i--) {
				if (_connectedPeers[i - 1]->GetConnectStatus() == Peer::Connecting)
					_connectedPeers[i - 1]->Connect();
			}

			if (_connectedPeers.size() < _maxConnectCount) {
				time_t now = time(NULL);
				std::vector<PeerInfo> peers;

				if (_peers.size() < _maxConnectCount ||
					_peers[_maxConnectCount - 1].Timestamp + 3 * 24 * 60 * 60 < now) {
					FindPeers();
				}

				peers.insert(peers.end(), _peers.begin(), _peers.end());

				while (!peers.empty() && _connectedPeers.size() < _maxConnectCount) {
					size_t i = BRRand((uint32_t) peers.size()); // index of random peer

					i = i * i / peers.size(); // bias random peer selection toward peers with more recent timestamp

					for (size_t j = _connectedPeers.size(); i != SIZE_MAX && j > 0; j--) {
						if (peers[i] != _connectedPeers[j - 1]->GetPeerInfo()) continue;
						peers.erase(peers.begin() + i);
						i = SIZE_MAX;
					}

					if (i != SIZE_MAX) {
						PeerPtr newPeer = PeerPtr(new Peer(this, _chainParams.GetMagicNumber()));
						newPeer->InitDefaultMessages();
						newPeer->SetPeerInfo(peers[i]);
						newPeer->setEarliestKeyTime(_earliestKeyTime);
						peers.erase(peers.begin() + i);

						_connectedPeers.push_back(newPeer);
						newPeer->Connect();
					}
				}
			}

			if (_connectedPeers.empty()) {
				Log::error("{} sync failed: {}", GetID(), std::string(strerror(ENETUNREACH)));
				SyncStopped();
				lock.unlock();
				FireSyncStopped(ENETUNREACH);
			} else {
				lock.unlock();
			}
		}

		void PeerManager::Disconnect() {
			struct timespec ts;
			size_t peerCount, dnsThreadCount;

			{
				boost::mutex::scoped_lock scoped_lock(lock);
				peerCount = _connectedPeers.size();
				dnsThreadCount = this->_dnsThreadCount;
//				if (!_enableReconnectTask)
//					_connectFailureCount = MAX_CONNECT_FAILURES; // prevent futher automatic reconnect attempts

				for (size_t i = peerCount; i > 0; i--) {
					_connectedPeers[i - 1]->Disconnect();
				}
			}

			ts.tv_sec = 0;
			ts.tv_nsec = 1;

			while (peerCount > 0 || dnsThreadCount > 0) {
				nanosleep(&ts, NULL); // pthread_yield() isn't POSIX standard :(
				{
					boost::mutex::scoped_lock scoped_lock(lock);
					peerCount = _connectedPeers.size();
					dnsThreadCount = this->_dnsThreadCount;
				}
			}
		}

		void PeerManager::Rescan() {
			lock.lock();

			if (_isConnected) {
				// start the chain download from the most recent checkpoint that's at least a week older than earliestKeyTime
				const std::vector<CheckPoint> &checkpoints = _chainParams.GetCheckpoints();
				for (size_t i = checkpoints.size(); i > 0; i--) {
					if (i - 1 == 0 ||
						checkpoints[i - 1].GetTimestamp() + 7 * 24 * 60 * 60 < _earliestKeyTime) {
						uint256 hash = checkpoints[i - 1].GetHash();
						_lastBlock = _blocks.Get(hash);
						break;
					}
				}

				if (_downloadPeer) { // disconnect the current download peer so a new random one will be selected
					for (size_t i = _peers.size(); i > 0; i--) {
						if (_peers[i - 1] == _downloadPeer->GetPeerInfo())
							_peers.erase(_peers.begin() + i - 1);
					}

					_downloadPeer->Disconnect();
				}

				_syncStartHeight = 0; // a syncStartHeight of 0 indicates that syncing hasn't started yet
				lock.unlock();
				Connect();
			} else lock.unlock();
		}

		uint32_t PeerManager::GetSyncStartHeight() const {
			return _syncStartHeight;
		}

		uint32_t PeerManager::GetEstimatedBlockHeight() const {
			uint32_t height;

			{
				boost::mutex::scoped_lock scoped_lock(lock);
				height = (_lastBlock->GetHeight() < _estimatedHeight) ? _estimatedHeight : _lastBlock->GetHeight();
			}
			return height;
		}

		uint32_t PeerManager::GetLastBlockHeight() const {
			uint32_t height;

			{
				boost::mutex::scoped_lock scoped_lock(lock);
				height = _lastBlock->GetHeight();
			}
			return height;
		}

		uint32_t PeerManager::GetLastBlockTimestamp() const {
			uint32_t timestamp;

			{
				boost::mutex::scoped_lock scoped_lock(lock);
				timestamp = _lastBlock->GetTimestamp();
			}
			return timestamp;
		}

		time_t PeerManager::GetKeepAliveTimestamp() const {
			time_t t;
			{
				boost::mutex::scoped_lock scoped_lock(lock);
				t = _keepAliveTimestamp;
			}
			return t;
		}

		void PeerManager::SetKeepAliveTimestamp(time_t t) {
			_keepAliveTimestamp = t;
		}

		double PeerManager::GetSyncProgress(uint32_t startHeight) {
			double progress;

			{
				boost::mutex::scoped_lock scoped_lock(lock);
				if (startHeight == 0) startHeight = _syncStartHeight;

				if (!_downloadPeer && _syncStartHeight == 0) {
					progress = 0.0;
				} else if (!_downloadPeer || _lastBlock->GetHeight() < _estimatedHeight) {
					if (_lastBlock->GetHeight() > startHeight && _estimatedHeight > startHeight) {
						progress = 0.1 + 0.9 * (_lastBlock->GetHeight() - startHeight) / (_estimatedHeight - startHeight);
					} else progress = 0.05;
				} else progress = 1.0;
			}
			return progress;
		}

		void PeerManager::SetFixedPeers(const std::vector<PeerInfo> &peers) {
			Disconnect();
			{
				boost::mutex::scoped_lock scoped_lock(lock);
				_fiexedPeers = peers;
			}
		}

		void PeerManager::SetFixedPeer(uint128 address, uint16_t port) {
			Disconnect();
			{
				boost::mutex::scoped_lock scoped_lock(lock);
				_maxConnectCount = (address == 0) ? PEER_MAX_CONNECTIONS : 1;
				_fixedPeer = PeerInfo(address, port, 0, 0);
				_peers.clear();
			}
		}

		bool PeerManager::UseFixedPeer(const std::string &node, int port) {
			uint128 address;
			uint16_t _port = (uint16_t) port;

			if (!node.empty()) {
				struct in_addr addr;
				if (inet_pton(AF_INET, node.c_str(), &addr) != 1) return false;
				*(uint16_t *)&address.begin()[10] = 0xffff;
				*(uint32_t *)&address.begin()[12] = addr.s_addr;
				if (port == 0)
					_port = _chainParams.GetStandardPort();
			} else {
				_port = 0;
			}

			SetFixedPeer(address, _port);
			return true;
		}

		std::string PeerManager::GetCurrentPeerName() const {
			return GetDownloadPeerName();
		}

		std::string PeerManager::GetDownloadPeerName() const {
			{
				boost::mutex::scoped_lock scoped_lock(lock);
				if (_downloadPeer) {
					std::stringstream ss;
					ss << _downloadPeer->GetHost() << ":" << _downloadPeer->GetPort();
					_downloadPeerName = ss.str();
				} else _downloadPeerName = "";
			}
			return _downloadPeerName;
		}

		const PeerPtr PeerManager::GetDownloadPeer() const {
			boost::mutex::scoped_lock scopedLock(lock);
			return _downloadPeer;
		}

		size_t PeerManager::GetPeerCount() const {
			size_t count = 0;

			{
				boost::mutex::scoped_lock scoped_lock(lock);
				for (size_t i = _connectedPeers.size(); i > 0; i--) {
					if (_connectedPeers[i - 1]->GetConnectStatus() != Peer::Disconnected) count++;
				}
			}
			return count;
		}

		void PeerManager::PublishTransaction(const TransactionPtr &tx) {
			PublishTransaction(tx, boost::bind(&PeerManager::FireTxPublished, this, _1, _2, _3));
		}

		void PeerManager::PublishTransaction(const TransactionPtr &tx,
											 const Peer::PeerPubTxCallback &callback) {

			assert(tx != NULL && tx->IsSigned());
			bool txValid = (tx != nullptr);
			if (tx) lock.lock();

			if (tx && !tx->IsSigned()) {
				lock.unlock();
				if (!callback.empty()) callback(tx->GetHash(), EINVAL, "tx not signed"); // transaction not signed
				txValid = false;
//			} else if (tx && !_isConnected) {
//				int connectFailureCount = connectFailureCount;
//				lock.unlock();
//
//				if (connectFailureCount >= MAX_CONNECT_FAILURES ||
//					(!fireNetworkIsReachable())) {
//					if (!callback.empty()) callback(ENOTCONN); // not connected to bitcoin network
//				} else lock.lock();
			}

			if (txValid) {
				size_t i, count = 0;

				tx->SetTimestamp((uint32_t) time(NULL)); // set timestamp to publish time
				AddTxToPublishList(tx, callback);

				for (i = _connectedPeers.size(); i > 0; i--) {
					if (_connectedPeers[i - 1]->GetConnectStatus() == Peer::Connected) count++;
				}

				for (i = _connectedPeers.size(); i > 0; i--) {
					const PeerPtr &peer = _connectedPeers[i - 1];

					if (peer->GetConnectStatus() != Peer::Connected) continue;

					// instead of publishing to all peers, leave out downloadPeer to see if tx propogates/gets relayed back
					// TODO: XXX connect to a random peer with an empty or fake bloom filter just for publishing
					if (peer != _downloadPeer || count == 1) {
						PublishPendingTx(peer);

						PingParameter pingParameter;
						pingParameter.callback = boost::bind(&PeerManager::PublishTxInvDone, this, peer, _1);
						pingParameter.lastBlockHeight = _lastBlock->GetHeight();
						peer->SendMessage(MSG_PING, pingParameter);
					}
				}

				lock.unlock();
			}
		}

		uint64_t PeerManager::GetRelayCount(const uint256 &txHash) const {
			size_t count = 0;

			assert(txHash != 0);

			{
				boost::mutex::scoped_lock scoped_lock(lock);
				for (size_t i = _txRelays.size(); i > 0; i--) {
					if (_txRelays[i - 1].GetTransactionHash() != txHash)
						continue;
					count = _txRelays[i - 1].GetPeers().size();
					break;
				}
			}

			return count;
		}

		int PeerManager::VerifyDifficulty(const ChainParams &params, const MerkleBlockPtr &block,
										  const BlockSet &blockSet) {
			MerkleBlockPtr previous, b = nullptr;
			uint32_t i;
			const uint32_t &targetTimeSpan = params.GetTargetTimeSpan();
			const uint32_t &targetTimePerBlock = params.GetTargetTimePerBlock();

			assert(block != nullptr);

			uint64_t blocksPerRetarget = targetTimeSpan / targetTimePerBlock;

			// check if we hit a difficulty transition, and find previous transition block
			if ((block->GetHeight() % blocksPerRetarget) == 0) {
				for (i = 0, b = block; b && i < blocksPerRetarget; i++) {
					b = blockSet.Get(b->GetPrevBlockHash());
				}
			}

			previous = blockSet.Get(block->GetPrevBlockHash());
			return VerifyDifficultyInner(block, previous, (b != nullptr) ? b->GetTimestamp() : 0, targetTimeSpan,
										 targetTimePerBlock);
		}

		int PeerManager::VerifyDifficultyInner(const MerkleBlockPtr &block, const MerkleBlockPtr &previous,
											   uint32_t transitionTime, uint32_t targetTimeSpan,
											   uint32_t targetTimePerBlock) {
			int r = 1;

//			assert(block != nullptr);
//			assert(previous != nullptr);
//
//			uint64_t blocksPerRetarget = targetTimeSpan / targetTimePerBlock;
//
//			if (!previous || !uint256Eq(&(block->GetPrevBlockHash()), &(previous->GetHash())) ||
//				block->GetHeight() != previous->GetHeight() + 1)
//				r = 0;
//			if (r && (block->GetHeight() % blocksPerRetarget) == 0 && transitionTime == 0) r = 0;
//
//			if (r && (block->GetHeight() % blocksPerRetarget) == 0) {
//				uint32_t timespan = previous->GetTimestamp() - transitionTime;
//
//				arith_uint256 target;
//				target.SetCompact(previous->GetTarget());
//
				// limit difficulty transition to -75% or +400%
//				if (timespan < targetTimeSpan / 4) timespan = uint32_t(targetTimeSpan) / 4;
//				if (timespan > targetTimeSpan * 4) timespan = uint32_t(targetTimeSpan) * 4;

				// TARGET_TIMESPAN happens to be a multiple of 256, and since timespan is at least TARGET_TIMESPAN/4, we don't
				// lose precision when target is multiplied by timespan and then divided by TARGET_TIMESPAN/256
//				target *= timespan;
//				target /= targetTimeSpan;

//				uint32_t actualTargetCompact = target.GetCompact();
//				if (block->GetTarget() != actualTargetCompact) r = 0;
//			} else if (r && previous->GetHeight() != 0 && block->GetTarget() != previous->GetTarget()) r = 0;
//
			return r;
		}

		void PeerManager::LoadBloomFilter(const PeerPtr &peer) {
			// every time a new wallet address is added, the bloom filter has to be rebuilt, and each address is only used
			// for one transaction, so here we generate some spare addresses to avoid rebuilding the filter each time a
			// wallet transaction is encountered during the chain sync
			_wallet->UnusedAddresses(SEQUENCE_GAP_LIMIT_EXTERNAL + 100, 0);
			_wallet->UnusedAddresses(SEQUENCE_GAP_LIMIT_INTERNAL + 100, 1);

			_orphans.clear(); // clear out orphans that may have been received on an old filter
			_lastOrphan = nullptr;
			_filterUpdateHeight = _lastBlock->GetHeight();
			_fpRate = BLOOM_REDUCED_FALSEPOSITIVE_RATE;

			Address ownerDepositAddress = _wallet->GetOwnerDepositAddress();
			Address ownerAddress = _wallet->GetOwnerAddress();

			std::vector<Address> addrs;
			_wallet->GetAllAddresses(addrs, 0, size_t(-1), true);
			std::vector<UTXO> utxos = _wallet->GetAllUTXOsSafe();
			uint32_t blockHeight = (_lastBlock->GetHeight() > 100) ? _lastBlock->GetHeight() - 100 : 0;

			std::vector<TransactionPtr> transactions = _wallet->TxUnconfirmedBefore(blockHeight);
			BloomFilterPtr filter = BloomFilterPtr(
					new BloomFilter(_fpRate, 2 + addrs.size() + _wallet->GetListeningAddrs().size() +
											 utxos.size() + transactions.size() + 100,
									(uint32_t) peer->GetPeerInfo().GetHash(),
									BLOOM_UPDATE_ALL)); // BUG: XXX txCount not the same as number of spent wallet outputs

			bytes_t hash;

			if (ownerDepositAddress.Valid()) {
				hash = ownerDepositAddress.ProgramHash().bytes();
				if (!filter->ContainsData(hash)) {
					filter->InsertData(hash);
				}
			}

			if (ownerAddress.Valid()) {
				hash = ownerAddress.ProgramHash().bytes();
				if (!filter->ContainsData(hash)) {
					filter->InsertData(hash);
				}
			}

			for (size_t i = 0; i < addrs.size(); i++) { // add addresses to watch for tx receiveing money to the wallet
				hash = addrs[i].ProgramHash().bytes();

				if (addrs[i].Valid() && !filter->ContainsData(hash)) {
					filter->InsertData(hash);
				}
			}

			for (size_t i = 0; i < _wallet->GetListeningAddrs().size(); ++i) {
				hash = Address(_wallet->GetListeningAddrs()[i]).ProgramHash().bytes();

				if (!filter->ContainsData(hash)) {
					filter->InsertData(hash);
				}
			}

			for (size_t i = 0; i < utxos.size(); i++) { // add UTXOs to watch for tx sending money from the wallet
				bytes_t o = utxos[i].hash.bytes();
				o.append(utxos[i].n);

				if (!filter->ContainsData(o))
					filter->InsertData(o);
			}

			for (size_t i = 0; i < transactions.size(); i++) { // also add TXOs spent within the last 100 blocks
				for (size_t j = 0; j < transactions[i]->GetInputs().size(); j++) {
					const TransactionInput &input = transactions[i]->GetInputs()[j];
					const TransactionPtr &tx = _wallet->TransactionForHash(input.GetTransctionHash());

					if (tx && input.GetIndex() < tx->GetOutputs().size() &&
						_wallet->ContainsAddress(tx->GetOutputs()[input.GetIndex()].GetAddress())) {

						bytes_t o = input.GetTransctionHash().bytes();
						o.append(input.GetIndex());
						if (!filter->ContainsData(o))
							filter->InsertData(o);
					}
				}
			}

			_bloomFilter = filter;
			// TODO: XXX if already synced, recursively add inputs of unconfirmed receives
			FilterLoadParameter bloomFilterParameter;
			bloomFilterParameter.Filter = filter;
			peer->SendMessage(MSG_FILTERLOAD, bloomFilterParameter);
		}

		void PeerManager::SortPeers() {
			// comparator for sorting peers by timestamp, most recent first
			std::sort(_peers.begin(), _peers.end(), [](const PeerInfo &first, const PeerInfo &second) {
				return first.Timestamp > second.Timestamp;
			});
		}

		void PeerManager::FindPeers() {
			uint64_t services = SERVICES_NODE_NETWORK | SERVICES_NODE_BLOOM | _chainParams.GetServices();
			time_t now = time(NULL);
			struct timespec ts;

			_peers.clear();
			size_t peersCount = _fiexedPeers.size();
			if (peersCount > 0) {
				for (int i = 0; i < peersCount; ++i) {
					_peers.push_back(_fiexedPeers[i]);
					_peers[i].Timestamp = now;
				}
			} else if (_fixedPeer.Address != 0) {
				_peers.push_back(_fixedPeer);
				_peers[0].Services = services;
				_peers[0].Timestamp = now;
			} else {
				const std::vector<std::string> &dnsSeeds = _chainParams.GetDNSSeeds();
				for (size_t i = 1; i < dnsSeeds.size(); i++) {
					boost::thread workThread(boost::bind(&PeerManager::FindPeersThreadRoutine, this, dnsSeeds[i], services));
					_dnsThreadCount++;
				}

				std::vector<uint128> addrList = AddressLookup(dnsSeeds[0]);
				for (std::vector<uint128>::iterator addr = addrList.begin();
					 addr != addrList.end() && (*addr) != 0; addr++) {
					_peers.emplace_back(*addr, _chainParams.GetStandardPort(), now, services);
				}

				ts.tv_sec = 0;
				ts.tv_nsec = 1;

				do {
					Unlock();
					nanosleep(&ts, NULL); // pthread_yield() isn't POSIX standard :(
					Lock();
				} while (_dnsThreadCount > 0 && _peers.size() < PEER_MAX_CONNECTIONS);

				SortPeers();

				Log::debug("{} found {} peers", GetID(), _peers.size());
			}
		}

		void PeerManager::SyncStopped() {
			_syncStartHeight = 0;

			if (_downloadPeer != nullptr) {
				// don't cancel timeout if there's a pending tx publish callback
				for (size_t i = _publishedTx.size(); i > 0; i--) {
					if (_publishedTx[i - 1].HasCallback()) return;
				}

				_downloadPeer->ScheduleDisconnect(-1); // cancel sync timeout
			}
		}

		void PeerManager::AddTxToPublishList(const TransactionPtr &tx, const Peer::PeerPubTxCallback &callback) {
			if (tx && tx->GetBlockHeight() == TX_UNCONFIRMED) {
				for (size_t i = _publishedTx.size(); i > 0; i--) {
					if (_publishedTx[i - 1].GetTransaction()->IsEqual(tx.get())) return;
				}

				_publishedTx.emplace_back(tx, callback);
				_publishedTxHashes.push_back(tx->GetHash());

				for (size_t i = 0; i < tx->GetInputs().size(); i++) {
					AddTxToPublishList(_wallet->TransactionForHash(tx->GetInputs()[i].GetTransctionHash()),
									   Peer::PeerPubTxCallback());
				}
			}
		}

		void PeerManager::AsyncConnect(const boost::system::error_code &error) {
			if (error.value() == 0) {
				if (GetConnectStatus() != Peer::Connected) {
					Log::info("{} Async connecting...", GetID());
					Connect();
				}
			} else {
				Log::warn("{} async connect err: {}", GetID(), error.message());
			}

			boost::mutex::scoped_lock scoped_lock(lock);
			if (_reconnectTaskCount > 0) {
				_reconnectTaskCount--;
			}
		}

		void PeerManager::OnConnected(const PeerPtr &peerPtr) {
			time_t now = time(nullptr);

			boost::mutex::scoped_lock scopedLock(lock);
			PeerPtr peer = peerPtr;

			{
				std::vector<uint256> recoverHashes;
				for (size_t i = _publishedTx.size(); i > 0; i--) {
					if (!_publishedTx[i - 1].HasCallback()) {
						peer->info("recover tx {} to known tx list of peer", _publishedTxHashes[i - 1].GetHex());
						recoverHashes.push_back(_publishedTxHashes[i - 1]);
					}
				}
				peer->AddKnownTxHashes(recoverHashes);
			}

			if (peer->GetTimestamp() > now + 2 * 60 * 60 || peer->GetTimestamp() < now - 2 * 60 * 60)
				peer->SetTimestamp(now); // sanity check

			// TODO: XXX does this work with 0.11 pruned nodes?
			if ((peer->GetServices() & _chainParams.GetServices()) != _chainParams.GetServices()) {
				peer->warn("unsupported node type");
				peer->Disconnect();
			} else if ((peer->GetServices() & SERVICES_NODE_NETWORK) != SERVICES_NODE_NETWORK) {
				peer->warn("peer->services: {} != SERVICES_NODE_NETWORK", peer->GetServices());
				peer->warn("node doesn't carry full blocks");
				peer->Disconnect();
			} else if (peer->GetLastBlock() + 10 < _lastBlock->GetHeight()) {
				peer->warn("peer->lastBlock: {} !=  lastBlock->height: {}", peer->GetLastBlock(),
						   _lastBlock->GetHeight());
				peer->warn("node isn't synced");
				peer->Disconnect();
//			} else if (peer->GetVersion() >= 70011 &&
//					   (peer->GetServices() & SERVICES_NODE_BLOOM) != SERVICES_NODE_BLOOM) {
//				peer->warn("node doesn't support SPV mode");
//				peer->Disconnect();
			} else if (_downloadPeer && // check if we should stick with the existing download peer
					   (_downloadPeer->GetLastBlock() >= peer->GetLastBlock() ||
						   _lastBlock->GetHeight() >= peer->GetLastBlock())) {
				if (_lastBlock->GetHeight() >= peer->GetLastBlock()) { // only load bloom filter if we're done syncing
					_connectFailureCount = 0; // also reset connect failure count if we're already synced
					LoadBloomFilter(peer);
					PublishPendingTx(peer);
					PingParameter pingParameter;
					pingParameter.callback = boost::bind(&PeerManager::LoadBloomFilterDone, this, peer, _1);
					pingParameter.lastBlockHeight = _lastBlock->GetHeight();
					peer->SendMessage(MSG_PING, pingParameter);
				}
			} else { // select the peer with the lowest ping time to download the chain from if we're behind
				// BUG: XXX a malicious peer can report a higher lastblock to make us select them as the download peer, if
				// two peers agree on lastblock, use one of those two instead
				for (size_t i = _connectedPeers.size(); i > 0; i--) {
					const PeerPtr &p = _connectedPeers[i - 1];

					if (p->GetConnectStatus() != Peer::Connected) continue;
					if ((p->GetPingTime() < peer->GetPingTime() && p->GetLastBlock() >= peer->GetLastBlock()) ||
						p->GetLastBlock() > peer->GetLastBlock())
						peer = p;
				}

				if (_downloadPeer) {
					peer->info("selecting new download peer with higher reported lastblock");
					_downloadPeer->Disconnect();
				}

				_downloadPeer = peer;
				_syncSucceeded = false;
				_keepAliveTimestamp = time(nullptr);
				_isConnected = 1;
				_reconnectStep = 1;
				_estimatedHeight = peer->GetLastBlock();
				LoadBloomFilter(peer);
				peer->SetCurrentBlockHeight(_lastBlock->GetHeight());
				PublishPendingTx(peer);
				if (_needGetAddr) {
					peer->SendMessage(MSG_GETADDR, Message::DefaultParam);
				}

				if (_lastBlock->GetHeight() < peer->GetLastBlock()) { // start blockchain sync

					peer->ScheduleDisconnect(PROTOCOL_TIMEOUT); // schedule sync timeout

					// request just block headers up to a week before earliestKeyTime, and then merkleblocks after that
					// we do not reset connect failure count yet incase this request times out
//					if (_lastBlock->getTimestamp() + 7 * 24 * 60 * 60 >= _earliestKeyTime) {
						peer->SendMessage(MSG_GETBLOCKS, GetBlocksParameter(GetBlockLocators(), uint256()));
//					} else {
//						peer->SendMessage(MSG_GETHEADERS, GetHeadersParameter(getBlockLocators(), uint256_ZERO));
//					}
				} else { // we're already synced
					_connectFailureCount = 0; // reset connect failure count
					LoadMempools();
				}
			}
		}

		void PeerManager::OnDisconnected(const PeerPtr &peer, int error) {
			int willSave = 0, txError = 0;
			TransactionPeerList *peerList;
			std::vector<PublishedTransaction> pubTx;
			uint32_t reconnectSeconds = 1;
			bool willReconnect = false;

			{
				boost::mutex::scoped_lock scopedLock(lock);

				if (error == EPROTO) { // if it's protocol error, the peer isn't following standard policy
					_connectFailureCount++;
					PeerMisbehaving(peer);
				} else if (error) { // timeout or some non-protocol related network error
					for (size_t i = _peers.size(); i > 0; i--) {
						if (_peers[i - 1] == peer->GetPeerInfo())
							_peers.erase(_peers.begin() + i - 1);
					}

					_connectFailureCount++;

					// if it's a timeout and there's pending tx publish callbacks, the tx publish timed out
					// BUG: XXX what if it's a connect timeout and not a publish timeout?
					if (error == ETIMEDOUT &&
						(peer != _downloadPeer || _syncStartHeight == 0 || _connectedPeers.size() == 1))
						txError = ETIMEDOUT;
				}

				for (size_t i = _txRelays.size(); i > 0; i--) {
					peerList = &_txRelays[i - 1];

					for (size_t j = peerList->GetPeers().size(); j > 0; j--) {
						if (peerList->GetPeers()[j - 1]->IsEqual(peer.get()))
							peerList->RemovePeerAt(j - 1);
					}
				}

				if (peer == _downloadPeer) { // download peer disconnected
					_isConnected = 0;
					_downloadPeer = NULL;
					if (_connectFailureCount > MAX_CONNECT_FAILURES)
						_connectFailureCount = MAX_CONNECT_FAILURES;
				}

				if (!_isConnected && _connectFailureCount == MAX_CONNECT_FAILURES) {
					SyncStopped();

					// clear out stored peers so we get a fresh list from DNS on next connect attempt
					_peers.clear();
					txError = ENOTCONN; // trigger any pending tx publish callbacks
					willSave = 1;
					_needGetAddr = true;
					peer->warn("sync failed");
				} else if (_enableReconnectTask && _connectFailureCount < MAX_CONNECT_FAILURES && _reconnectTaskCount == 0) {
					peer->info("will reconnect");
					willReconnect = true;
				}

				peer->info("connect failure = {}, enable reconnect = {}, reconnect task count = {}",
						_connectFailureCount, _enableReconnectTask, _reconnectTaskCount);
				if (txError) {
					for (size_t i = _publishedTx.size(); i > 0; i--) {
						if (!_publishedTx[i - 1].HasCallback()) continue;
						peer->error("transaction canceled: {}", strerror(txError));
						pubTx.push_back(_publishedTx[i - 1]);
//						_publishedTx[i - 1].ResetCallback();
					}
				}

				for (size_t i = _connectedPeers.size(); i > 0; i--) {
					if (_connectedPeers[i - 1] != peer)
						continue;
					_connectedPeers.erase(_connectedPeers.begin() + i - 1);
					break;
				}


				if (willReconnect) {
					reconnectSeconds = _reconnectStep;
					if (_reconnectStep < 60) {
						// doubling the step back each time
						_reconnectStep <<= 1;
					}

					for (size_t i = 0; i < _publishedTx.size(); ++i) {
						if (_publishedTx[i].HasCallback() && reconnectSeconds > 3) {
							// have pending tx
							reconnectSeconds = 3;
							break;
						}
					}
				}
			}

			if (willReconnect == false) {
				for (size_t i = 0; i < pubTx.size(); i++) {
					pubTx[i].FireCallback(txError, "tx canceled");
				}
			}

			if (willSave) FireSavePeers(true, {});
			if (willSave) FireSyncStopped(error);
			if (willReconnect) FireSyncIsInactive(reconnectSeconds);
			FireTxStatusUpdate();
		}

		void PeerManager::OnRelayedPeers(const PeerPtr &peer, const std::vector<PeerInfo> &peers) {
			time_t now = time(NULL);
			bool willReconnect = false;
			size_t peersCount;
			std::vector<PeerInfo> save;

			{
				boost::mutex::scoped_lock scopedLock(lock);
				peer->info("relayed {} peer(s)", peers.size());

				if (_needGetAddr) {
					_needGetAddr = false;
					willReconnect = true;
				}

				_peers.insert(_peers.end(), peers.begin(), peers.end());
				SortPeers();

				std::vector<PeerInfo> uniquePeers;
				bool found;
				for (size_t i = 0; i < _peers.size(); ++i) {
					found = false;
					for (size_t ui = 0; ui < uniquePeers.size(); ++ui) {
						if (_peers[i] == uniquePeers[ui]) {
							found = true;
							break;
						}
					}

					if (!found) {
						uniquePeers.push_back(_peers[i]);
					}
				}
				_peers = uniquePeers;

				// limit total to 2500 peers
				if (_peers.size() > 2500) _peers.resize(2500);
				peersCount = _peers.size();

				// remove peers more than 3 hours old, or until there are only 1000 left
				while (peers.size() > 1000 && _peers.back().Timestamp + 3 * 60 * 60 < now) peersCount--;
				_peers.resize(peersCount);
				for (size_t i = 0; i < _peers.size(); ++i) {
					save.push_back(_peers[i]);
				}
			}

			// peer relaying is complete when we receive <1000
			if (save.size() > 1 && save.size() < 1000) {
				FireSavePeers(true, save);
			}

			if (willReconnect) {
				peer->info("use new addresses to reconnect");
				FireSyncIsInactive(2);
			}
		}

		void PeerManager::OnRelayedTx(const PeerPtr &peer, const TransactionPtr &transaction) {
			int isWalletTx = 0, hasPendingCallbacks = 0;
			size_t relayCount = 0;
			TransactionPtr tx = transaction;
			PublishedTransaction pubTx;

			{
				boost::mutex::scoped_lock scopedLock(lock);
				peer->info("relayed tx: {}", tx->GetHash().GetHex());

				for (size_t i = _publishedTx.size(); i > 0; i--) { // see if tx is in list of published tx
					if (_publishedTxHashes[i - 1] == tx->GetHash()) {
						pubTx = _publishedTx[i - 1];
						_publishedTx[i - 1].ResetCallback();
						relayCount = AddPeerToList(peer, tx->GetHash(), _txRelays);
					} else if (_publishedTx[i - 1].HasCallback()) hasPendingCallbacks = 1;
				}

				// cancel tx publish timeout if no publish callbacks are pending, and syncing is done or this is not downloadPeer
				if (!hasPendingCallbacks && (_syncStartHeight == 0 || peer != _downloadPeer)) {
					peer->ScheduleDisconnect(-1); // cancel publish tx timeout
				}

				if (_syncStartHeight == 0 || _wallet->ContainsTransaction(tx)) {
					isWalletTx = _wallet->RegisterTransaction(tx);
					if (isWalletTx) tx = _wallet->TransactionForHash(tx->GetHash());
				} else {
					tx = nullptr;
				}

				if (tx && isWalletTx) {
					// reschedule sync timeout
					if (_syncStartHeight > 0 && peer == _downloadPeer) {
						peer->ScheduleDisconnect(PROTOCOL_TIMEOUT);
					}

					if (_syncSucceeded && _wallet->GetTransactionAmountSent(tx) > 0 &&
						_wallet->TransactionIsValid(tx)) {
						AddTxToPublishList(tx, Peer::PeerPubTxCallback());  // add valid send tx to mempool
					}

					// keep track of how many peers have or relay a tx, this indicates how likely the tx is to confirm
					// (we only need to track this after syncing is complete)
					if (_syncStartHeight == 0)
						relayCount = AddPeerToList(peer, tx->GetHash(), _txRelays);

					RemovePeerFromList(peer, tx->GetHash(), _txRequests);

					if (_bloomFilter != nullptr) { // check if bloom filter is already being updated

						// the transaction likely consumed one or more wallet addresses, so check that at least the next <gap limit>
						// unused addresses are still matched by the bloom filter
						std::vector<Address> externalAddrs = _wallet->UnusedAddresses(SEQUENCE_GAP_LIMIT_EXTERNAL, 0);
						std::vector<Address> internalAddrs = _wallet->UnusedAddresses(SEQUENCE_GAP_LIMIT_INTERNAL, 1);

						bytes_t hash;

						for (std::vector<Address>::iterator externalIt = externalAddrs.begin(), internalIt = internalAddrs.begin();
							 externalIt != externalAddrs.end() || internalIt != internalAddrs.end();) {
							if (externalIt != externalAddrs.end()) {
								hash = (*externalIt).ProgramHash().bytes();
								if (!_bloomFilter->ContainsData(hash)) {
									_bloomFilter.reset();
									UpdateBloomFilter();
									break;
								}
								externalIt++;
							}

							if (internalIt != internalAddrs.end()) {
								hash = (*internalIt).ProgramHash().bytes();
								if (!_bloomFilter->ContainsData(hash)) {
									_bloomFilter.reset();
									UpdateBloomFilter();
									break;
								}
								internalIt++;
							}
						}
					}
				}

				// set timestamp when tx is verified
				if (tx && relayCount >= _maxConnectCount && tx->GetBlockHeight() == TX_UNCONFIRMED &&
					tx->GetTimestamp() == 0) {
					_wallet->UpdateTransactions({tx->GetHash()}, TX_UNCONFIRMED, (uint32_t) time(NULL));
				}
			}

			if (pubTx.HasCallback()) pubTx.FireCallback(0, "success");
		}

		void PeerManager::OnHasTx(const PeerPtr &peer, const uint256 &txHash) {
			int isWalletTx = 0, hasPendingCallbacks = 0;
			size_t relayCount = 0;
			PublishedTransaction pubTx;

			{
				boost::mutex::scoped_lock scopedLock(lock);
				TransactionPtr tx = _wallet->TransactionForHash(txHash);
				peer->info("has tx: {}", txHash.GetHex());

				for (size_t i = _publishedTx.size(); i > 0; i--) { // see if tx is in list of published tx
					if (_publishedTxHashes[i - 1] == txHash) {
						if (!tx) tx = _publishedTx[i - 1].GetTransaction();
						pubTx = _publishedTx[i - 1];
						_publishedTx[i - 1].ResetCallback();
						relayCount = AddPeerToList(peer, txHash, _txRelays);
					} else if (_publishedTx[i - 1].HasCallback()) hasPendingCallbacks = 1;
				}

				// cancel tx publish timeout if no publish callbacks are pending, and syncing is done or this is not downloadPeer
				if (!hasPendingCallbacks && (_syncStartHeight == 0 || peer != _downloadPeer)) {
					peer->ScheduleDisconnect(-1);  // cancel publish tx timeout
				}

				if (tx) {
					isWalletTx = _wallet->RegisterTransaction(tx);
					if (isWalletTx) tx = _wallet->TransactionForHash(tx->GetHash());

					// reschedule sync timeout
					if (_syncStartHeight > 0 && peer == _downloadPeer && isWalletTx) {
						peer->ScheduleDisconnect(PROTOCOL_TIMEOUT);
					}

					// keep track of how many peers have or relay a tx, this indicates how likely the tx is to confirm
					// (we only need to track this after syncing is complete)
					if (_syncStartHeight == 0)
						relayCount = AddPeerToList(peer, txHash, _txRelays);

					// set timestamp when tx is verified
					if (relayCount >= _maxConnectCount && tx && tx->GetBlockHeight() == TX_UNCONFIRMED &&
						tx->GetTimestamp() == 0) {
						std::vector<uint256> hashes = {txHash};
						_wallet->UpdateTransactions(hashes, TX_UNCONFIRMED, (uint32_t) time(NULL));
					}

					RemovePeerFromList(peer, txHash, _txRequests);
				}
			}

			if (pubTx.HasCallback()) pubTx.FireCallback(0, "has tx");
		}

		void PeerManager::OnRejectedTx(const PeerPtr &peer, const uint256 &txHash, uint8_t code, const std::string &reason) {

			PublishedTransaction pubTx;
			{
				boost::mutex::scoped_lock scopedLock(lock);
				peer->info("rejected tx: {}", txHash.GetHex());
				TransactionPtr tx = _wallet->TransactionForHash(txHash);
				RemovePeerFromList(peer, txHash, _txRequests);

				for (size_t i = _publishedTx.size(); i > 0 && tx != nullptr; --i) { // see if tx is in list of published tx
					if (_publishedTxHashes[i - 1] == tx->GetHash()) {
						pubTx = _publishedTx[i - 1];
						if (code != 0x12) {
							_publishedTx[i - 1].ResetCallback();
							_publishedTx.erase(_publishedTx.begin() + (i - 1));
							_publishedTxHashes.erase(_publishedTxHashes.begin() + (i - 1));
						}
					}
				}

				if (tx) {
					if (RemovePeerFromList(peer, txHash, _txRelays) && tx->GetBlockHeight() == TX_UNCONFIRMED) {
						// set timestamp 0 to mark tx as unverified
						if (code != 0x12 && reason.find("Duplicate") == std::string::npos &&
							reason.find("duplicate") == std::string::npos)
							_wallet->UpdateTransactions({txHash}, TX_UNCONFIRMED, 0);
					}

					// if we get rejected for any reason other than double-spend, the peer is likely misconfigured
#if 0 // TODO enable this after node error code refactored.
					if (code != REJECT_SPENT && _wallet->getTransactionAmountSent(tx) > 0) {
						for (size_t i = 0; i <
										   tx->getInputs().size(); i++) { // check that all inputs are confirmed before dropping peer
							const TransactionPtr &t = _wallet->transactionForHash(
									tx->getInputs()[i].getTransctionHash());
							if (!t || t->getBlockHeight() != TX_UNCONFIRMED) continue;
							tx = nullptr;
							break;
						}

						if (tx != nullptr) peerMisbehaving(peer);
					}
#endif
				}
			}

			FireTxStatusUpdate();
			if (pubTx.HasCallback()) pubTx.FireCallback(code, reason);
<<<<<<< HEAD
			if (code != 0x12 && reason.find("Duplicate") == std::string::npos) {
=======
			if (code != 0x12 && reason.find("Duplicate") == std::string::npos &&
				reason.find("duplicate") == std::string::npos) {
>>>>>>> da3c44fb
				_wallet->RemoveTransaction(pubTx.GetTransaction()->GetHash());
			}
		}

		void PeerManager::OnRelayedBlock(const PeerPtr &peer, const MerkleBlockPtr &block) {
			size_t i, j, fpCount = 0, saveCount = 0;
			MerkleBlockPtr b, b2, prev, next;
			uint32_t txTime = 0;
			std::vector<MerkleBlockPtr> saveBlocks;
			std::vector<uint256> txHashes;
			block->MerkleBlockTxHashes(txHashes);

			{
				boost::mutex::scoped_lock scopedLock(lock);
				prev = _blocks.Get(block->GetPrevBlockHash());

				if (prev) {
					txTime = block->GetTimestamp();
					block->SetHeight(prev->GetHeight() + 1);
				}

				// track the observed bloom filter false positive rate using a low pass filter to smooth out variance
				if (peer == _downloadPeer && block->GetTransactionCount() > 0) {
					for (i = 0; i < txHashes.size(); i++) { // wallet tx are not false-positives
						if (_wallet->TransactionForHash(txHashes[i]) == nullptr) fpCount++;
					}

					// moving average number of tx-per-block
					_averageTxPerBlock = _averageTxPerBlock * 0.999 + block->GetTransactionCount() * 0.001;

					// 1% low pass filter, also weights each block by total transactions, compared to the avarage
					_fpRate = _fpRate * (1.0 - 0.01 * block->GetTransactionCount() / _averageTxPerBlock) +
							 0.01 * fpCount / _averageTxPerBlock;

					// false positive rate sanity check
					if (peer->GetConnectStatus() == Peer::Connected &&
						_fpRate > BLOOM_DEFAULT_FALSEPOSITIVE_RATE * 10.0) {
						peer->warn(
							"bloom filter false positive rate {} too high after {} blocks, disconnecting...",
							_fpRate, _lastBlock->GetHeight() + 1 - _filterUpdateHeight);
						peer->Disconnect();
					} else if (_lastBlock->GetHeight() + 500 < peer->GetLastBlock() &&
							   _fpRate > BLOOM_REDUCED_FALSEPOSITIVE_RATE * 10.0) {
						UpdateBloomFilter(); // rebuild bloom filter when it starts to degrade
					}
				}

				// ignore block headers that are newer than one week before earliestKeyTime (it's a header if it has 0 totalTx)
				if (block->GetTransactionCount() == 0 &&
					block->GetTimestamp() + 7 * 24 * 60 * 60 > _earliestKeyTime + 2 * 60 * 60) {
				} else if (_bloomFilter ==
						   nullptr) { // ingore potentially incomplete blocks when a filter update is pending

					if (peer == _downloadPeer && _lastBlock->GetHeight() < _estimatedHeight) {
						peer->ScheduleDisconnect(PROTOCOL_TIMEOUT); // reschedule sync timeout
						_connectFailureCount = 0; // reset failure count once we know our initial request didn't timeout
					}
				} else if (!prev) { // block is an orphan
					peer->info("relayed orphan block {}, previous {}, last block is {}, height {}",
							   block->GetHash().GetHex(),
							   block->GetPrevBlockHash().GetHex(),
							   _lastBlock->GetHash().GetHex(),
							   _lastBlock->GetHeight());

					if (block->GetHeight() + 7 * 24 * 60 * 60 <
						time(nullptr)) { // ignore orphans older than one week ago
					} else {
						// call getblocks, unless we already did with the previous block, or we're still syncing
						if (_lastBlock->GetHeight() >= peer->GetLastBlock() &&
							(!_lastOrphan || !_lastOrphan->IsEqual(block.get()))) {
							peer->info("calling getblocks");
							GetBlocksParameter getBlocksParameter(GetBlockLocators(), uint256());
							peer->SendMessage(MSG_GETBLOCKS, getBlocksParameter);
						}

						_orphans.insert(block); // BUG: limit total orphans to avoid memory exhaustion attack
						_lastOrphan = block;
						peer->ScheduleDisconnect(PROTOCOL_TIMEOUT); // reschedule sync timeout
					}
				} else if (!VerifyBlock(block, prev, peer)) { // block is invalid
					peer->warn("relayed invalid block");
					PeerMisbehaving(peer);
				} else if (block->GetPrevBlockHash() == _lastBlock->GetHash()) { // new block extends main chain
					if ((block->GetHeight() % 500) == 0 || txHashes.size() > 0 ||
						block->GetHeight() >= peer->GetLastBlock()) {
						peer->info("adding block #{}, false positive rate: {}", block->GetHeight(), _fpRate);
						if (block->GetHeight() <= _estimatedHeight)
							FireSyncProgress(block->GetHeight(), _estimatedHeight, block->GetTimestamp());
						else
							FireSyncProgress(block->GetHeight(), block->GetHeight(), block->GetTimestamp());
					}

					_blocks.Insert(block);
					_lastBlock = block;
					_wallet->SetBlockHeight(_lastBlock->GetHeight());
					FireBlockHeightIncreased(block->GetHeight());

					if (txHashes.size() > 0)
						_wallet->UpdateTransactions(txHashes, block->GetHeight(), txTime);
					if (_downloadPeer) _downloadPeer->SetCurrentBlockHeight(block->GetHeight());

					if (block->GetHeight() < _estimatedHeight && peer == _downloadPeer) {
						peer->ScheduleDisconnect(PROTOCOL_TIMEOUT); // reschedule sync timeout
						_connectFailureCount = 0; // reset failure count once we know our initial request didn't timeout
					}

					if ((block->GetHeight() % BLOCK_DIFFICULTY_INTERVAL) == 0)
						saveCount = 1; // save transition block immediately

					if (block->GetHeight() == _estimatedHeight) { // chain download is complete
						saveCount = (block->GetHeight() % BLOCK_DIFFICULTY_INTERVAL) + BLOCK_DIFFICULTY_INTERVAL + 1;
						LoadMempools();
					}
				} else if (_blocks.Contains(block)) { // we already have the block (or at least the header)
					if ((block->GetHeight() % 500) == 0 || txHashes.size() > 0 ||
						block->GetHeight() >= peer->GetLastBlock()) {
						peer->info("relayed existing block #{}", block->GetHeight());
					}

					b = _lastBlock;
					while (b && b->GetHeight() > block->GetHeight())
						b = _blocks.Get(b->GetPrevBlockHash()); // is block in main chain?

					if (b->IsEqual(block.get())) { // if it's not on a fork, set block heights for its transactions
						if (txHashes.size() > 0)
							_wallet->UpdateTransactions(txHashes, block->GetHeight(), txTime);
						if (block->GetHeight() == _lastBlock->GetHeight()) _lastBlock = block;
					}

					b = _blocks.Get(block->GetHash());
					if (b != nullptr) _blocks.Remove(b);
					_blocks.Insert(block);

					if (b != nullptr && b != block) {
						for(std::set<MerkleBlockPtr>::iterator it = _orphans.begin(); it != _orphans.end(); ++it) {
							if ((*it)->IsEqual(b.get()))	{
								_orphans.erase(it);
								break;
							}
						}
						if (_lastOrphan == b) _lastOrphan = nullptr;
					}
				} else if (_lastBlock->GetHeight() < peer->GetLastBlock() &&
					block->GetHeight() >
							   _lastBlock->GetHeight() + 1) { // special case, new block mined durring rescan
					peer->info("marking new block #{} as orphan until rescan completes", block->GetHeight());
					_orphans.insert(block); // mark as orphan til we're caught up
					_lastOrphan = block;
				} else if (block->GetHeight() <= _chainParams.GetLastCheckpoint().GetHeight()) { // old fork
					peer->info("ignoring block on fork older than most recent checkpoint, block #{}, hash: {}",
							   block->GetHeight(), block->GetHash().GetHex());
				} else { // new block is on a fork
					peer->warn("chain fork reached height {}", block->GetHeight());
					_blocks.Insert(block);

					if (block->GetHeight() > _lastBlock->GetHeight()) { // check if fork is now longer than main chain
						b = block;
						b2 = _lastBlock;

						while (b && b2 && !b->IsEqual(b2.get())) { // walk back to where the fork joins the main chain
							b = _blocks.Get(b->GetPrevBlockHash());
							if (b && b->GetHeight() < b2->GetHeight()) b2 = _blocks.Get(b2->GetPrevBlockHash());
						}

						peer->info("reorganizing chain from height {}, new height is {}", b->GetHeight(),
								   block->GetHeight());

						_wallet->SetTxUnconfirmedAfter(b->GetHeight());  // mark tx after the join point as unconfirmed

						b = block;

						while (b && b2 &&
							b->GetHeight() > b2->GetHeight()) { // set transaction heights for new main chain
							uint32_t height = b->GetHeight(), timestamp = b->GetTimestamp();

							txHashes.clear();
							b->MerkleBlockTxHashes(txHashes);
							b = _blocks.Get(b->GetPrevBlockHash());
							if (txHashes.size() > 0)
								_wallet->UpdateTransactions(txHashes, height, timestamp);
						}

						_lastBlock = block;
						_wallet->SetBlockHeight(_lastBlock->GetHeight());
						for (int k = 1; k <= block->GetHeight() - b2->GetHeight(); ++k) {
							FireBlockHeightIncreased(b2->GetHeight() + k);
						}

						if (block->GetHeight() == _estimatedHeight) { // chain download is complete
							saveCount =
									(block->GetHeight() % BLOCK_DIFFICULTY_INTERVAL) + BLOCK_DIFFICULTY_INTERVAL + 1;
							LoadMempools();
						}
					}
				}

				if (block && block->GetHeight() != BLOCK_UNKNOWN_HEIGHT) {
					if (block->GetHeight() > _estimatedHeight) _estimatedHeight = block->GetHeight();

					// check if the next block was received as an orphan
					uint256 prevBlockHash = block->GetHash();
					for (std::set<MerkleBlockPtr>::iterator it = _orphans.begin(); it != _orphans.end(); ++it) {
						if ((*it)->GetPrevBlockHash() == prevBlockHash) {
							next = *it;
							_orphans.erase(it);
							break;
						}
					}
				}

				saveBlocks.clear();

				for (i = 0, b = block; b && i < saveCount; i++) {
					assert(b->GetHeight() != BLOCK_UNKNOWN_HEIGHT); // verify all blocks to be saved are in the chain
					if (_blocks.Get(b->GetPrevBlockHash()))
						saveBlocks.push_back(b);
					b = _blocks.Get(b->GetPrevBlockHash());
				}

				// make sure the set of blocks to be saved starts at a difficulty interval
				j = (saveBlocks.size() > 0) ? saveBlocks.back()->GetHeight() % BLOCK_DIFFICULTY_INTERVAL : 0;
				if (j > 0) {
					if (saveBlocks.size() > BLOCK_DIFFICULTY_INTERVAL - j) {
						saveBlocks.resize(saveBlocks.size() - (BLOCK_DIFFICULTY_INTERVAL - j));
//					} else {
//						saveBlocks.clear();
					}
				}
//				assert(saveBlocks.size() == 0 || (saveBlocks.back()->GetHeight() % BLOCK_DIFFICULTY_INTERVAL) == 0);
			}

			if (saveBlocks.size() > 0)
				FireSaveBlocks(saveBlocks.size() > 1, saveBlocks);

			if (block && block->GetHeight() != BLOCK_UNKNOWN_HEIGHT && block->GetHeight() >= peer->GetLastBlock()) {
				FireTxStatusUpdate(); // notify that transaction confirmations may have changed
			}

			if (block->GetHeight() == _estimatedHeight) {
				_wallet->UpdateBalance();
			}

			if (next) OnRelayedBlock(peer, next);
		}

		void PeerManager::OnRelayedPingMsg(const PeerPtr &peer) {
			FireSyncIsInactive(_reconnectSeconds);
		}

		void PeerManager::OnNotfound(const PeerPtr &peer, const std::vector<uint256> &txHashes,
									 const std::vector<uint256> &blockHashes) {
			boost::mutex::scoped_lock scopedLock(lock);
			for (size_t i = 0; i < txHashes.size(); i++) {
				RemovePeerFromList(peer, txHashes[i], _txRelays);
				RemovePeerFromList(peer, txHashes[i], _txRequests);
			}
		}

		void PeerManager::OnSetFeePerKb(const PeerPtr &peer, uint64_t feePerKb) {
			uint64_t maxFeePerKb = 0, secondFeePerKb = 0;

			{
				boost::mutex::scoped_lock scopedLock(lock);
				for (size_t i = _connectedPeers.size(); i > 0; i--) { // find second highest fee rate
					const PeerPtr &p = _connectedPeers[i - 1];
					if (p->GetConnectStatus() != Peer::Connected) continue;
					if (p->GetFeePerKb() > maxFeePerKb) secondFeePerKb = maxFeePerKb, maxFeePerKb = p->GetFeePerKb();
				}

				if (secondFeePerKb * 3 / 2 > DEFAULT_FEE_PER_KB && secondFeePerKb * 3 / 2 <= MAX_FEE_PER_KB &&
					secondFeePerKb * 3 / 2 > _wallet->GetFeePerKb(Asset::GetELAAssetID())) {
					peer->info("increasing feePerKb to {} based on feefilter messages from peers",
							   secondFeePerKb * 3 / 2);
					_wallet->SetFeePerKb(Asset::GetELAAssetID(), secondFeePerKb * 3 / 2);
				}
			}
		}

		const TransactionPtr &PeerManager::OnRequestedTx(const PeerPtr &peer, const uint256 &txHash) {
			int hasPendingCallbacks = 0, error = 0;
			PublishedTransaction pubTx;

			{
				boost::mutex::scoped_lock scopedLock(lock);
				for (size_t i = _publishedTx.size(); i > 0; i--) {
					if (_publishedTxHashes[i - 1] == txHash) {
						pubTx = _publishedTx[i - 1];
//						_publishedTx[i - 1].ResetCallback();
					} else if (_publishedTx[i - 1].HasCallback()) hasPendingCallbacks = 1;
				}

				// cancel tx publish timeout if no publish callbacks are pending, and syncing is done or this is not downloadPeer
				if (!hasPendingCallbacks && (_syncStartHeight == 0 || peer != _downloadPeer)) {
					peer->ScheduleDisconnect(-1); // cancel publish tx timeout
				}

				AddPeerToList(peer, txHash, _txRelays);
				if (pubTx.GetTransaction() != nullptr) _wallet->RegisterTransaction(pubTx.GetTransaction());
				if (pubTx.GetTransaction() != nullptr && !_wallet->TransactionIsValid(pubTx.GetTransaction()))
					error = 0x10; // RejectInvalid by node
			}

			if (error && pubTx.HasCallback()) pubTx.FireCallback(error, "tx is invalid");
			return pubTx.GetTransaction();
		}

		bool PeerManager::OnNetworkIsReachable(const PeerPtr &peer) {
			return FireNetworkIsReachable();
		}

		void PeerManager::OnThreadCleanup(const PeerPtr &peer) {
		}

		void PeerManager::PublishPendingTx(const PeerPtr &peer) {
			for (size_t i = _publishedTx.size(); i > 0; i--) {
				if (!_publishedTx[i - 1].HasCallback()) continue;
				peer->ScheduleDisconnect(PROTOCOL_TIMEOUT);  // schedule publish timeout
				break;
			}

			InventoryParameter inventoryParameter;
			inventoryParameter.txHashes = _publishedTxHashes;
			peer->SendMessage(MSG_INV, inventoryParameter);
		}

		const std::vector<PublishedTransaction> PeerManager::GetPublishedTransaction() const {
			std::vector<PublishedTransaction> publishedTx;
			{
				boost::mutex::scoped_lock scoped_lock(lock);
				publishedTx = _publishedTx;
			}
			return publishedTx;
		}

		const std::vector<uint256> PeerManager::GetPublishedTransactionHashes() const {
			std::vector<uint256> publishedTxHashes;
			{
				boost::mutex::scoped_lock scoped_lock(lock);
				publishedTxHashes = _publishedTxHashes;
			}
			return publishedTxHashes;
		}

		int PeerManager::ReconnectTaskCount() const {
			boost::mutex::scoped_lock scopedLock(lock);
			return _reconnectTaskCount;
		}

		void PeerManager::SetReconnectTaskCount(int count) {
			boost::mutex::scoped_lock scopedLock(lock);
			_reconnectTaskCount = count;
		}

		size_t
		PeerManager::AddPeerToList(const PeerPtr &peer, const uint256 &txHash, std::vector<TransactionPeerList> &list) {
			for (size_t i = list.size(); i > 0; i--) {
				if (list[i - 1].GetTransactionHash() != txHash) continue;

				for (size_t j = list[i - 1].GetPeers().size(); j > 0; j--) {
					if (list[i - 1].GetPeers()[j - 1]->IsEqual(peer.get()))
						return list[i - 1].GetPeers().size();
				}

				list[i - 1].AddPeer(peer);
				return list[i - 1].GetPeers().size();
			}

			list.push_back(TransactionPeerList(txHash, {peer}));
			return 1;
		}

		bool PeerManager::RemovePeerFromList(const PeerPtr &peer, const uint256 &txHash,
											 std::vector<TransactionPeerList> &list) {
			for (size_t i = list.size(); i > 0; i--) {
				if (list[i - 1].GetTransactionHash() != txHash) continue;

				for (size_t j = list[i - 1].GetPeers().size(); j > 0; j--) {
					if (!list[i - 1].GetPeers()[j - 1]->IsEqual(peer.get())) continue;
					list[i - 1].RemovePeerAt(j - 1);
					return true;
				}

				break;
			}

			return false;
		}

		void PeerManager::PeerMisbehaving(const PeerPtr &peer) {
			for (size_t i = _peers.size(); i > 0; i--) {
				if (_peers[i - 1] == peer->GetPeerInfo())
					_peers.erase(_peers.begin() + i - 1);
			}

			if (++_misbehavinCount >= 10) { // clear out stored peers so we get a fresh list from DNS for next connect
				_misbehavinCount = 0;
				_peers.clear();
				FireSavePeers(true, {});
				_needGetAddr = true;
			}

			peer->Disconnect();
		}

		const PluginType &PeerManager::GetPluginType() const {
			return _pluginType;
		}

		const std::vector<PeerInfo> &PeerManager::GetPeers() const {
			return _peers;
		}

		void PeerManager::SetPeers(const std::vector<PeerInfo> &peers) {
			_peers = peers;
		}

		const std::string &PeerManager::GetID() const {
			return _wallet->GetWalletID();
		}

		void PeerManager::UpdateBloomFilter() {

			if (_downloadPeer && (_downloadPeer->GetFlags() & PEER_FLAG_NEEDSUPDATE) == 0) {
				_downloadPeer->SetNeedsFilterUpdate(true);
				_downloadPeer->SetFlags(_downloadPeer->GetFlags() | PEER_FLAG_NEEDSUPDATE);
				_downloadPeer->info("filter update needed, waiting for pong");
				// wait for pong so we're sure to include any tx already sent by the peer in the updated filter
				PingParameter pingParameter;
				pingParameter.callback = boost::bind(&PeerManager::UpdateFilterPingDone, this, _downloadPeer, _1);
				pingParameter.lastBlockHeight = _lastBlock->GetHeight();
				_downloadPeer->SendMessage(MSG_PING, pingParameter);
			}
		}

		void PeerManager::UpdateFilterRerequestDone(const PeerPtr &peer, int success) {
			if (!success) return;

			boost::mutex::scoped_lock scopedLock(lock);
			if ((peer->GetFlags() & PEER_FLAG_NEEDSUPDATE) == 0) {
				peer->SendMessage(MSG_GETBLOCKS, GetBlocksParameter(GetBlockLocators(), uint256()));
			}
		}

		void PeerManager::UpdateFilterLoadDone(const PeerPtr &peer, int success) {
			if (!success) return;

			peer->info("update filter load done");
			boost::mutex::scoped_lock scopedLock(lock);
			peer->SetNeedsFilterUpdate(false);
			peer->SetFlags(peer->GetFlags() & (uint8_t)(~PEER_FLAG_NEEDSUPDATE));

			if (_lastBlock->GetHeight() < _estimatedHeight) { // if syncing, rerequest blocks
				_downloadPeer->RerequestBlocks(_lastBlock->GetHash());
				PingParameter pingParameter;
				pingParameter.callback = boost::bind(&PeerManager::UpdateFilterRerequestDone, this, _downloadPeer, _1);
				pingParameter.lastBlockHeight = _lastBlock->GetHeight();
				_downloadPeer->SendMessage(MSG_PING, pingParameter);
			} else {
				MempoolParameter mempoolParameter;
				mempoolParameter.KnownTxHashes = {};
				mempoolParameter.CompletionCallback = boost::function<void(int)>();
				peer->SendMessage(MSG_MEMPOOL, mempoolParameter);
			}
		}

		void PeerManager::UpdateFilterPingDone(const PeerPtr &peer, int success) {
			if (!success) return;

			boost::mutex::scoped_lock scopedLock(lock);
			peer->info("updating filter with newly created wallet addresses");
			_bloomFilter = nullptr;

			PingParameter pingParameter;
			if (_lastBlock->GetHeight() < _estimatedHeight) { // if we're syncing, only update download peer
				if (_downloadPeer) {
					LoadBloomFilter(_downloadPeer);
					pingParameter.callback = boost::bind(&PeerManager::UpdateFilterLoadDone, this, _downloadPeer, _1);
					pingParameter.lastBlockHeight = _lastBlock->GetHeight();
					_downloadPeer->SendMessage(MSG_PING, pingParameter);// wait for pong so filter is loaded
				}
			} else {
				for (size_t i = _connectedPeers.size(); i > 0; i--) {
					if (_connectedPeers[i - 1]->GetConnectStatus() != Peer::Connected) continue;
					pingParameter.callback = boost::bind(&PeerManager::UpdateFilterLoadDone, this,
														 _connectedPeers[i - 1],
														 _1);
					pingParameter.lastBlockHeight = _lastBlock->GetHeight();
					LoadBloomFilter(peer);
					_downloadPeer->SendMessage(MSG_PING, pingParameter);// wait for pong so filter is loaded
				}
			}
		}

		void PeerManager::LoadBloomFilterDone(const PeerPtr &peer, int success) {

			lock.lock();
			if (success) {
				MempoolParameter mempoolParameter;
				mempoolParameter.KnownTxHashes = _publishedTxHashes;
				mempoolParameter.CompletionCallback = boost::bind(&PeerManager::MempoolDone, this, peer, _1);
				peer->SendMessage(MSG_MEMPOOL, mempoolParameter);
				lock.unlock();
			} else {

				if (peer == _downloadPeer) {
					peer->info("sync succeeded");
					_keepAliveTimestamp = time(nullptr);
					_syncSucceeded = true;
					SyncStopped();
					lock.unlock();
					FireSyncStopped(0);
				} else lock.unlock();
			}
		}

		std::vector<uint128> PeerManager::AddressLookup(const std::string &hostname) {
			struct addrinfo hints, *servinfo, *p;
			std::vector<uint128> addrList;

			memset(&hints, 0, sizeof(hints));
			hints.ai_socktype = SOCK_STREAM;
			hints.ai_family = PF_UNSPEC;
			if (getaddrinfo(hostname.c_str(), NULL, &hints, &servinfo) == 0) {
				for (p = servinfo; p != NULL; p = p->ai_next) {
					uint128 addr;
					char host[INET6_ADDRSTRLEN];
					if (p->ai_family == AF_INET) {
						*(uint16_t *)&addr.begin()[10] = 0xffff;
						*(uint32_t *)&addr.begin()[12] = ((struct sockaddr_in *) p->ai_addr)->sin_addr.s_addr;
						inet_ntop(AF_INET, &addr.begin()[12], host, sizeof(host));
					} else if (p->ai_family == AF_INET6) {
						memcpy(addr.begin(), &((struct sockaddr_in6 *) p->ai_addr)->sin6_addr, addr.size());
						inet_ntop(AF_INET6, addr.begin(), host, sizeof(host));
					}
					Log::debug("{} {} -> {}", GetID(), hostname, host);
					addrList.push_back(addr);
				}

				freeaddrinfo(servinfo);
			}

			addrList.shrink_to_fit();
			return addrList;
		}

		bool PeerManager::VerifyBlock(const MerkleBlockPtr &block, const MerkleBlockPtr &prev, const PeerPtr &peer) {
			bool r = true;

			if (!prev || block->GetPrevBlockHash() != prev->GetHash() ||
				block->GetHeight() != prev->GetHeight() + 1)
				r = false;

			// check if we hit a difficulty transition, and find previous transition time
			if (r && (block->GetHeight() % BLOCK_DIFFICULTY_INTERVAL) == 0) {
				MerkleBlockPtr b = block;
				uint256 prevBlock;

				for (uint32_t i = 0; b && i < BLOCK_DIFFICULTY_INTERVAL; i++) {
					b = _blocks.Get(b->GetPrevBlockHash());
				}

				if (!b) {
					peer->warn("missing previous difficulty tansition, block height: {}", block->GetHeight());
//					peer->warn("missing previous difficulty tansition, can't verify block: {}",
//							   block->GetHash().GetHex());
					//r = false;
				} else prevBlock = b->GetPrevBlockHash();

				while (b) { // free up some memory
					b = _blocks.Get(prevBlock);
					if (b) prevBlock = b->GetPrevBlockHash();

					if (b && (b->GetHeight() % BLOCK_DIFFICULTY_INTERVAL) != 0) {
						_blocks.Remove(b);
					}
				}
			}

			//fixme figure out why difficult validation fails occasionally
			if (0 && VerifyDifficulty(_chainParams, block, _blocks)) {
				peer->error("relayed block with invalid difficulty target {}, blockHash: {}", block->GetTarget(),
							block->GetHash().GetHex());
				r = false;
			}

			if (r) {
				const MerkleBlockPtr &checkpoint = _checkpoints.Get(block->GetHash());

				// verify blockchain checkpoints
				if (checkpoint && !block->IsEqual(checkpoint.get())) {
					peer->warn("relayed a block that differs from the checkpoint at height {}, blockHash: {}, "
							   "expected: {}", block->GetHeight(), block->GetHash().GetHex(),
							   checkpoint->GetHash().GetHex());
					r = false;
				}
			}

			return r;
		}

		std::vector<uint256> PeerManager::GetBlockLocators() {
			// append 10 most recent block hashes, decending, then continue appending, doubling the step back each time,
			// finishing with the genesis block (top, -1, -2, -3, -4, -5, -6, -7, -8, -9, -11, -15, -23, -39, -71, -135, ..., 0)
			MerkleBlockPtr block = _lastBlock;
			int32_t step = 1, i = 0, j;

			std::vector<uint256> locators;
			while (block != nullptr && block->GetHeight() > 0) {
				locators.push_back(block->GetHash());
				if (++i >= 10) step *= 2;

				for (j = 0; block && j < step; j++) {
					block = _blocks.Get(block->GetPrevBlockHash());
				}
			}

			locators.push_back(_chainParams.GetFirstCheckpoint().GetHash());
			return locators;
		}

		void PeerManager::LoadMempools() {
			// after syncing, load filters and get mempools from other peers
			for (size_t i = _connectedPeers.size(); i > 0; i--) {
				const PeerPtr &peer = _connectedPeers[i - 1];

				if (peer->GetConnectStatus() != Peer::Connected) continue;

				if (peer != _downloadPeer || _fpRate > BLOOM_REDUCED_FALSEPOSITIVE_RATE * 5.0) {
					LoadBloomFilter(peer);
					PublishPendingTx(peer);
					PingParameter pingParameter;
					pingParameter.callback = boost::bind(&PeerManager::LoadBloomFilterDone, this, peer, _1);
					pingParameter.lastBlockHeight = _lastBlock->GetHeight();
					peer->SendMessage(MSG_PING, pingParameter);
				} else {
					MempoolParameter mempoolParameter;
					mempoolParameter.KnownTxHashes = _publishedTxHashes;
					mempoolParameter.CompletionCallback = boost::bind(&PeerManager::MempoolDone, this, peer, _1);
					peer->SendMessage(MSG_MEMPOOL, mempoolParameter);
				}
			}
		}

		void PeerManager::MempoolDone(const PeerPtr &peer, int success) {
			bool syncFinished = false;

			if (success) {
				peer->info("mempool request finished");

				{
					boost::mutex::scoped_lock scopedLock(lock);
					if (_syncStartHeight > 0) {
						peer->info("sync succeeded");
						_keepAliveTimestamp = time(nullptr);
						_syncSucceeded = true;
						syncFinished = true;
						SyncStopped();
					}

//					ResendUnconfirmedTx(peer);
					RequestUnrelayedTx(peer);
					peer->SendMessage(MSG_GETADDR, Message::DefaultParam);
				}

				FireTxStatusUpdate();
				if (syncFinished) FireSyncStopped(0);
			} else peer->info("mempool request failed");
		}

		void PeerManager::ResendUnconfirmedTx(const PeerPtr &peer) {
			std::vector<TransactionPtr> tx = _wallet->TxUnconfirmedBefore(TX_UNCONFIRMED);
			std::vector<uint256> txHashes;

			for (size_t i = 0; i < tx.size(); i++) {
				if (!PeerListHasPeer(_txRelays, tx[i]->GetHash(), peer) &&
					!PeerListHasPeer(_txRequests, tx[i]->GetHash(), peer)) {
					txHashes.push_back(tx[i]->GetHash());
					AddPeerToList(peer, tx[i]->GetHash(), _txRequests);
				}
			}

			if (!txHashes.empty()) {
				lock.unlock();

				for (size_t i = 0; i < tx.size(); ++i) {
					PublishTransaction(tx[i]);
				}

				lock.lock();

				if ((peer->GetPeerInfo().Flags & PEER_FLAG_SYNCED) == 0) {
					PingParameter pingParameter;
					pingParameter.callback = boost::bind(&PeerManager::RequestUnrelayedTxGetDataDone, this, peer, _1);
					pingParameter.lastBlockHeight = _lastBlock->GetHeight();
					peer->SendMessage(MSG_PING, pingParameter);
				}
			} else peer->SetFlags(peer->GetFlags() | PEER_FLAG_SYNCED);
		}

		void PeerManager::RequestUnrelayedTx(const PeerPtr &peer) {
			std::vector<TransactionPtr> tx = _wallet->TxUnconfirmedBefore(TX_UNCONFIRMED);
			std::vector<uint256> txHashes;

			for (size_t i = 0; i < tx.size(); i++) {
				if (!PeerListHasPeer(_txRelays, tx[i]->GetHash(), peer) &&
					!PeerListHasPeer(_txRequests, tx[i]->GetHash(), peer)) {
					txHashes.push_back(tx[i]->GetHash());
					AddPeerToList(peer, tx[i]->GetHash(), _txRequests);
				}
			}

			if (!txHashes.empty()) {
				GetDataParameter getDataParameter(txHashes, {});
				peer->info("request unrelayed {} tx", txHashes.size());
				for (size_t i = 0; i < txHashes.size(); ++i) {
					peer->info("tx[{}] {}", i, txHashes[i].GetHex());
				}
				peer->SendMessage(MSG_GETDATA, getDataParameter);

				if ((peer->GetPeerInfo().Flags & PEER_FLAG_SYNCED) == 0) {
					PingParameter pingParameter;
					pingParameter.callback = boost::bind(&PeerManager::RequestUnrelayedTxGetDataDone, this, peer, _1);
					pingParameter.lastBlockHeight = _lastBlock->GetHeight();
					peer->SendMessage(MSG_PING, pingParameter);
				}
			} else peer->SetFlags(peer->GetFlags() | PEER_FLAG_SYNCED);
		}

		bool PeerManager::PeerListHasPeer(const std::vector<TransactionPeerList> &peerList, const uint256 &txhash,
										  const PeerPtr &peer) {
			for (size_t i = peerList.size(); i > 0; i--) {
				if (peerList[i - 1].GetTransactionHash() != txhash) continue;

				for (size_t j = peerList[i - 1].GetPeers().size(); j > 0; j--) {
					if (peerList[i - 1].GetPeers()[j - 1]->IsEqual(peer.get())) return true;
				}

				break;
			}

			return false;
		}

		void PeerManager::RequestUnrelayedTxGetDataDone(const PeerPtr &callbackPeer, int success) {
			bool isPublishing;
			size_t count = 0;
			PeerPtr peer = callbackPeer;

			boost::mutex::scoped_lock scopedLock(lock);
			if (success) peer->SetFlags(peer->GetFlags() | PEER_FLAG_SYNCED);

			for (size_t i = _connectedPeers.size(); i > 0; i--) {
				peer = _connectedPeers[i - 1];
				if (peer->GetConnectStatus() == Peer::Connected) count++;
				if ((peer->GetPeerInfo().Flags & PEER_FLAG_SYNCED) != 0) continue;
				count = 0;
				break;
			}

			// don't remove transactions until we're connected to maxConnectCount peers, and all peers have finished
			// relaying their mempools
<<<<<<< HEAD
			if (count >= _maxConnectCount) {
				uint256 hash;
				std::vector<TransactionPtr> tx = _wallet->TxUnconfirmedBefore(TX_UNCONFIRMED);

				for (size_t i = tx.size(); i > 0; i--) {
					hash = tx[i - 1]->GetHash();
					isPublishing = false;

					for (size_t j = _publishedTx.size(); !isPublishing && j > 0; j--) {
						if (_publishedTx[j - 1].GetTransaction()->IsEqual(tx[i - 1].get()) &&
							_publishedTx[j - 1].HasCallback())
							isPublishing = true;
					}

					if (!isPublishing && PeerListCount(_txRelays, hash) == 0 &&
						PeerListCount(_txRequests, hash) == 0) {
						peer->info("removing tx unconfirmed at: {}, txHash: {}", _lastBlock->GetHeight(), hash.GetHex());
						assert(tx[i - 1]->GetBlockHeight() == TX_UNCONFIRMED);
//						_wallet->RemoveTransaction(hash);
					} else if (!isPublishing && PeerListCount(_txRelays, hash) < _maxConnectCount) {
=======
//			if (count >= _maxConnectCount) {
//				uint256 hash;
//				std::vector<TransactionPtr> tx = _wallet->TxUnconfirmedBefore(TX_UNCONFIRMED);
//
//				for (size_t i = tx.size(); i > 0; i--) {
//					hash = tx[i - 1]->GetHash();
//					isPublishing = false;
//
//					for (size_t j = _publishedTx.size(); !isPublishing && j > 0; j--) {
//						if (_publishedTx[j - 1].GetTransaction()->IsEqual(tx[i - 1].get()) &&
//							_publishedTx[j - 1].HasCallback())
//							isPublishing = true;
//					}
//
//					if (!isPublishing && PeerListCount(_txRelays, hash) == 0 &&
//						PeerListCount(_txRequests, hash) == 0) {
//						peer->info("removing tx unconfirmed at: {}, txHash: {}", _lastBlock->GetHeight(), hash.GetHex());
//						assert(tx[i - 1]->GetBlockHeight() == TX_UNCONFIRMED);
//						_wallet->RemoveTransaction(hash);
//					} else if (!isPublishing && PeerListCount(_txRelays, hash) < _maxConnectCount) {
>>>>>>> da3c44fb
						// set timestamp 0 to mark as unverified
//						_wallet->UpdateTransactions({hash}, TX_UNCONFIRMED, 0);
//					}
//				}
//			}
		}

		size_t PeerManager::PeerListCount(const std::vector<TransactionPeerList> &list, const uint256 &txhash) {
			for (size_t i = list.size(); i > 0; i--) {
				if (list[i - 1].GetTransactionHash() == txhash) return list[i - 1].GetPeers().size();
			}

			return 0;
		}

		void PeerManager::PublishTxInvDone(const PeerPtr &peer, int success) {
			boost::mutex::scoped_lock scopedLock(lock);
			RequestUnrelayedTx(peer);
		}

		void PeerManager::FindPeersThreadRoutine(const std::string &hostname, uint64_t services) {
			std::vector<uint128> addrList = AddressLookup(hostname);
			time_t now = time(NULL);

			boost::mutex::scoped_lock scopedLock(lock);
			for (std::vector<uint128>::iterator addr = addrList.begin();
				 addr != addrList.end() && (*addr) != 0; addr++) {
				_peers.emplace_back(*addr, _chainParams.GetStandardPort(), now, services);
			}
			_dnsThreadCount--;
		}

	}
}<|MERGE_RESOLUTION|>--- conflicted
+++ resolved
@@ -1281,12 +1281,8 @@
 
 			FireTxStatusUpdate();
 			if (pubTx.HasCallback()) pubTx.FireCallback(code, reason);
-<<<<<<< HEAD
-			if (code != 0x12 && reason.find("Duplicate") == std::string::npos) {
-=======
 			if (code != 0x12 && reason.find("Duplicate") == std::string::npos &&
 				reason.find("duplicate") == std::string::npos) {
->>>>>>> da3c44fb
 				_wallet->RemoveTransaction(pubTx.GetTransaction()->GetHash());
 			}
 		}
@@ -2048,28 +2044,6 @@
 
 			// don't remove transactions until we're connected to maxConnectCount peers, and all peers have finished
 			// relaying their mempools
-<<<<<<< HEAD
-			if (count >= _maxConnectCount) {
-				uint256 hash;
-				std::vector<TransactionPtr> tx = _wallet->TxUnconfirmedBefore(TX_UNCONFIRMED);
-
-				for (size_t i = tx.size(); i > 0; i--) {
-					hash = tx[i - 1]->GetHash();
-					isPublishing = false;
-
-					for (size_t j = _publishedTx.size(); !isPublishing && j > 0; j--) {
-						if (_publishedTx[j - 1].GetTransaction()->IsEqual(tx[i - 1].get()) &&
-							_publishedTx[j - 1].HasCallback())
-							isPublishing = true;
-					}
-
-					if (!isPublishing && PeerListCount(_txRelays, hash) == 0 &&
-						PeerListCount(_txRequests, hash) == 0) {
-						peer->info("removing tx unconfirmed at: {}, txHash: {}", _lastBlock->GetHeight(), hash.GetHex());
-						assert(tx[i - 1]->GetBlockHeight() == TX_UNCONFIRMED);
-//						_wallet->RemoveTransaction(hash);
-					} else if (!isPublishing && PeerListCount(_txRelays, hash) < _maxConnectCount) {
-=======
 //			if (count >= _maxConnectCount) {
 //				uint256 hash;
 //				std::vector<TransactionPtr> tx = _wallet->TxUnconfirmedBefore(TX_UNCONFIRMED);
@@ -2090,7 +2064,6 @@
 //						assert(tx[i - 1]->GetBlockHeight() == TX_UNCONFIRMED);
 //						_wallet->RemoveTransaction(hash);
 //					} else if (!isPublishing && PeerListCount(_txRelays, hash) < _maxConnectCount) {
->>>>>>> da3c44fb
 						// set timestamp 0 to mark as unverified
 //						_wallet->UpdateTransactions({hash}, TX_UNCONFIRMED, 0);
 //					}
