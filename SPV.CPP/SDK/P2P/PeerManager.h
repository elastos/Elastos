--- conflicted
+++ resolved
@@ -181,11 +181,7 @@
 
 			virtual void OnSetFeePerKb(const PeerPtr &peer, uint64_t feePerKb);
 
-<<<<<<< HEAD
-			virtual const TransactionPtr OnRequestedTx(const PeerPtr &peer, const uint256 &txHash);
-=======
 			virtual TransactionPtr OnRequestedTx(const PeerPtr &peer, const uint256 &txHash);
->>>>>>> cf5d1705
 
 			virtual bool OnNetworkIsReachable(const PeerPtr &peer);
 
@@ -271,17 +267,11 @@
 
 			void FindPeersThreadRoutine(const std::string &hostname, uint64_t services);
 
-<<<<<<< HEAD
-		private:
-			int _isConnected, _connectFailureCount, _misbehavinCount, _dnsThreadCount, _maxConnectCount, _reconnectTaskCount;
-			bool _syncSucceeded, _needGetAddr, _enableReconnectTask;
-=======
 			void ReconnectLaster(time_t seconds);
 
 		private:
 			int _isConnected, _connectFailureCount, _misbehavinCount, _dnsThreadCount, _maxConnectCount;
 			bool _syncSucceeded, _needGetAddr, _enableReconnect;
->>>>>>> cf5d1705
 
 			std::vector<PeerInfo> _peers;
 			std::vector<PeerInfo> _fiexedPeers;
@@ -291,13 +281,8 @@
 			PeerPtr _downloadPeer;
 
 			mutable std::string _downloadPeerName;
-<<<<<<< HEAD
-			time_t _keepAliveTimestamp;
-			uint32_t _earliestKeyTime, _reconnectSeconds, _syncStartHeight, _filterUpdateHeight, _estimatedHeight;
-=======
 			time_t _keepAliveTimestamp, _earliestKeyTime;
 			uint32_t _reconnectSeconds, _syncStartHeight, _filterUpdateHeight, _estimatedHeight;
->>>>>>> cf5d1705
 			uint32_t _reconnectStep;
 			BloomFilterPtr _bloomFilter;
 			double _fpRate, _averageTxPerBlock;
