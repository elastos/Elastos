// Copyright (c) 2012-2018 The Elastos Open Source Project
// Distributed under the MIT software license, see the accompanying
// file COPYING or http://www.opensource.org/licenses/mit-license.php.

#include "Mnemonic.h"
#include "WordLists/English.h"
#include "BIP39.h"

#include <SDK/Common/ErrorChecker.h>
#include <SDK/Common/uint256.h>
#include <SDK/Common/Utils.h>

#include <fstream>
#include <sstream>
#include <SDK/Common/hash.h>

#define MNEMONIC_PREFIX "mnemonic_"
#define MNEMONIC_EXTENSION ".txt"
#define DEFAULT_LANGUAGE "english"

namespace fs = boost::filesystem;

namespace Elastos {
	namespace ElaWallet {

		Mnemonic::Mnemonic(const fs::path &rootPath) :
			_rootPath(rootPath) {
		}

<<<<<<< HEAD
		std::string Mnemonic::Create(const std::string &language, WordCount words) {
=======
		std::string Mnemonic::Create(const std::string &language, WordCount words) const {
>>>>>>> cf5d1705
			std::string lan = language;
			size_t entropyBits = 0;

			std::transform(lan.begin(), lan.end(), lan.begin(), ::tolower);

			switch (words) {
				case WORDS_12:
					entropyBits = 128;
					break;

				case WORDS_15:
					entropyBits = 160;
					break;

				case WORDS_18:
					entropyBits = 192;
					break;

				case WORDS_21:
					entropyBits = 224;
					break;

				case WORDS_24:
					entropyBits = 256;
					break;

				default:
					ErrorChecker::ThrowParamException(Error::InvalidMnemonicWordCount, "invalid mnemonic word count");
			}

			bytes_t entropy = Utils::GetRandom(entropyBits / 8);

			if (lan == "english") {
				return BIP39::Encode(EnglistWordLists, entropy);
			}

			fs::path filePath = _rootPath / (MNEMONIC_PREFIX + lan + MNEMONIC_EXTENSION);
			ErrorChecker::CheckLogic(!fs::exists(filePath), Error::Mnemonic, "unsupport language " + language);

			std::vector<std::string> wordLists;

			LoadPath(filePath, wordLists);

			return BIP39::Encode(wordLists, entropy);
		}

		bool Mnemonic::Validate(const std::string &mnemonic) const {
			bool valid = false;
			bytes_t entropy = BIP39::Decode(EnglistWordLists, mnemonic);

			if (entropy.empty()) {
				std::vector<std::string> wordLists;
				wordLists.reserve(BIP39_WORDLIST_COUNT);
				ErrorChecker::CheckPathExists(_rootPath);

				for (fs::directory_iterator it{_rootPath}; it != fs::directory_iterator{}; ++it) {
					fs::path filePath = *it;
					if (fs::is_regular_file(filePath) &&
						filePath.filename().string().find(MNEMONIC_PREFIX) == 0 &&
						filePath.extension().string() == MNEMONIC_EXTENSION) {
						LoadPath(filePath, wordLists);
						entropy = BIP39::Decode(wordLists, mnemonic);
						if (!entropy.empty()) {
							valid = true;
							break;
						}
					}
				}
			} else {
				valid = true;
			}

			entropy.clean();

			return valid;
		}

		uint512 Mnemonic::DeriveSeed(const std::string &mnemonic, const std::string &passphrase) const {
			ErrorChecker::CheckLogic(!Validate(mnemonic), Error::Mnemonic, "invalid mnemonic");

			return BIP39::DeriveSeed(mnemonic, passphrase);
		}


		void Mnemonic::LoadPath(const fs::path &filePath, std::vector<std::string> &wordLists) const {
			std::fstream in(filePath.string());
			std::string line;

			wordLists.clear();
			wordLists.reserve(BIP39_WORDLIST_COUNT);

			while (std::getline(in, line)) {
				wordLists.push_back(line);
			}

			ErrorChecker::CheckLogic(wordLists.size() != BIP39_WORDLIST_COUNT, Error::Mnemonic, "invalid word lists");
		}

	}
}<|MERGE_RESOLUTION|>--- conflicted
+++ resolved
@@ -27,11 +27,7 @@
 			_rootPath(rootPath) {
 		}
 
-<<<<<<< HEAD
-		std::string Mnemonic::Create(const std::string &language, WordCount words) {
-=======
 		std::string Mnemonic::Create(const std::string &language, WordCount words) const {
->>>>>>> cf5d1705
 			std::string lan = language;
 			size_t entropyBits = 0;
 
