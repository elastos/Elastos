// Copyright (c) 2012-2018 The Elastos Open Source Project
// Distributed under the MIT software license, see the accompanying
// file COPYING or http://www.opensource.org/licenses/mit-license.php.

#ifndef __ELASTOS_SDK_MNEMONICS_H__
#define __ELASTOS_SDK_MNEMONICS_H__

#include <SDK/Common/uint256.h>

#include <string>
#include <boost/filesystem.hpp>

namespace Elastos {
	namespace ElaWallet {

		class Mnemonic {
		public:
			enum WordCount {
<<<<<<< HEAD
				WORDS_12,
				WORDS_15,
				WORDS_18,
				WORDS_21,
				WORDS_24
=======
				WORDS_12 = 12,
				WORDS_15 = 15,
				WORDS_18 = 18,
				WORDS_21 = 21,
				WORDS_24 = 24
>>>>>>> cf5d1705
			};
		public:
			Mnemonic(const boost::filesystem::path &rootPath);

<<<<<<< HEAD
			std::string Create(const std::string &language, WordCount words = WORDS_12);
=======
			std::string Create(const std::string &language, WordCount words = WORDS_12) const;

			bool Validate(const std::string &mnemonic) const;
>>>>>>> cf5d1705

			uint512 DeriveSeed(const std::string &mnemonic, const std::string &passphrase) const;

		private:
			void LoadPath(const boost::filesystem::path &filePath, std::vector<std::string> &wordLists) const;

		private:
			boost::filesystem::path _rootPath;
		};

	}
}

#endif //__ELASTOS_SDK_MNEMONICS_H__<|MERGE_RESOLUTION|>--- conflicted
+++ resolved
@@ -16,30 +16,18 @@
 		class Mnemonic {
 		public:
 			enum WordCount {
-<<<<<<< HEAD
-				WORDS_12,
-				WORDS_15,
-				WORDS_18,
-				WORDS_21,
-				WORDS_24
-=======
 				WORDS_12 = 12,
 				WORDS_15 = 15,
 				WORDS_18 = 18,
 				WORDS_21 = 21,
 				WORDS_24 = 24
->>>>>>> cf5d1705
 			};
 		public:
 			Mnemonic(const boost::filesystem::path &rootPath);
 
-<<<<<<< HEAD
-			std::string Create(const std::string &language, WordCount words = WORDS_12);
-=======
 			std::string Create(const std::string &language, WordCount words = WORDS_12) const;
 
 			bool Validate(const std::string &mnemonic) const;
->>>>>>> cf5d1705
 
 			uint512 DeriveSeed(const std::string &mnemonic, const std::string &passphrase) const;
 
