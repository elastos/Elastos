// Copyright (c) 2012-2018 The Elastos Open Source Project
// Distributed under the MIT software license, see the accompanying
// file COPYING or http://www.opensource.org/licenses/mit-license.php.

#ifndef __ELASTOS_SDK_ADDRESS_H__
#define __ELASTOS_SDK_ADDRESS_H__

#include <Common/typedefs.h>
#include <Common/uint256.h>

namespace Elastos {
	namespace ElaWallet {

#define ELA_SIDECHAIN_DESTROY_ADDR "1111111111111111111114oLvT2"
#define OP_0           0x00
#define OP_PUSHDATA1   0x4c
#define OP_PUSHDATA2   0x4d
#define OP_PUSHDATA4   0x4e
#define OP_1NEGATE     0x4f
#define OP_1           0x51
#define OP_16          0x60
#define OP_DUP         0x76
#define OP_EQUAL       0x87
#define OP_EQUALVERIFY 0x88
#define OP_HASH160     0xa9
#define OP_CHECKSIG    0xac

		enum SignType {
			SignTypeInvalid    = 0,
			SignTypeStandard   = 0xAC,
			SignTypeDID        = 0xAD,
			SignTypeMultiSign  = 0xAE,
			SignTypeCrossChain = 0xAF,
			SignTypeDestroy    = 0xAA,
		};

		enum Prefix {
			PrefixStandard   = 0x21,
			PrefixMultiSign  = 0x12,
			PrefixCrossChain = 0x4B,
			PrefixCRExpenses = 0x1C,
			PrefixDeposit    = 0x1F,
			PrefixIDChain    = 0x67,
			PrefixDestroy    = 0,
		};

		class Address {
		public:
			Address();

			explicit Address(const std::string &address);

			explicit Address(const uint168 &programHash);

			Address(Prefix prefix, const bytes_t &pubkey, bool did = false);

			Address(Prefix prefix, const std::vector<bytes_t> &pubkey, uint8_t m, bool did = false);

			Address(const Address &address);

			~Address();

			bool Valid() const;

			bool IsIDAddress() const;

			std::string String() const;

			const uint168 &ProgramHash() const;

			void SetProgramHash(const uint168 &programHash);

			SignType PrefixToSignType(Prefix prefix) const;

			const bytes_t &RedeemScript() const;

			void SetRedeemScript(Prefix prefix, const bytes_t &code);

			bool ChangePrefix(Prefix prefix);

			void ConvertToDID();

			bool operator<(const Address &address) const;

			bool operator==(const Address &address) const;

			bool operator==(const std::string &address) const;

			bool operator!=(const Address &address) const;

			bool operator!=(const std::string &address) const;

			Address &operator=(const Address &address);

		private:

			void GenerateCode(Prefix prefix, const std::vector<bytes_t> &pubkeys, uint8_t m, bool did = false);

			void GenerateProgramHash(Prefix prefix);

			bool CheckValid();

		private:
			uint168 _programHash;
			bytes_t _code;
			bool _isValid;
		};

		typedef boost::shared_ptr<Address> AddressPtr;
		typedef struct _AddressCompare {
<<<<<<< HEAD
			bool operator() (const AddressPtr &x, const AddressPtr &y) const {
				return *x < *y;
=======
			bool operator() (const Address &x, const Address &y) const {
				return x < y;
>>>>>>> d6221908
			}
		} AddressCompare;
		typedef std::set<Address, AddressCompare> AddressSet;
		typedef std::vector<Address> AddressArray;

	}
}


#endif //__ELASTOS_SDK_ADDRESS_H__<|MERGE_RESOLUTION|>--- conflicted
+++ resolved
@@ -108,13 +108,8 @@
 
 		typedef boost::shared_ptr<Address> AddressPtr;
 		typedef struct _AddressCompare {
-<<<<<<< HEAD
-			bool operator() (const AddressPtr &x, const AddressPtr &y) const {
-				return *x < *y;
-=======
 			bool operator() (const Address &x, const Address &y) const {
 				return x < y;
->>>>>>> d6221908
 			}
 		} AddressCompare;
 		typedef std::set<Address, AddressCompare> AddressSet;
