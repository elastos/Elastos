--- conflicted
+++ resolved
@@ -24,10 +24,7 @@
 		}
 
 		bool TableBase::DoTransaction(const boost::function<void()> &fun) const {
-<<<<<<< HEAD
-=======
 
->>>>>>> cf5d1705
 			bool result = true;
 			_sqlite->BeginTransaction(_txType);
 			try {
