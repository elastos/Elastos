--- conflicted
+++ resolved
@@ -6,11 +6,7 @@
 
 #include <SDK/Common/Log.h>
 #include <SDK/Common/Utils.h>
-<<<<<<< HEAD
-#include <SDK/Common/ParamChecker.h>
-=======
 #include <SDK/Common/ErrorChecker.h>
->>>>>>> 174c9b2a
 
 #include <string>
 #include <string>
@@ -39,35 +35,6 @@
 				return DoTransaction([&iso, &transactionEntity, this]() {
 					std::stringstream ss;
 
-<<<<<<< HEAD
-					ss << "UPDATE " << TX_TABLE_NAME << " SET " <<
-					   TX_BUFF << " = ?, " <<
-					   TX_BLOCK_HEIGHT << " = ?, " <<
-					   TX_TIME_STAMP << " = ?, " <<
-					   TX_REMARK << " = ? " <<
-					   " WHERE " << TX_ISO << " = '" << iso << "'" <<
-					   " AND " << TX_COLUMN_ID << " = '" << transactionEntity.txHash << "';";
-
-					sqlite3_stmt *stmt;
-					ParamChecker::checkCondition(!_sqlite->prepare(ss.str(), &stmt, nullptr), Error::SqliteError,
-												 "Prepare sql " + ss.str());
-
-#ifdef NDEBUG
-					_sqlite->bindBlob(stmt, 1, transactionEntity.buff, nullptr);
-#else
-					std::string str = Utils::encodeHex(transactionEntity.buff);
-					CMBlock bytes;
-					bytes.SetMemFixed((const uint8_t *) str.c_str(), str.length());
-					_sqlite->bindBlob(stmt, 1, bytes, nullptr);
-#endif
-					_sqlite->bindInt(stmt, 2, transactionEntity.blockHeight);
-					_sqlite->bindInt(stmt, 3, transactionEntity.timeStamp);
-					_sqlite->bindText(stmt, 4, transactionEntity.remark, nullptr);
-
-					_sqlite->step(stmt);
-
-					_sqlite->finalize(stmt);
-=======
 					ss << "UPDATE " << TX_TABLE_NAME << " SET "
 					   << TX_BUFF << " = ?, "
 					   << TX_BLOCK_HEIGHT << " = ?, "
@@ -90,45 +57,12 @@
 					_sqlite->Step(stmt);
 
 					_sqlite->Finalize(stmt);
->>>>>>> 174c9b2a
 				});
 			}
 
 			return DoTransaction([&iso, &transactionEntity, this]() {
 				std::stringstream ss;
 
-<<<<<<< HEAD
-				ss << "INSERT INTO " << TX_TABLE_NAME << "(" <<
-				   TX_COLUMN_ID << "," <<
-				   TX_BUFF << "," <<
-				   TX_BLOCK_HEIGHT << "," <<
-				   TX_TIME_STAMP << "," <<
-				   TX_REMARK << "," <<
-				   TX_ISO <<
-				   ") VALUES (?, ?, ?, ?, ?, ?);";
-
-				sqlite3_stmt *stmt;
-				ParamChecker::checkCondition(!_sqlite->prepare(ss.str(), &stmt, nullptr), Error::SqliteError,
-											 "Prepare sql " + ss.str());
-
-				_sqlite->bindText(stmt, 1, transactionEntity.txHash, nullptr);
-#ifdef NDEBUG
-				_sqlite->bindBlob(stmt, 2, transactionEntity.buff, nullptr);
-#else
-				std::string str = Utils::encodeHex(transactionEntity.buff);
-				CMBlock bytes;
-				bytes.SetMemFixed((const uint8_t *) str.c_str(), str.length());
-				_sqlite->bindBlob(stmt, 2, bytes, nullptr);
-#endif
-				_sqlite->bindInt(stmt, 3, transactionEntity.blockHeight);
-				_sqlite->bindInt(stmt, 4, transactionEntity.timeStamp);
-				_sqlite->bindText(stmt, 5, transactionEntity.remark, nullptr);
-				_sqlite->bindText(stmt, 6, iso, nullptr);
-
-				_sqlite->step(stmt);
-
-				_sqlite->finalize(stmt);
-=======
 				ss << "INSERT INTO " << TX_TABLE_NAME << "("
 				   << TX_COLUMN_ID << ","
 				   << TX_BUFF << ","
@@ -154,7 +88,6 @@
 				_sqlite->Step(stmt);
 
 				_sqlite->Finalize(stmt);
->>>>>>> 174c9b2a
 			});
 
 		}
@@ -166,11 +99,7 @@
 				ss << "DELETE FROM " << TX_TABLE_NAME <<
 				   " WHERE " << TX_ISO << " = '" << iso << "';";
 
-<<<<<<< HEAD
-				ParamChecker::checkCondition(!_sqlite->exec(ss.str(), nullptr, nullptr), Error::SqliteError,
-=======
 				ErrorChecker::CheckCondition(!_sqlite->exec(ss.str(), nullptr, nullptr), Error::SqliteError,
->>>>>>> 174c9b2a
 											 "Exec sql " + ss.str());
 			});
 		}
@@ -186,19 +115,11 @@
 				   " FROM " << TX_TABLE_NAME << ";";
 
 				sqlite3_stmt *stmt;
-<<<<<<< HEAD
-				ParamChecker::checkCondition(!_sqlite->prepare(ss.str(), &stmt, nullptr), Error::SqliteError,
-											 "Prepare sql " + ss.str());
-
-				while (SQLITE_ROW == _sqlite->step(stmt)) {
-					count = (uint32_t) _sqlite->columnInt(stmt, 0);
-=======
 				ErrorChecker::CheckCondition(!_sqlite->Prepare(ss.str(), &stmt, nullptr), Error::SqliteError,
 											 "Prepare sql " + ss.str());
 
 				while (SQLITE_ROW == _sqlite->Step(stmt)) {
 					count = (uint32_t) _sqlite->ColumnInt(stmt, 0);
->>>>>>> 174c9b2a
 				}
 
 				_sqlite->Finalize(stmt);
@@ -213,41 +134,6 @@
 			DoTransaction([&iso, &transactions, this]() {
 				std::stringstream ss;
 
-<<<<<<< HEAD
-				ss << "SELECT " <<
-				   TX_COLUMN_ID << ", " <<
-				   TX_BUFF << ", " <<
-				   TX_BLOCK_HEIGHT << ", " <<
-				   TX_TIME_STAMP << ", " <<
-				   TX_REMARK <<
-				   " FROM " << TX_TABLE_NAME <<
-				   " WHERE " << TX_ISO << " = '" << iso << "';";
-
-				sqlite3_stmt *stmt;
-				ParamChecker::checkCondition(!_sqlite->prepare(ss.str(), &stmt, nullptr), Error::SqliteError,
-											 "Prepare sql " + ss.str());
-
-				TransactionEntity tx;
-				while (SQLITE_ROW == _sqlite->step(stmt)) {
-					tx.txHash = _sqlite->columnText(stmt, 0);
-
-					const uint8_t *pdata = (const uint8_t *) _sqlite->columnBlob(stmt, 1);
-					size_t len = (size_t) _sqlite->columnBytes(stmt, 1);
-
-#ifdef NDEBUG
-					CMBlock buff;
-					buff.Resize(len);
-					memcpy(buff, pdata, len);
-					tx.buff = buff;
-#else
-					std::string str((char *) pdata, len);
-					tx.buff = Utils::decodeHex(str);
-#endif
-
-					tx.blockHeight = (uint32_t) _sqlite->columnInt(stmt, 2);
-					tx.timeStamp = (uint32_t) _sqlite->columnInt(stmt, 3);
-					tx.remark = _sqlite->columnText(stmt, 4);
-=======
 				ss << "SELECT "
 				   << TX_COLUMN_ID << ", "
 				   << TX_BUFF << ", "
@@ -274,7 +160,6 @@
 					tx.timeStamp = (uint32_t) _sqlite->ColumnInt(stmt, 3);
 					tx.assetID = _sqlite->ColumnText(stmt, 4);
 					tx.remark = _sqlite->ColumnText(stmt, 5);
->>>>>>> 174c9b2a
 
 					transactions.push_back(tx);
 				}
@@ -289,16 +174,6 @@
 			return DoTransaction([&iso, &txEntity, this]() {
 				std::stringstream ss;
 
-<<<<<<< HEAD
-				ss << "UPDATE " << TX_TABLE_NAME << " SET " <<
-				   TX_BLOCK_HEIGHT << " = ?, " <<
-				   TX_TIME_STAMP << " = ? " <<
-				   " WHERE " << TX_ISO << " = '" << iso << "'" <<
-				   " AND " << TX_COLUMN_ID << " = '" << txEntity.txHash << "';";
-
-				sqlite3_stmt *stmt;
-				ParamChecker::checkCondition(!_sqlite->prepare(ss.str(), &stmt, nullptr), Error::SqliteError,
-=======
 				ss << "UPDATE " << TX_TABLE_NAME << " SET "
 				   << TX_BLOCK_HEIGHT << " = ?, "
 				   << TX_TIME_STAMP << " = ?, "
@@ -308,7 +183,6 @@
 
 				sqlite3_stmt *stmt;
 				ErrorChecker::CheckCondition(!_sqlite->Prepare(ss.str(), &stmt, nullptr), Error::SqliteError,
->>>>>>> 174c9b2a
 											 "Prepare sql " + ss.str());
 
 				_sqlite->BindInt(stmt, 1, txEntity.blockHeight);
@@ -330,39 +204,18 @@
 				   << " WHERE " << TX_ISO << " = '" << iso << "'"
 				   << " AND " << TX_COLUMN_ID << " = '" << hash << "';";
 
-<<<<<<< HEAD
-				ParamChecker::checkCondition(!_sqlite->exec(ss.str(), nullptr, nullptr), Error::SqliteError,
-=======
 				ErrorChecker::CheckCondition(!_sqlite->exec(ss.str(), nullptr, nullptr), Error::SqliteError,
->>>>>>> 174c9b2a
 											 "Exec sql " + ss.str());
 			});
 		}
 
-<<<<<<< HEAD
-		bool TransactionDataStore::selectTxByHash(const std::string &iso, const std::string &hash,
-=======
 		bool TransactionDataStore::SelectTxByHash(const std::string &iso, const std::string &hash,
->>>>>>> 174c9b2a
 												  TransactionEntity &txEntity) const {
 			bool found = false;
 
 			DoTransaction([&iso, &hash, &txEntity, &found, this]() {
 				std::stringstream ss;
 
-<<<<<<< HEAD
-				ss << "SELECT " <<
-				   TX_BUFF << ", " <<
-				   TX_BLOCK_HEIGHT << ", " <<
-				   TX_TIME_STAMP << ", " <<
-				   TX_REMARK <<
-				   " FROM " << TX_TABLE_NAME <<
-				   " WHERE " << TX_ISO << " = '" << iso << "'" <<
-				   " AND " << TX_COLUMN_ID << " = '" << hash << "';";
-
-				sqlite3_stmt *stmt;
-				ParamChecker::checkCondition(!_sqlite->prepare(ss.str(), &stmt, nullptr), Error::SqliteError,
-=======
 				ss << "SELECT "
 				   << TX_BUFF << ", "
 				   << TX_BLOCK_HEIGHT << ", "
@@ -375,7 +228,6 @@
 
 				sqlite3_stmt *stmt;
 				ErrorChecker::CheckCondition(!_sqlite->Prepare(ss.str(), &stmt, nullptr), Error::SqliteError,
->>>>>>> 174c9b2a
 											 "Prepare sql " + ss.str());
 
 				while (SQLITE_ROW == _sqlite->Step(stmt)) {
