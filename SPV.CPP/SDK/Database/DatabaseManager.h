// Copyright (c) 2012-2018 The Elastos Open Source Project
// Distributed under the MIT software license, see the accompanying
// file COPYING or http://www.opensource.org/licenses/mit-license.php.

#ifndef __ELASTOS_SDK_DATABASEMANAGER_H__
#define __ELASTOS_SDK_DATABASEMANAGER_H__

#include "MerkleBlockDataSource.h"
#include "TransactionDataStore.h"
#include "PeerDataSource.h"
#include "AssetDataStore.h"
#include "Sqlite.h"

namespace Elastos {
	namespace ElaWallet {

		class DatabaseManager {
		public:
			DatabaseManager(const boost::filesystem::path &path);
			DatabaseManager();
			~DatabaseManager();

			// Transaction's database interface
			bool PutTransaction(const std::string &iso, const TransactionEntity &tx);
			bool DeleteAllTransactions(const std::string &iso);
			size_t GetAllTransactionsCount(const std::string &iso) const;
			std::vector<TransactionEntity> GetAllTransactions(const std::string &iso) const;
			bool UpdateTransaction(const std::string &iso, const TransactionEntity &txEntity);
			bool DeleteTxByHash(const std::string &iso, const std::string &hash);

			// Peer's database interface
<<<<<<< HEAD
			bool putPeer(const std::string &iso, const PeerEntity &peerEntity);
			bool putPeers(const std::string &iso, const std::vector<PeerEntity> &peerEntities);
			bool deletePeer(const std::string &iso, const PeerEntity &peerEntity);
			bool deleteAllPeers(const std::string &iso);
			size_t getAllPeersCount(const std::string &iso) const;
			std::vector<PeerEntity> getAllPeers(const std::string &iso) const;
=======
			bool PutPeer(const std::string &iso, const PeerEntity &peerEntity);
			bool PutPeers(const std::string &iso, const std::vector<PeerEntity> &peerEntities);
			bool DeletePeer(const std::string &iso, const PeerEntity &peerEntity);
			bool DeleteAllPeers(const std::string &iso);
			size_t GetAllPeersCount(const std::string &iso) const;
			std::vector<PeerEntity> GetAllPeers(const std::string &iso) const;
>>>>>>> 174c9b2a

			// MerkleBlock's database interface
			bool PutMerkleBlock(const std::string &iso, const MerkleBlockEntity &blockEntity);
			bool PutMerkleBlocks(const std::string &iso, const std::vector<MerkleBlockEntity> &blockEntities);
			bool DeleteMerkleBlock(const std::string &iso, const MerkleBlockEntity &blockEntity);
			bool DeleteAllBlocks(const std::string &iso);
			std::vector<MerkleBlockEntity> GetAllMerkleBlocks(const std::string &iso) const;

			// Asset's database interface
			bool PutAsset(const std::string &iso, const AssetEntity &asset);
			bool PutAssets(const std::string &iso, const std::vector<AssetEntity> &assets);
			bool DeleteAsset(const std::string &iso, const std::string &assetID);
			bool DeleteAllAssets(const std::string &iso);
			bool GetAssetDetails(const std::string &iso, const std::string &assetID, AssetEntity &asset) const;
			std::vector<AssetEntity> GetAllAssets(const std::string &iso) const;

			const boost::filesystem::path &GetPath() const;

		private:
			boost::filesystem::path _path;
			Sqlite                	_sqlite;
			PeerDataSource        	_peerDataSource;
			TransactionDataStore  	_transactionDataStore;
			MerkleBlockDataSource 	_merkleBlockDataSource;
			AssetDataStore 			_assetDataStore;
		};

	}
}

#endif //__ELASTOS_SDK_DATABASEMANAGER_H__<|MERGE_RESOLUTION|>--- conflicted
+++ resolved
@@ -29,21 +29,12 @@
 			bool DeleteTxByHash(const std::string &iso, const std::string &hash);
 
 			// Peer's database interface
-<<<<<<< HEAD
-			bool putPeer(const std::string &iso, const PeerEntity &peerEntity);
-			bool putPeers(const std::string &iso, const std::vector<PeerEntity> &peerEntities);
-			bool deletePeer(const std::string &iso, const PeerEntity &peerEntity);
-			bool deleteAllPeers(const std::string &iso);
-			size_t getAllPeersCount(const std::string &iso) const;
-			std::vector<PeerEntity> getAllPeers(const std::string &iso) const;
-=======
 			bool PutPeer(const std::string &iso, const PeerEntity &peerEntity);
 			bool PutPeers(const std::string &iso, const std::vector<PeerEntity> &peerEntities);
 			bool DeletePeer(const std::string &iso, const PeerEntity &peerEntity);
 			bool DeleteAllPeers(const std::string &iso);
 			size_t GetAllPeersCount(const std::string &iso) const;
 			std::vector<PeerEntity> GetAllPeers(const std::string &iso) const;
->>>>>>> 174c9b2a
 
 			// MerkleBlock's database interface
 			bool PutMerkleBlock(const std::string &iso, const MerkleBlockEntity &blockEntity);
