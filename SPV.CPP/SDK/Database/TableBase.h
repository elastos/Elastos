--- conflicted
+++ resolved
@@ -9,10 +9,7 @@
 #include <CMakeConfig.h>
 
 #include <boost/function.hpp>
-<<<<<<< HEAD
-=======
 
->>>>>>> cf5d1705
 
 namespace Elastos {
 	namespace ElaWallet {
