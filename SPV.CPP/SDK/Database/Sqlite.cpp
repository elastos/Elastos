// Copyright (c) 2012-2018 The Elastos Open Source Project
// Distributed under the MIT software license, see the accompanying
// file COPYING or http://www.opensource.org/licenses/mit-license.php.

#include "Sqlite.h"

#include <SDK/Common/Log.h>
#include <SDK/Common/typedefs.h>

#include <boost/filesystem.hpp>
#include <boost/locale.hpp>

namespace Elastos {
	namespace ElaWallet {

		Sqlite::Sqlite(const boost::filesystem::path &path) {
			open(path);
		}

		Sqlite::~Sqlite() {
			close();
		}

		bool Sqlite::IsValid() {
			return _dataBasePtr != NULL;
		}

		bool Sqlite::exec(const std::string &sql, ExecCallBack callBack, void *arg) {
			char *errmsg;

			if (!IsValid()) {
				Log::error("sqlite is invalid");
				return false;
			}

			int r = sqlite3_exec(_dataBasePtr, sql.c_str(), callBack, arg, &errmsg);
			if (r != SQLITE_OK) {
				if (errmsg) {
					Log::error("sqlite exec \"{}\" error: {}", sql, errmsg);
					sqlite3_free(errmsg);
				}
				return false;
			}

			return true;
		}

		bool Sqlite::BeginTransaction(SqliteTransactionType type) {
			_lockMutex.lock();
<<<<<<< HEAD
			return exec("BEGIN " + GetTxTypeString(type) + ";", nullptr, nullptr);
		}

		bool Sqlite::EndTransaction() {
			bool r = exec("COMMIT;", nullptr, nullptr);
			_lockMutex.unlock();
			return r;
=======
			return exec("BEGIN " + GetTxTypeString(type) + " TRANSACTION;", nullptr, nullptr);
		}

		bool Sqlite::EndTransaction() {
			bool result = exec("COMMIT;", nullptr, nullptr);
			_lockMutex.unlock();
			return result;
>>>>>>> cf5d1705
		}

		bool Sqlite::Prepare(const std::string &sql, sqlite3_stmt **ppStmt, const char **pzTail) {
			int r = 0;

			if (!IsValid()) {
				Log::error("sqlite is invalid");
				return false;
			}

			r = sqlite3_prepare_v2(_dataBasePtr, sql.c_str(), sql.length(), ppStmt, pzTail);
			if (r != SQLITE_OK) {
				Log::error("sqlite prepare error");
				if (ppStmt && *ppStmt) {
					sqlite3_finalize(*ppStmt);
				}
				return false;
			}

			return true;
		}

		int Sqlite::Step(sqlite3_stmt *pStmt) {
			return sqlite3_step(pStmt);
		}

		bool Sqlite::Finalize(sqlite3_stmt *pStmt) {
			return IsValid() && SQLITE_OK == sqlite3_finalize(pStmt);
		}

		bool Sqlite::BindBlob(sqlite3_stmt *pStmt, int idx, const void *blob, size_t size, BindCallBack callBack) {
			return IsValid() && SQLITE_OK == sqlite3_bind_blob(pStmt, idx, blob, size, callBack);
		}

		bool Sqlite::BindBlob(sqlite3_stmt *pStmt, int idx, const bytes_t &blob, BindCallBack callBack) {
			return IsValid() && SQLITE_OK == sqlite3_bind_blob(pStmt, idx, &blob[0], blob.size(), callBack);
		}

		bool Sqlite::BindDouble(sqlite3_stmt *pStmt, int idx, double d) {
			return IsValid() && SQLITE_OK == sqlite3_bind_double(pStmt, idx, d);
		}

		bool Sqlite::BindInt(sqlite3_stmt *pStmt, int idx, int i) {
			return IsValid() && SQLITE_OK == sqlite3_bind_int(pStmt, idx, i);
		}

		bool Sqlite::BindInt64(sqlite3_stmt *pStmt, int idx, int64_t i) {
			return IsValid() && SQLITE_OK == sqlite3_bind_int64(pStmt, idx, i);
		}

		bool Sqlite::BindNull(sqlite3_stmt *pStmt, int idx) {
			return IsValid() && SQLITE_OK == sqlite3_bind_null(pStmt, idx);
		}

		bool Sqlite::BindText(sqlite3_stmt *pStmt, int idx, const std::string &text, BindCallBack callBack) {
			return IsValid() && SQLITE_OK == sqlite3_bind_text(pStmt, idx, text.c_str(), text.length(), callBack);
		}

		void Sqlite::flush() {
			if (SQLITE_OK != sqlite3_db_cacheflush(_dataBasePtr)) {
				Log::error("sqlite flush to disk error");
			}
		}

		bytes_ptr Sqlite::ColumnBlobBytes(sqlite3_stmt *pStmt, int iCol) {
			uint8_t *data = (uint8_t *)ColumnBlob(pStmt, iCol);
			size_t len = (size_t) ColumnBytes(pStmt, iCol);

			if (len > 0) {
				bytes_ptr blob(new bytes_t());
				blob->assign(data, data + len);
				return blob;
			}

			return nullptr;
		}

		const void *Sqlite::ColumnBlob(sqlite3_stmt *pStmt, int iCol) {
			return sqlite3_column_blob(pStmt, iCol);
		}

		double Sqlite::ColumnDouble(sqlite3_stmt *pStmt, int iCol) {
			return sqlite3_column_double(pStmt, iCol);
		}

		int Sqlite::ColumnInt(sqlite3_stmt *pStmt, int iCol) {
			return sqlite3_column_int(pStmt, iCol);
		}

		int64_t Sqlite::ColumnInt64(sqlite3_stmt *pStmt, int iCol) {
			return sqlite3_column_int64(pStmt, iCol);
		}

		std::string Sqlite::ColumnText(sqlite3_stmt *pStmt, int iCol) {
			return std::string((char *)sqlite3_column_text(pStmt, iCol));
		}

		int Sqlite::ColumnBytes(sqlite3_stmt *pStmt, int iCol) {
			return sqlite3_column_bytes(pStmt, iCol);
		}

		std::string Sqlite::GetTxTypeString(SqliteTransactionType type) {
			if (type == DEFERRED) {
				return "DEFERRED";
			} else if (type == IMMEDIATE) {
				return "IMMEDIATE";
			} else if (type == EXCLUSIVE) {
				return "EXCLUSIVE";
			}

			return "IMMEDIATE";
		}

		bool Sqlite::open(const boost::filesystem::path &path) {
			// If the SQLITE_OPEN_NOMUTEX flag is set, then the database connection opens in the multi-thread
			// threading mode as long as the single-thread mode has not been set at compile-time or start-time.
			// If the SQLITE_OPEN_FULLMUTEX flag is set then the database connection opens in the serialized
			// threading mode unless single-thread was previously selected at compile-time or start-time.

			boost::filesystem::path parentPath = path.parent_path();
			if (!parentPath.empty() && !boost::filesystem::exists(parentPath)) {
				if (!boost::filesystem::create_directories(parentPath)) {
					Log::error("create directory \"{}\" error", parentPath.string());
					return false;
				}
			}

//			path.imbue(boost::locale::generator().generate("UTF-8"));
			int r = sqlite3_open_v2(path.string().c_str(), &_dataBasePtr, SQLITE_OPEN_READWRITE | SQLITE_OPEN_CREATE | SQLITE_OPEN_FULLMUTEX, NULL);
			if (r != SQLITE_OK) {
				close();
				return false;
			}

			return true;
		}

		void Sqlite::close() {
			if (_dataBasePtr != NULL) {
				sqlite3_close_v2(_dataBasePtr);
				_dataBasePtr = NULL;
			}
		}

	}
}
<|MERGE_RESOLUTION|>--- conflicted
+++ resolved
@@ -47,15 +47,6 @@
 
 		bool Sqlite::BeginTransaction(SqliteTransactionType type) {
 			_lockMutex.lock();
-<<<<<<< HEAD
-			return exec("BEGIN " + GetTxTypeString(type) + ";", nullptr, nullptr);
-		}
-
-		bool Sqlite::EndTransaction() {
-			bool r = exec("COMMIT;", nullptr, nullptr);
-			_lockMutex.unlock();
-			return r;
-=======
 			return exec("BEGIN " + GetTxTypeString(type) + " TRANSACTION;", nullptr, nullptr);
 		}
 
@@ -63,7 +54,6 @@
 			bool result = exec("COMMIT;", nullptr, nullptr);
 			_lockMutex.unlock();
 			return result;
->>>>>>> cf5d1705
 		}
 
 		bool Sqlite::Prepare(const std::string &sql, sqlite3_stmt **ppStmt, const char **pzTail) {
