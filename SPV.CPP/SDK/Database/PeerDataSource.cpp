// Copyright (c) 2012-2018 The Elastos Open Source Project
// Distributed under the MIT software license, see the accompanying
// file COPYING or http://www.opensource.org/licenses/mit-license.php.

#include "PeerDataSource.h"

#include <SDK/Common/Utils.h>
<<<<<<< HEAD
#include <SDK/Common/ParamChecker.h>
=======
#include <SDK/Common/ErrorChecker.h>
>>>>>>> 174c9b2a

#include <sstream>

namespace Elastos {
	namespace ElaWallet {

		PeerDataSource::PeerDataSource(Sqlite *sqlite) :
			TableBase(sqlite) {
			InitializeTable(PEER_DATABASE_CREATE);
		}

		PeerDataSource::PeerDataSource(SqliteTransactionType type, Sqlite *sqlite) :
			TableBase(type, sqlite) {
			InitializeTable(PEER_DATABASE_CREATE);
		}

		PeerDataSource::~PeerDataSource() {
		}

		bool PeerDataSource::PutPeer(const std::string &iso, const PeerEntity &peerEntity) {
			return DoTransaction([&iso, &peerEntity, this]() {
				this->PutPeerInternal(iso, peerEntity);
			});
		}

		bool PeerDataSource::PutPeers(const std::string &iso, const std::vector<PeerEntity> &peerEntities) {
			return DoTransaction([&iso, &peerEntities, this] {
				for (size_t i = 0; i < peerEntities.size(); ++i) {
					this->PutPeerInternal(iso, peerEntities[i]);
				}
			});
		}

		bool PeerDataSource::PutPeerInternal(const std::string &iso, const PeerEntity &peerEntity) {
			std::stringstream ss;

			ss << "INSERT INTO " << PEER_TABLE_NAME << " (" <<
			   PEER_ADDRESS << "," <<
			   PEER_PORT << "," <<
			   PEER_TIMESTAMP << "," <<
			   PEER_ISO <<
			   ") VALUES (?, ?, ?, ?);";

			sqlite3_stmt *stmt;
<<<<<<< HEAD
			ParamChecker::checkCondition(!_sqlite->prepare(ss.str(), &stmt, nullptr), Error::SqliteError,
										 "Prepare sql " + ss.str());

			CMBlock addr;
			addr.SetMemFixed(&peerEntity.address.u8[0], sizeof(peerEntity.address.u8));
#ifdef NDEBUG
			_sqlite->bindBlob(stmt, 1, addr, nullptr);
#else
			std::string str = Utils::encodeHex(addr);
			addr.SetMemFixed((const uint8_t *) str.c_str(), str.length() + 1);
			_sqlite->bindBlob(stmt, 1, addr, nullptr);
#endif
			_sqlite->bindInt(stmt, 2, peerEntity.port);
			_sqlite->bindInt64(stmt, 3, peerEntity.timeStamp);
			_sqlite->bindText(stmt, 4, iso, nullptr);

			_sqlite->step(stmt);

			_sqlite->finalize(stmt);
=======
			ErrorChecker::CheckCondition(!_sqlite->Prepare(ss.str(), &stmt, nullptr), Error::SqliteError,
										 "Prepare sql " + ss.str());

			_sqlite->BindBlob(stmt, 1, peerEntity.address.begin(), peerEntity.address.size(), nullptr);
			_sqlite->BindInt(stmt, 2, peerEntity.port);
			_sqlite->BindInt64(stmt, 3, peerEntity.timeStamp);
			_sqlite->BindText(stmt, 4, iso, nullptr);

			_sqlite->Step(stmt);

			_sqlite->Finalize(stmt);
>>>>>>> 174c9b2a

			return true;
		}

		bool PeerDataSource::DeletePeer(const std::string &iso, const PeerEntity &peerEntity) {
			return DoTransaction([&iso, &peerEntity, this]() {
				std::stringstream ss;

				ss << "DELETE FROM " << PEER_TABLE_NAME <<
				   " WHERE " << PEER_COLUMN_ID << " = " << peerEntity.id <<
				   " AND " << PEER_ISO << " = '" << iso << "';";

<<<<<<< HEAD
				ParamChecker::checkCondition(!_sqlite->exec(ss.str(), nullptr, nullptr), Error::SqliteError,
=======
				ErrorChecker::CheckCondition(!_sqlite->exec(ss.str(), nullptr, nullptr), Error::SqliteError,
>>>>>>> 174c9b2a
											 "Exec sql " + ss.str());
			});
		}

		bool PeerDataSource::DeleteAllPeers(const std::string &iso) {
			return DoTransaction([&iso, this]() {
				std::stringstream ss;

				ss << "DELETE FROM " << PEER_TABLE_NAME <<
				   " WHERE " << PEER_ISO << " = '" << iso << "';";

<<<<<<< HEAD
				ParamChecker::checkCondition(!_sqlite->exec(ss.str(), nullptr, nullptr), Error::SqliteError,
=======
				ErrorChecker::CheckCondition(!_sqlite->exec(ss.str(), nullptr, nullptr), Error::SqliteError,
>>>>>>> 174c9b2a
											 "Exec sql " + ss.str());
			});
		}

		std::vector<PeerEntity> PeerDataSource::GetAllPeers(const std::string &iso) const {
			std::vector<PeerEntity> peers;

			DoTransaction([&iso, &peers, this]() {
				PeerEntity peer;
				std::stringstream ss;

				ss << "SELECT " <<
				   PEER_COLUMN_ID << ", " <<
				   PEER_ADDRESS << ", " <<
				   PEER_PORT << ", " <<
				   PEER_TIMESTAMP <<
				   " FROM " << PEER_TABLE_NAME <<
				   " WHERE " << PEER_ISO << " = '" << iso << "';";

				sqlite3_stmt *stmt;
<<<<<<< HEAD
				ParamChecker::checkCondition(!_sqlite->prepare(ss.str(), &stmt, nullptr), Error::SqliteError,
=======
				ErrorChecker::CheckCondition(!_sqlite->Prepare(ss.str(), &stmt, nullptr), Error::SqliteError,
>>>>>>> 174c9b2a
											 "Prepare sql " + ss.str());

				while (SQLITE_ROW == _sqlite->Step(stmt)) {
					// id
					peer.id = _sqlite->ColumnInt(stmt, 0);

					// address
<<<<<<< HEAD
					const uint8_t *paddr = (const uint8_t *) _sqlite->columnBlob(stmt, 1);
					size_t len = _sqlite->columnBytes(stmt, 1);
#ifdef NDEBUG
					len = len <= sizeof(peer.address) ? len : sizeof(peer.address);
					memcpy(peer.address.u8, paddr, len);
#else
					std::string str((const char *) paddr);
					CMBlock addr = Utils::decodeHex(str);
					len = len <= sizeof(peer.address) ? len : sizeof(peer.address);
					memcpy(peer.address.u8, addr, len);
#endif
=======
					const uint8_t *paddr = (const uint8_t *) _sqlite->ColumnBlob(stmt, 1);
					size_t len = _sqlite->ColumnBytes(stmt, 1);
					assert(len == peer.address.size());
					len = len <= peer.address.size() ? len : peer.address.size();
					memcpy(peer.address.begin(), paddr, len);
>>>>>>> 174c9b2a

					// port
					peer.port = _sqlite->ColumnInt(stmt, 2);

					// timestamp
					peer.timeStamp = _sqlite->ColumnInt64(stmt, 3);

					peers.push_back(peer);
				}

				_sqlite->Finalize(stmt);
			});

			return peers;
		}

<<<<<<< HEAD
		size_t PeerDataSource::getAllPeersCount(const std::string &iso) const {
			size_t count = 0;

			doTransaction([&iso, &count, this]() {
=======
		size_t PeerDataSource::GetAllPeersCount(const std::string &iso) const {
			size_t count = 0;

			DoTransaction([&iso, &count, this]() {
>>>>>>> 174c9b2a
				std::stringstream ss;

				ss << "SELECT " <<
				   " COUNT(" << PEER_COLUMN_ID << ") AS nums " <<
				   " FROM " << PEER_TABLE_NAME << ";";

				sqlite3_stmt *stmt;
<<<<<<< HEAD
				ParamChecker::checkCondition(!_sqlite->prepare(ss.str(), &stmt, nullptr), Error::SqliteError,
											 "Prepare sql " + ss.str());

				while (SQLITE_ROW == _sqlite->step(stmt)) {
					count = (uint32_t) _sqlite->columnInt(stmt, 0);
				}

				_sqlite->finalize(stmt);
=======
				ErrorChecker::CheckCondition(!_sqlite->Prepare(ss.str(), &stmt, nullptr), Error::SqliteError,
											 "Prepare sql " + ss.str());

				while (SQLITE_ROW == _sqlite->Step(stmt)) {
					count = (uint32_t) _sqlite->ColumnInt(stmt, 0);
				}

				_sqlite->Finalize(stmt);
>>>>>>> 174c9b2a
			});

			return count;
		}

	}
}
<|MERGE_RESOLUTION|>--- conflicted
+++ resolved
@@ -5,11 +5,7 @@
 #include "PeerDataSource.h"
 
 #include <SDK/Common/Utils.h>
-<<<<<<< HEAD
-#include <SDK/Common/ParamChecker.h>
-=======
 #include <SDK/Common/ErrorChecker.h>
->>>>>>> 174c9b2a
 
 #include <sstream>
 
@@ -54,27 +50,6 @@
 			   ") VALUES (?, ?, ?, ?);";
 
 			sqlite3_stmt *stmt;
-<<<<<<< HEAD
-			ParamChecker::checkCondition(!_sqlite->prepare(ss.str(), &stmt, nullptr), Error::SqliteError,
-										 "Prepare sql " + ss.str());
-
-			CMBlock addr;
-			addr.SetMemFixed(&peerEntity.address.u8[0], sizeof(peerEntity.address.u8));
-#ifdef NDEBUG
-			_sqlite->bindBlob(stmt, 1, addr, nullptr);
-#else
-			std::string str = Utils::encodeHex(addr);
-			addr.SetMemFixed((const uint8_t *) str.c_str(), str.length() + 1);
-			_sqlite->bindBlob(stmt, 1, addr, nullptr);
-#endif
-			_sqlite->bindInt(stmt, 2, peerEntity.port);
-			_sqlite->bindInt64(stmt, 3, peerEntity.timeStamp);
-			_sqlite->bindText(stmt, 4, iso, nullptr);
-
-			_sqlite->step(stmt);
-
-			_sqlite->finalize(stmt);
-=======
 			ErrorChecker::CheckCondition(!_sqlite->Prepare(ss.str(), &stmt, nullptr), Error::SqliteError,
 										 "Prepare sql " + ss.str());
 
@@ -86,7 +61,6 @@
 			_sqlite->Step(stmt);
 
 			_sqlite->Finalize(stmt);
->>>>>>> 174c9b2a
 
 			return true;
 		}
@@ -99,11 +73,7 @@
 				   " WHERE " << PEER_COLUMN_ID << " = " << peerEntity.id <<
 				   " AND " << PEER_ISO << " = '" << iso << "';";
 
-<<<<<<< HEAD
-				ParamChecker::checkCondition(!_sqlite->exec(ss.str(), nullptr, nullptr), Error::SqliteError,
-=======
 				ErrorChecker::CheckCondition(!_sqlite->exec(ss.str(), nullptr, nullptr), Error::SqliteError,
->>>>>>> 174c9b2a
 											 "Exec sql " + ss.str());
 			});
 		}
@@ -115,11 +85,7 @@
 				ss << "DELETE FROM " << PEER_TABLE_NAME <<
 				   " WHERE " << PEER_ISO << " = '" << iso << "';";
 
-<<<<<<< HEAD
-				ParamChecker::checkCondition(!_sqlite->exec(ss.str(), nullptr, nullptr), Error::SqliteError,
-=======
 				ErrorChecker::CheckCondition(!_sqlite->exec(ss.str(), nullptr, nullptr), Error::SqliteError,
->>>>>>> 174c9b2a
 											 "Exec sql " + ss.str());
 			});
 		}
@@ -140,11 +106,7 @@
 				   " WHERE " << PEER_ISO << " = '" << iso << "';";
 
 				sqlite3_stmt *stmt;
-<<<<<<< HEAD
-				ParamChecker::checkCondition(!_sqlite->prepare(ss.str(), &stmt, nullptr), Error::SqliteError,
-=======
 				ErrorChecker::CheckCondition(!_sqlite->Prepare(ss.str(), &stmt, nullptr), Error::SqliteError,
->>>>>>> 174c9b2a
 											 "Prepare sql " + ss.str());
 
 				while (SQLITE_ROW == _sqlite->Step(stmt)) {
@@ -152,25 +114,11 @@
 					peer.id = _sqlite->ColumnInt(stmt, 0);
 
 					// address
-<<<<<<< HEAD
-					const uint8_t *paddr = (const uint8_t *) _sqlite->columnBlob(stmt, 1);
-					size_t len = _sqlite->columnBytes(stmt, 1);
-#ifdef NDEBUG
-					len = len <= sizeof(peer.address) ? len : sizeof(peer.address);
-					memcpy(peer.address.u8, paddr, len);
-#else
-					std::string str((const char *) paddr);
-					CMBlock addr = Utils::decodeHex(str);
-					len = len <= sizeof(peer.address) ? len : sizeof(peer.address);
-					memcpy(peer.address.u8, addr, len);
-#endif
-=======
 					const uint8_t *paddr = (const uint8_t *) _sqlite->ColumnBlob(stmt, 1);
 					size_t len = _sqlite->ColumnBytes(stmt, 1);
 					assert(len == peer.address.size());
 					len = len <= peer.address.size() ? len : peer.address.size();
 					memcpy(peer.address.begin(), paddr, len);
->>>>>>> 174c9b2a
 
 					// port
 					peer.port = _sqlite->ColumnInt(stmt, 2);
@@ -187,17 +135,10 @@
 			return peers;
 		}
 
-<<<<<<< HEAD
-		size_t PeerDataSource::getAllPeersCount(const std::string &iso) const {
-			size_t count = 0;
-
-			doTransaction([&iso, &count, this]() {
-=======
 		size_t PeerDataSource::GetAllPeersCount(const std::string &iso) const {
 			size_t count = 0;
 
 			DoTransaction([&iso, &count, this]() {
->>>>>>> 174c9b2a
 				std::stringstream ss;
 
 				ss << "SELECT " <<
@@ -205,16 +146,6 @@
 				   " FROM " << PEER_TABLE_NAME << ";";
 
 				sqlite3_stmt *stmt;
-<<<<<<< HEAD
-				ParamChecker::checkCondition(!_sqlite->prepare(ss.str(), &stmt, nullptr), Error::SqliteError,
-											 "Prepare sql " + ss.str());
-
-				while (SQLITE_ROW == _sqlite->step(stmt)) {
-					count = (uint32_t) _sqlite->columnInt(stmt, 0);
-				}
-
-				_sqlite->finalize(stmt);
-=======
 				ErrorChecker::CheckCondition(!_sqlite->Prepare(ss.str(), &stmt, nullptr), Error::SqliteError,
 											 "Prepare sql " + ss.str());
 
@@ -223,7 +154,6 @@
 				}
 
 				_sqlite->Finalize(stmt);
->>>>>>> 174c9b2a
 			});
 
 			return count;
