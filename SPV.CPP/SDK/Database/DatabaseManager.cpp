--- conflicted
+++ resolved
@@ -70,17 +70,8 @@
 			return _peerDataSource.GetAllPeers(iso);
 		}
 
-<<<<<<< HEAD
-		size_t DatabaseManager::getAllPeersCount(const std::string &iso) const {
-			return _peerDataSource.getAllPeersCount(iso);
-		}
-
-		bool DatabaseManager::putMerkleBlock(const std::string &iso, const MerkleBlockEntity &blockEntity) {
-			return _merkleBlockDataSource.putMerkleBlock(iso, blockEntity);
-=======
 		size_t DatabaseManager::GetAllPeersCount(const std::string &iso) const {
 			return _peerDataSource.GetAllPeersCount(iso);
->>>>>>> 174c9b2a
 		}
 
 		bool DatabaseManager::PutMerkleBlock(const std::string &iso, const MerkleBlockEntity &blockEntity) {
