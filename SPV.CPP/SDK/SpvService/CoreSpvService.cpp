--- conflicted
+++ resolved
@@ -201,15 +201,8 @@
 															   time_t lastBlockTime) {
 			try {
 				_listener->syncProgress(currentHeight, estimatedHeight, lastBlockTime);
-<<<<<<< HEAD
-			} catch (std::exception ex) {
-				Log::getLogger()->error("Peer manager callback (syncProgress) error: {}", ex.what());
-			} catch (...) {
-				Log::getLogger()->error("Peer manager callback (syncProgress) error");
-=======
 			} catch (const std::exception &e) {
 				Log::error("syncProgress exception: {}", e.what());
->>>>>>> cf5d1705
 			}
 		}
 
@@ -297,15 +290,8 @@
 			_executor->Execute(Runnable([this, currentHeight, estimatedHeight, lastBlockTime]() -> void {
 				try {
 					_listener->syncProgress(currentHeight, estimatedHeight, lastBlockTime);
-<<<<<<< HEAD
-				} catch (std::exception ex) {
-					Log::getLogger()->error("Peer manager callback (syncProgress) error: {}", ex.what());
-				} catch (...) {
-					Log::getLogger()->error("Peer manager callback (syncProgress) error");
-=======
 				} catch (const std::exception &e) {
 					Log::error("syncProgress exception: {}", e.what());
->>>>>>> cf5d1705
 				}
 			}));
 		}
