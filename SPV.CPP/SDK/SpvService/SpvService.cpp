// Copyright (c) 2012-2018 The Elastos Open Source Project
// Distributed under the MIT software license, see the accompanying
// file COPYING or http://www.opensource.org/licenses/mit-license.php.


#include "SpvService.h"

#include <SDK/Common/Utils.h>
#include <SDK/Common/Log.h>
#include <SDK/Plugin/Transaction/Asset.h>
#include <SDK/Plugin/Registry.h>
#include <SDK/Plugin/Block/MerkleBlock.h>
#include <SDK/Wallet/UTXO.h>
#include <SDK/Plugin/Transaction/TransactionOutput.h>
#include <SDK/Plugin/Transaction/TransactionInput.h>

#include <Core/BRMerkleBlock.h>
#include <Core/BRTransaction.h>

#include <boost/thread.hpp>

#define BACKGROUND_THREAD_COUNT 1

#define ISO_OLD "ela"
#define ISO "ela1"

namespace Elastos {
	namespace ElaWallet {

		SpvService::SpvService(const std::string &walletID,
							   const SubAccountPtr &subAccount,
							   const boost::filesystem::path &dbPath,
							   time_t earliestPeerTime,
							   uint32_t reconnectSeconds,
							   const PluginType &pluginTypes,
							   const ChainParamsPtr &chainParams) :
				CoreSpvService(pluginTypes, chainParams),
				_executor(BACKGROUND_THREAD_COUNT),
				_databaseManager(dbPath) {
			init(walletID, subAccount, earliestPeerTime, reconnectSeconds);
		}

		SpvService::~SpvService() {
			_executor.StopThread();
		}

<<<<<<< HEAD
		void SpvService::Start() {
			getPeerManager()->SetReconnectEnableStatus(true);

			getPeerManager()->Connect();
		}

		void SpvService::Stop() {
			if (_reconnectTimer != nullptr) {
				_reconnectTimer->cancel();
				_reconnectTimer = nullptr;
			}

			getPeerManager()->SetReconnectTaskCount(0);
			getPeerManager()->SetReconnectEnableStatus(false);

			getPeerManager()->Disconnect();
=======
		void SpvService::SyncStart() {
			_peerManager->SetKeepAliveTimestamp(time(NULL));
			_peerManager->ResetReconnectStep();
			_peerManager->ConnectLaster(0);
		}

		void SpvService::SyncStop() {
			_peerManager->CancelTimer();
			_peerManager->Disconnect();
		}
>>>>>>> cf5d1705

		void SpvService::ExecutorStop() {
			_executor.StopThread();
		}

		void SpvService::PublishTransaction(const TransactionPtr &tx) {
			if (getPeerManager()->GetConnectStatus() != Peer::Connected) {
<<<<<<< HEAD
				getPeerManager()->SetReconnectEnableStatus(false);
				if (_reconnectTimer != nullptr)
					_reconnectTimer->cancel();
				getPeerManager()->Disconnect();
				getPeerManager()->SetReconnectEnableStatus(true);
				getPeerManager()->Connect();
=======
				getPeerManager()->ConnectLaster(0);
>>>>>>> cf5d1705
			}

			getPeerManager()->PublishTransaction(tx);
		}

		void SpvService::DatabaseFlush() {
			_databaseManager.flush();
		}

		const WalletPtr &SpvService::getWallet() {
			return CoreSpvService::getWallet();
		}

		//override Wallet listener
		void SpvService::balanceChanged(const uint256 &asset, const BigInt &balance) {
			std::for_each(_walletListeners.begin(), _walletListeners.end(),
						  [&asset, &balance](Wallet::Listener *listener) {
							  listener->balanceChanged(asset, balance);
						  });
		}

		void SpvService::onCoinBaseTxAdded(const UTXOPtr &cb) {

			_databaseManager.PutCoinBase(cb);

			std::for_each(_walletListeners.begin(), _walletListeners.end(),
						  [&cb](Wallet::Listener *listener) {
							  listener->onCoinBaseTxAdded(cb);
						  });
		}

		void SpvService::onCoinBaseUpdatedAll(const UTXOArray &cbs) {
			_databaseManager.DeleteAllCoinBase();
			_databaseManager.PutCoinBase(cbs);
		}

		void SpvService::onCoinBaseTxUpdated(const std::vector<uint256> &hashes, uint32_t blockHeight,
											 time_t timestamp) {
			_databaseManager.UpdateCoinBase(hashes, blockHeight, timestamp);

			std::for_each(_walletListeners.begin(), _walletListeners.end(),
						  [&hashes, &blockHeight, &timestamp](Wallet::Listener *listener) {
							  listener->onCoinBaseTxUpdated(hashes, blockHeight, timestamp);
						  });
		}

		void SpvService::onCoinBaseSpent(const std::vector<uint256> &spentHashes) {
			_databaseManager.UpdateSpentCoinBase(spentHashes);

			std::for_each(_walletListeners.begin(), _walletListeners.end(),
						  [&spentHashes](Wallet::Listener *listener) {
							  listener->onCoinBaseSpent(spentHashes);
						  });
		}

		void SpvService::onCoinBaseTxDeleted(const uint256 &hash, bool notifyUser, bool recommendRescan) {
			_databaseManager.DeleteCoinBase(hash);

			std::for_each(_walletListeners.begin(), _walletListeners.end(),
						  [&hash, &notifyUser, &recommendRescan](Wallet::Listener *listener) {
							  listener->onCoinBaseTxDeleted(hash, notifyUser, recommendRescan);
						  });
		}

		void SpvService::onTxAdded(const TransactionPtr &tx) {
			_databaseManager.PutTransaction(ISO, tx);

			std::for_each(_walletListeners.begin(), _walletListeners.end(),
						  [&tx](Wallet::Listener *listener) {
							  listener->onTxAdded(tx);
						  });
		}

		void SpvService::onTxUpdated(const std::vector<uint256> &hashes, uint32_t blockHeight, time_t timestamp) {
			_databaseManager.UpdateTransaction(hashes, blockHeight, timestamp);

			std::for_each(_walletListeners.begin(), _walletListeners.end(),
						  [&hashes, &blockHeight, &timestamp](Wallet::Listener *listener) {
							  listener->onTxUpdated(hashes, blockHeight, timestamp);
						  });
		}

		void SpvService::onTxDeleted(const uint256 &hash, bool notifyUser, bool recommendRescan) {
			_databaseManager.DeleteTxByHash(hash);

			std::for_each(_walletListeners.begin(), _walletListeners.end(),
						  [&hash, &notifyUser, &recommendRescan](Wallet::Listener *listener) {
							  listener->onTxDeleted(hash, notifyUser, recommendRescan);
						  });
		}

		void SpvService::onTxUpdatedAll(const std::vector<TransactionPtr> &txns) {
			_databaseManager.DeleteAllTransactions();
			_databaseManager.PutTransactions(ISO, txns);

			std::for_each(_walletListeners.begin(), _walletListeners.end(),
						  [&txns](Wallet::Listener *listener) {
								listener->onTxUpdatedAll(txns);
						  });
		}

		void SpvService::onAssetRegistered(const AssetPtr &asset, uint64_t amount, const uint168 &controller) {
			std::string assetID = asset->GetHash().GetHex();
			ByteStream stream;
			asset->Serialize(stream);
			AssetEntity assetEntity(assetID, amount, stream.GetBytes());
			_databaseManager.PutAsset(asset->GetName(), assetEntity);

			std::for_each(_walletListeners.begin(), _walletListeners.end(),
						  [&asset, &amount, &controller](Wallet::Listener *listener) {
							  listener->onAssetRegistered(asset, amount, controller);
						  });
		}

		//override PeerManager listener
		void SpvService::syncStarted() {
			std::for_each(_peerManagerListeners.begin(), _peerManagerListeners.end(),
						  [](PeerManager::Listener *listener) {
							  listener->syncStarted();
						  });
		}

		void SpvService::syncProgress(uint32_t currentHeight, uint32_t estimatedHeight, time_t lastBlockTime) {
			std::for_each(_peerManagerListeners.begin(), _peerManagerListeners.end(),
						  [&currentHeight, &estimatedHeight, &lastBlockTime](PeerManager::Listener *listener) {
				listener->syncProgress(currentHeight, estimatedHeight, lastBlockTime);
			});
		}

		void SpvService::syncStopped(const std::string &error) {
			std::for_each(_peerManagerListeners.begin(), _peerManagerListeners.end(),
						  [&error](PeerManager::Listener *listener) {
							  listener->syncStopped(error);
						  });
		}

		void SpvService::txStatusUpdate() {
			std::for_each(_peerManagerListeners.begin(), _peerManagerListeners.end(),
						  [](PeerManager::Listener *listener) {
							  listener->txStatusUpdate();
						  });
		}

		void SpvService::saveBlocks(bool replace, const std::vector<MerkleBlockPtr> &blocks) {

			if (replace) {
				_databaseManager.DeleteAllBlocks(ISO);
			}

#ifndef NDEBUG
			if (blocks.size() == 1) {
				Log::debug("{} checkpoint ====> ({},  \"{}\", {}, {});",
				           _peerManager->GetID(),
				           blocks[0]->GetHeight(),
				           blocks[0]->GetHash().GetHex(),
				           blocks[0]->GetTimestamp(),
				           blocks[0]->GetTarget());
			}
#endif

			_databaseManager.PutMerkleBlocks(ISO, blocks);

			std::for_each(_peerManagerListeners.begin(), _peerManagerListeners.end(),
						  [replace, &blocks](PeerManager::Listener *listener) {
							  listener->saveBlocks(replace, blocks);
						  });
		}

		void SpvService::savePeers(bool replace, const std::vector<PeerInfo> &peers) {

			if (replace) {
				_databaseManager.DeleteAllPeers();
			}

			std::vector<PeerEntity> peerEntityList;
			PeerEntity peerEntity;
			for (size_t i = 0; i < peers.size(); ++i) {
				peerEntity.address = peers[i].Address;
				peerEntity.port = peers[i].Port;
				peerEntity.timeStamp = peers[i].Timestamp;
				peerEntityList.push_back(peerEntity);
			}
			_databaseManager.PutPeers(ISO, peerEntityList);

			std::for_each(_peerManagerListeners.begin(), _peerManagerListeners.end(),
						  [replace, &peers](PeerManager::Listener *listener) {
							  listener->savePeers(replace, peers);
						  });
		}

		bool SpvService::networkIsReachable() {

			bool reachable = true;
			std::for_each(_peerManagerListeners.begin(), _peerManagerListeners.end(),
						  [&reachable](PeerManager::Listener *listener) {
							  reachable |= listener->networkIsReachable();
						  });
			return reachable;
		}

		void SpvService::txPublished(const std::string &hash, const nlohmann::json &result) {
			std::for_each(_peerManagerListeners.begin(), _peerManagerListeners.end(),
						  [&hash, &result](PeerManager::Listener *listener) {
							  listener->txPublished(hash, result);
						  });
		}

		void SpvService::connectStatusChanged(const std::string &status) {
			std::for_each(_peerManagerListeners.begin(), _peerManagerListeners.end(),
						  [&status](PeerManager::Listener *listener) {
							  listener->connectStatusChanged(status);
						  });
		}

<<<<<<< HEAD
		void SpvService::syncIsInactive(uint32_t time) {
			if (_peerManager->GetReconnectEnableStatus() && _peerManager->ReconnectTaskCount() == 0) {
				Log::info("{} disconnect, reconnect {}s later", _peerManager->GetID(), time);
				if (_reconnectTimer != nullptr) {
					_reconnectTimer->cancel();
					_reconnectTimer = nullptr;
				}

				_peerManager->SetReconnectTaskCount(_peerManager->ReconnectTaskCount() + 1);

				_executor.StopThread();
				getPeerManager()->SetReconnectEnableStatus(false);
				if (_peerManager->GetConnectStatus() == Peer::Connected) {
					_peerManager->Disconnect();
				}

				_executor.InitThread(BACKGROUND_THREAD_COUNT);
				getPeerManager()->SetReconnectEnableStatus(true);
				StartReconnect(time);
			}
=======
		size_t SpvService::GetAllTransactionsCount() {
			return _databaseManager.GetAllTransactionsCount();
>>>>>>> cf5d1705
		}

		std::vector<UTXOPtr> SpvService::loadCoinBaseUTXOs() {
			return _databaseManager.GetAllCoinBase();
		}

		// override protected methods
		std::vector<TransactionPtr> SpvService::loadTransactions() {
			return _databaseManager.GetAllTransactions();
		}

		std::vector<MerkleBlockPtr> SpvService::loadBlocks() {
			return _databaseManager.GetAllMerkleBlocks(ISO, _pluginTypes);
		}

		std::vector<PeerInfo> SpvService::loadPeers() {
			std::vector<PeerInfo> peers;

			std::vector<PeerEntity> peersEntity = _databaseManager.GetAllPeers(ISO);

			for (size_t i = 0; i < peersEntity.size(); ++i) {
				peers.push_back(PeerInfo(peersEntity[i].address, peersEntity[i].port, peersEntity[i].timeStamp));
			}

			return peers;
		}

		std::vector<AssetPtr> SpvService::loadAssets() {
			std::vector<AssetPtr> assets;

			std::vector<AssetEntity> assetsEntity = _databaseManager.GetAllAssets();

			for (size_t i = 0; i < assetsEntity.size(); ++i) {
				ByteStream stream(assetsEntity[i].Asset);
				AssetPtr asset(new Asset());
				if (asset->Deserialize(stream)) {
					asset->SetHash(uint256(assetsEntity[i].AssetID));
					assets.push_back(asset);
				}
			}

			return assets;
		}

		const CoreSpvService::PeerManagerListenerPtr &SpvService::createPeerManagerListener() {
			if (_peerManagerListener == nullptr) {
				_peerManagerListener = PeerManagerListenerPtr(
						new WrappedExecutorPeerManagerListener(this, &_executor, _pluginTypes));
			}
			return _peerManagerListener;
		}

		const CoreSpvService::WalletListenerPtr &SpvService::createWalletListener() {
			if (_walletListener == nullptr) {
				_walletListener = WalletListenerPtr(new WrappedExecutorWalletListener(this, &_executor));
			}
			return _walletListener;
		}

		void SpvService::RegisterWalletListener(Wallet::Listener *listener) {
			_walletListeners.push_back(listener);
		}

		void SpvService::RegisterPeerManagerListener(PeerManager::Listener *listener) {
			_peerManagerListeners.push_back(listener);
		}

	}
}<|MERGE_RESOLUTION|>--- conflicted
+++ resolved
@@ -44,24 +44,6 @@
 			_executor.StopThread();
 		}
 
-<<<<<<< HEAD
-		void SpvService::Start() {
-			getPeerManager()->SetReconnectEnableStatus(true);
-
-			getPeerManager()->Connect();
-		}
-
-		void SpvService::Stop() {
-			if (_reconnectTimer != nullptr) {
-				_reconnectTimer->cancel();
-				_reconnectTimer = nullptr;
-			}
-
-			getPeerManager()->SetReconnectTaskCount(0);
-			getPeerManager()->SetReconnectEnableStatus(false);
-
-			getPeerManager()->Disconnect();
-=======
 		void SpvService::SyncStart() {
 			_peerManager->SetKeepAliveTimestamp(time(NULL));
 			_peerManager->ResetReconnectStep();
@@ -72,7 +54,6 @@
 			_peerManager->CancelTimer();
 			_peerManager->Disconnect();
 		}
->>>>>>> cf5d1705
 
 		void SpvService::ExecutorStop() {
 			_executor.StopThread();
@@ -80,16 +61,7 @@
 
 		void SpvService::PublishTransaction(const TransactionPtr &tx) {
 			if (getPeerManager()->GetConnectStatus() != Peer::Connected) {
-<<<<<<< HEAD
-				getPeerManager()->SetReconnectEnableStatus(false);
-				if (_reconnectTimer != nullptr)
-					_reconnectTimer->cancel();
-				getPeerManager()->Disconnect();
-				getPeerManager()->SetReconnectEnableStatus(true);
-				getPeerManager()->Connect();
-=======
 				getPeerManager()->ConnectLaster(0);
->>>>>>> cf5d1705
 			}
 
 			getPeerManager()->PublishTransaction(tx);
@@ -304,31 +276,8 @@
 						  });
 		}
 
-<<<<<<< HEAD
-		void SpvService::syncIsInactive(uint32_t time) {
-			if (_peerManager->GetReconnectEnableStatus() && _peerManager->ReconnectTaskCount() == 0) {
-				Log::info("{} disconnect, reconnect {}s later", _peerManager->GetID(), time);
-				if (_reconnectTimer != nullptr) {
-					_reconnectTimer->cancel();
-					_reconnectTimer = nullptr;
-				}
-
-				_peerManager->SetReconnectTaskCount(_peerManager->ReconnectTaskCount() + 1);
-
-				_executor.StopThread();
-				getPeerManager()->SetReconnectEnableStatus(false);
-				if (_peerManager->GetConnectStatus() == Peer::Connected) {
-					_peerManager->Disconnect();
-				}
-
-				_executor.InitThread(BACKGROUND_THREAD_COUNT);
-				getPeerManager()->SetReconnectEnableStatus(true);
-				StartReconnect(time);
-			}
-=======
 		size_t SpvService::GetAllTransactionsCount() {
 			return _databaseManager.GetAllTransactionsCount();
->>>>>>> cf5d1705
 		}
 
 		std::vector<UTXOPtr> SpvService::loadCoinBaseUTXOs() {
