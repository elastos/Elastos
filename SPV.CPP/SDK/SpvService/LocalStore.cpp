--- conflicted
+++ resolved
@@ -22,284 +22,6 @@
 #define MASTER_WALLET_STORE_FILE "MasterWalletStore.json"
 #define LOCAL_STORE_FILE "LocalStore.json"
 
-<<<<<<< HEAD
-		LocalStore::LocalStore(const nlohmann::json &store) {
-			from_json(store, *this);
-		}
-
-		LocalStore::LocalStore(const std::string &path) :
-			_path(path) {
-
-			fs::path filepath = _path;
-			filepath /= LOCAL_STORE_FILE;
-			if (!fs::exists(filepath)) {
-				filepath = _path;
-				filepath /= MASTER_WALLET_STORE_FILE;
-				if (!fs::exists(filepath)) {
-					ErrorChecker::ThrowLogicException(Error::MasterWalletNotExist, "master wallet " +
-						filepath.parent_path().filename().string() + " not exist");
-				}
-			}
-
-			std::ifstream is(filepath.string());
-			nlohmann::json j;
-			is >> j;
-
-			ErrorChecker::CheckLogic(j.is_null() || j.empty(), Error::InvalidLocalStore, "local store file is empty");
-
-			from_json(j, *this);
-		}
-
-		LocalStore::LocalStore(const std::string &path, const std::string &xprv, bool singleAddress,
-							   const std::string &payPasswd) :
-			_path(path),
-			_account(0),
-			_derivationStrategy("BIP44"),
-			_mnemonic(""),
-			_passphrase(""),
-			_mnemonicHasPassphrase(false),
-			_readonly(false),
-			_singleAddress(singleAddress) {
-
-			bytes_t payload;
-			ErrorChecker::CheckLogic(!Base58::CheckDecode(xprv, payload), Error::InvalidArgument, "Invalid xprv");
-
-			HDKeychain rootkey(payload);
-			_xPrivKey = AES::EncryptCCM(payload, payPasswd);
-			_xPubKey = Base58::CheckEncode(rootkey.getChild("44'/0'/0'").getPublic().extkey());
-
-			HDKeychain requestKey = rootkey.getChild("1'/0");
-			_requestPrivKey = AES::EncryptCCM(requestKey.privkey(), payPasswd);
-			_requestPubKey = requestKey.pubkey().getHex();
-
-			_publicKeyRing.emplace_back(_requestPubKey, _xPubKey);
-
-			_m = 1;
-			_n = 1;
-
-			_ownerPubKey = rootkey.getChild("44'/0'/1'/0/0").pubkey().getHex();
-		}
-
-		LocalStore::LocalStore(const std::string &path, const std::string &mnemonic, const std::string &passphrase,
-							   bool singleAddress, const std::string &payPasswd) :
-			_path(path),
-			_account(0),
-			_derivationStrategy("BIP44") {
-
-			HDSeed seed(BIP39::DeriveSeed(mnemonic, passphrase).bytes());
-			HDKeychain rootkey(seed.getExtendedKey(true));
-
-			_xPrivKey = AES::EncryptCCM(rootkey.extkey(), payPasswd);
-			_xPubKey = Base58::CheckEncode(rootkey.getChild("44'/0'/0'").getPublic().extkey());
-
-			HDKeychain requestKey = rootkey.getChild("1'/0");
-			_requestPrivKey = AES::EncryptCCM(requestKey.privkey(), payPasswd);
-			_requestPubKey = requestKey.pubkey().getHex();
-
-			_publicKeyRing.emplace_back(_requestPubKey, _xPubKey);
-
-			_m = 1;
-			_n = 1;
-
-			if (!passphrase.empty())
-				_mnemonicHasPassphrase = true;
-			else
-				_mnemonicHasPassphrase = false;
-
-			_mnemonic = AES::EncryptCCM(bytes_t(mnemonic.data(), mnemonic.size()), payPasswd);
-			_passphrase.clear();
-			_ownerPubKey = rootkey.getChild("44'/0'/1'/0/0").pubkey().getHex();
-			_singleAddress = singleAddress;
-			_readonly = false;
-		}
-
-		LocalStore::LocalStore(const std::string &path, const ElaNewWalletJson &json, const std::string &payPasswd) :
-			_path(path),
-			_account(0),
-			_derivationStrategy("BIP44") {
-
-			bytes_t bytes;
-			std::string str;
-			_readonly = true;
-			if (!json.xPrivKey().empty()) {
-				Base58::CheckDecode(json.xPrivKey(), bytes);
-				HDKeychain rootkey(bytes);
-				_xPrivKey = AES::EncryptCCM(bytes, payPasswd);
-				_readonly = false;
-			}
-			_ownerPubKey = json.OwnerPubKey();
-			if (!json.Mnemonic().empty()) {
-				_mnemonic = AES::EncryptCCM(bytes_t(json.Mnemonic().data(), json.Mnemonic().size()), payPasswd);
-				_readonly = false;
-			}
-			_xPubKey = json.xPubKey();
-			_requestPubKey = json.RequestPubKey();
-
-			if (!json.RequestPrivKey().empty()) {
-				bytes.setHex(json.RequestPrivKey());
-				_requestPrivKey = AES::EncryptCCM(bytes, payPasswd);
-			}
-
-			_publicKeyRing = json.GetPublicKeyRing();
-			_m = json.GetM();
-			_n = json.GetN();
-			_mnemonicHasPassphrase = json.HasPassPhrase();
-			_passphrase.clear();
-			_singleAddress = json.SingleAddress();
-			_subWalletsInfoList = json.GetCoinInfoList();
-		}
-
-		LocalStore::LocalStore(const std::string &path, const std::vector<std::string> &pubkeys, int m) :
-			_path(path),
-			_account(0),
-			_derivationStrategy("BIP44"),
-			_m(m),
-			_singleAddress(true),
-			_readonly(true),
-			_mnemonicHasPassphrase(false) {
-
-			for (size_t i = 0; i < pubkeys.size(); ++i) {
-				_publicKeyRing.emplace_back(pubkeys[i]);
-			}
-
-			_n = _publicKeyRing.size();
-		}
-
-		LocalStore::~LocalStore() {
-
-		}
-
-		void LocalStore::GetReadOnlyWalletJson(ElaNewWalletJson &json) {
-			json.SetHasPassPhrase(_mnemonicHasPassphrase);
-			json.SetxPubKey(_xPubKey);
-			json.SetRequestPubKey(_requestPubKey);
-			json.SetPublicKeyRing(_publicKeyRing);
-			json.SetM(_m);
-			json.SetN(_n);
-			json.SetHasPassPhrase(_mnemonicHasPassphrase);
-			json.SetDerivationStrategy("BIP44");
-			json.SetAccount(0);
-			json.SetPassPhrase("");
-			json.SetSingleAddress(_singleAddress);
-			json.SetCoinInfoList(_subWalletsInfoList);
-			json.SetOwnerPubKey(_ownerPubKey);
-		}
-
-		void LocalStore::GetWalletJson(ElaNewWalletJson &json, const std::string &payPasswd) {
-			if (!_readonly && _xPrivKey.empty()) {
-				RegenerateKey(payPasswd);
-			}
-
-			bytes_t bytes = AES::DecryptCCM(_xPrivKey, payPasswd);
-			std::string str;
-			if (bytes.empty()) {
-				json.SetxPrivKey("");
-			} else {
-				json.SetxPrivKey(Base58::CheckEncode(bytes));
-			}
-
-			bytes = AES::DecryptCCM(_mnemonic, payPasswd);
-			json.SetMnemonic(std::string((char *)bytes.data(), bytes.size()));
-			if (bytes.empty()) {
-				json.SetHasPassPhrase(false);
-			}
-
-			bytes = AES::DecryptCCM(_requestPrivKey, payPasswd);
-			json.SetRequestPrivKey(bytes.getHex());
-
-			json.SetxPubKey(_xPubKey);
-			json.SetRequestPubKey(_requestPubKey);
-			json.SetPublicKeyRing(_publicKeyRing);
-			json.SetM(_m);
-			json.SetN(_n);
-			json.SetHasPassPhrase(_mnemonicHasPassphrase);
-			json.SetDerivationStrategy("BIP44");
-			json.SetAccount(0);
-			json.SetPassPhrase("");
-			json.SetSingleAddress(_singleAddress);
-			json.SetCoinInfoList(_subWalletsInfoList);
-		}
-
-		void LocalStore::RegenerateKey(const std::string &payPasswd) {
-			bytes_t bytes = AES::DecryptCCM(_mnemonic, payPasswd);
-			std::string mnemonic((char *)&bytes[0], bytes.size());
-
-			bytes = AES::DecryptCCM(_passphrase, payPasswd);
-			std::string passphrase((char *)&bytes[0], bytes.size());
-
-			if (passphrase == "") {
-				_mnemonicHasPassphrase = false;
-			} else {
-				_mnemonicHasPassphrase = true;
-			}
-
-			HDSeed seed(BIP39::DeriveSeed(mnemonic, passphrase).bytes());
-			HDKeychain rootkey(seed.getExtendedKey(true));
-
-			_passphrase.clear();
-
-			// encrypt private key
-			_xPrivKey = AES::EncryptCCM(rootkey.extkey(), payPasswd);
-
-			bytes = rootkey.getChild("1'/0").privkey();
-			_requestPrivKey = AES::EncryptCCM(bytes, payPasswd);
-
-			// master public key
-			bytes = rootkey.getChild("44'/0'/0'").getPublic().extkey();
-			_xPubKey = Base58::CheckEncode(bytes);
-
-			for (size_t i = 0; i < _publicKeyRing.size(); ++i) {
-				if (_publicKeyRing[i].GetRequestPubKey() == _requestPubKey) {
-					_publicKeyRing[i].SetxPubKey(_xPubKey);
-				}
-			}
-
-			// 44'/coinIndex'/account'/change/index
-			bytes = rootkey.getChild("44'/0'/1'/0/0").pubkey();
-			_ownerPubKey = bytes.getHex();
-
-			Save();
-		}
-
-		void LocalStore::ChangePasswd(const std::string &oldPasswd, const std::string &newPasswd) {
-			bytes_t bytes = AES::DecryptCCM(_mnemonic, oldPasswd);
-			_mnemonic = AES::EncryptCCM(bytes, newPasswd);
-
-			bytes = AES::DecryptCCM(_xPrivKey, oldPasswd);
-			_xPrivKey = AES::EncryptCCM(bytes, newPasswd);
-
-			bytes = AES::DecryptCCM(_requestPrivKey, oldPasswd);
-			_requestPrivKey = AES::EncryptCCM(bytes, newPasswd);
-
-			bytes.clean();
-
-			Save();
-		}
-
-		void LocalStore::Save() {
-
-			nlohmann::json j;
-			to_json(j, *this);
-
-			if (!j.is_null() && !j.empty() && !_path.empty()) {
-				boost::filesystem::path path = _path;
-				if (!boost::filesystem::exists(path))
-					boost::filesystem::create_directory(path);
-
-				path /= LOCAL_STORE_FILE;
-				std::ofstream o(path.string());
-				o << j;
-				o.flush();
-			}
-		}
-
-		void LocalStore::SaveTo(const std::string &path) {
-			_path = path;
-			Save();
-		}
-
-=======
->>>>>>> ab6e4d45
 		void to_json(nlohmann::json &j, const LocalStore &p) {
 			j["xPrivKey"] = p._xPrivKey;
 			j["xPubKey"] = p._xPubKey;
