--- conflicted
+++ resolved
@@ -7,191 +7,6 @@
 #include "Utils.h"
 
 namespace Elastos {
-<<<<<<< HEAD
-    namespace ElaWallet {
-
-        PayloadRegisterIdentification::PayloadRegisterIdentification() :
-                _id("") {
-
-        }
-
-        PayloadRegisterIdentification::~PayloadRegisterIdentification() {
-
-        }
-
-        const std::string &PayloadRegisterIdentification::getId() const {
-            return _id;
-        }
-
-        void PayloadRegisterIdentification::setId(const std::string &id) {
-            _id = id;
-        }
-
-        const CMBlock &PayloadRegisterIdentification::getSign() const {
-            return _sign;
-        }
-
-        void PayloadRegisterIdentification::setSign(const CMBlock &sign) {
-            _sign = sign;
-        }
-
-        bool PayloadRegisterIdentification::isValid() const {
-            if (_id.empty() || _contents.empty() || _sign.GetSize() <= 0) {
-                return false;
-            }
-            return true;
-        }
-
-        void PayloadRegisterIdentification::Serialize(ByteStream &ostream) const {
-
-            assert(!_id.empty());
-            assert(!_contents.empty());
-            assert(_sign.GetSize() > 0);
-
-            ostream.writeVarString(_id);
-            ostream.writeVarBytes(_sign);
-            ostream.writeVarUint(_contents.size());
-            for (size_t i = 0; i < _contents.size(); ++i) {
-                ostream.writeVarString(_contents[i].Path);
-                ostream.writeBytes(_contents[i].DataHash.u8, sizeof(_contents[i].DataHash));
-                ostream.writeVarString(_contents[i].Proof);
-            }
-        }
-
-        bool PayloadRegisterIdentification::Deserialize(ByteStream &istream) {
-            if (!istream.readVarString(_id)) {
-                Log::error("Payload register identification deserialize id fail");
-                return false;
-            }
-
-            if (!istream.readVarBytes(_sign)) {
-                Log::error("Payload register identification deserialize sign fail");
-                return false;
-            }
-
-            uint64_t size;
-            if (!istream.readVarUint(size)) {
-                Log::error("Payload register identification deserialize content size fail");
-                return false;
-            }
-
-            _contents.clear();
-            for (uint64_t i = 0; i < size; ++i) {
-                SignContent content;
-
-                if (!istream.readVarString(content.Path)) {
-                    Log::error("Payload register identification deserialize path fail");
-                    return false;
-                }
-
-                if (!istream.readBytes(content.DataHash.u8, sizeof(content.DataHash))) {
-                    Log::error("Payload register identification deserialize data hash fail");
-                    return false;
-                }
-
-                if (!istream.readVarString(content.Proof)) {
-                    Log::error("Payload register identification deserialize proof fail");
-                    return false;
-                }
-
-                _contents.push_back(content);
-            }
-
-            return true;
-        }
-
-        nlohmann::json PayloadRegisterIdentification::toJson() const {
-            nlohmann::json j;
-            j["Id"] = _id;
-            j["Sign"] = Utils::encodeHex(_sign);
-
-            std::vector<nlohmann::json> contents;
-            for (int i = 0; i < _contents.size(); ++i) {
-                nlohmann::json content;
-                content["Path"] = _contents[i].Path;
-                content["DataHash"] = Utils::UInt256ToString(_contents[i].DataHash);
-                content["Proof"] = _contents[i].Proof;
-                contents.push_back(content);
-            }
-            j["Contents"] = contents;
-            return j;
-        }
-
-        void PayloadRegisterIdentification::fromJson(const nlohmann::json &j) {
-            _id = j["Id"].get<std::string>();
-            if(j.find("Sign") != j.end())
-                _sign = Utils::decodeHex(j["Sign"].get<std::string>());
-
-            std::vector<nlohmann::json> contents = j["Contents"];
-            _contents.clear();
-            for (int i = 0; i < contents.size(); ++i) {
-                SignContent content;
-
-                content.Path = contents[i]["Path"].get<std::string>();
-                content.DataHash = Utils::UInt256FromString(contents[i]["DataHash"].get<std::string>());
-                content.Proof = contents[i]["Proof"].get<std::string>();
-                _contents.push_back(content);
-            }
-        }
-
-        const std::string &PayloadRegisterIdentification::getPath(size_t index) const {
-            if (index >= _contents.size())
-                throw std::logic_error("Index greater than exiting contents.");
-
-            return _contents[index].Path;
-        }
-
-        void PayloadRegisterIdentification::setPath(const std::string &path, size_t index) {
-            if (index >= _contents.size())
-                throw std::logic_error("Index greater than exiting contents.");
-
-            _contents[index].Path = path;
-        }
-
-        const UInt256 &PayloadRegisterIdentification::getDataHash(size_t index) const {
-            if (index >= _contents.size())
-                throw std::logic_error("Index greater than exiting contents.");
-
-            return _contents[index].DataHash;
-        }
-
-        void PayloadRegisterIdentification::setDataHash(const UInt256 &dataHash, size_t index) {
-            if (index >= _contents.size())
-                throw std::logic_error("Index greater than exiting contents.");
-
-            _contents[index].DataHash = dataHash;
-        }
-
-        const std::string &PayloadRegisterIdentification::getProof(size_t index) const {
-            if (index >= _contents.size())
-                throw std::logic_error("Index greater than exiting contents.");
-
-            return _contents[index].Proof;
-        }
-
-        void PayloadRegisterIdentification::setProof(const std::string &proof, size_t index) {
-            if (index >= _contents.size())
-                throw std::logic_error("Index greater than exiting contents.");
-
-            _contents[index].Proof = proof;
-        }
-
-        size_t PayloadRegisterIdentification::getContentCount() const {
-            return _contents.size();
-        }
-
-        void PayloadRegisterIdentification::addContent(const PayloadRegisterIdentification::SignContent &content) {
-            _contents.push_back(content);
-        }
-
-        void PayloadRegisterIdentification::removeContent(size_t index) {
-            if (index >= _contents.size())
-                throw std::logic_error("Index greater than exiting contents.");
-
-            _contents.erase(_contents.begin() + index);
-        }
-    }
-=======
 	namespace ElaWallet {
 
 		PayloadRegisterIdentification::PayloadRegisterIdentification() :
@@ -333,7 +148,7 @@
 			std::vector<nlohmann::json> contents = j["Contents"];
 			_contents.clear();
 			for (int i = 0; i < contents.size(); ++i) {
-				
+
 				SignContent content;
 				content.Path = contents[i]["Path"].get<std::string>();
 
@@ -344,7 +159,7 @@
 					value.Proof = values[k]["Proof"].get<std::string>();
 					content.Values.push_back(value);
 				}
-				
+
 				_contents.push_back(content);
 			}
 		}
@@ -406,5 +221,4 @@
 			_contents.erase(_contents.begin() + index);
 		}
 	}
->>>>>>> dcfabefe
 }