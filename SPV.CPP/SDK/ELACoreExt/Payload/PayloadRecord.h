// Copyright (c) 2012-2018 The Elastos Open Source Project
// Distributed under the MIT software license, see the accompanying
// file COPYING or http://www.opensource.org/licenses/mit-license.php.

#ifndef __ELASTOS_SDK_PAYLOADRECORD_H
#define __ELASTOS_SDK_PAYLOADRECORD_H

#include "IPayload.h"

namespace Elastos {
	namespace SDK {
		class PayloadRecord :
				public IPayload {
		public:
			PayloadRecord();

			PayloadRecord(const std::string &recordType, const CMBlock recordData);

			~PayloadRecord();

			void setRecordType(const std::string &recordType);
<<<<<<< HEAD
			void setRecordData(const CMBlock recordData);

			std::string getRecordType() const;
			CMBlock getRecordData() const;
=======
			void setRecordData(const ByteData recordData);

			std::string getRecordType() const;
			ByteData getRecordData() const;
>>>>>>> b315de56

			virtual CMBlock getData() const;

			virtual void Serialize(ByteStream &ostream) const;

			virtual void Deserialize(ByteStream &istream);

		private:
			std::string _recordType;
			CMBlock _recordData;
		};
	}
}

#endif //__ELASTOS_SDK_PAYLOADRECORD_H<|MERGE_RESOLUTION|>--- conflicted
+++ resolved
@@ -19,17 +19,11 @@
 			~PayloadRecord();
 
 			void setRecordType(const std::string &recordType);
-<<<<<<< HEAD
+
 			void setRecordData(const CMBlock recordData);
 
 			std::string getRecordType() const;
 			CMBlock getRecordData() const;
-=======
-			void setRecordData(const ByteData recordData);
-
-			std::string getRecordType() const;
-			ByteData getRecordData() const;
->>>>>>> b315de56
 
 			virtual CMBlock getData() const;
 
