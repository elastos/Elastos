--- conflicted
+++ resolved
@@ -3,11 +3,6 @@
 // file COPYING or http://www.opensource.org/licenses/mit-license.php.
 
 #include "IdAgentImpl.h"
-<<<<<<< HEAD
-#include "MasterWallet.h"
-#include "Wrapper/Address.h"
-#include "SDK/Account/StandardAccount.h"
-=======
 
 #include <SDK/Common/ErrorChecker.h>
 #include <SDK/Common/Utils.h>
@@ -16,7 +11,6 @@
 
 #include <algorithm>
 #include <SDK/WalletCore/BIPs/Base58.h>
->>>>>>> 174c9b2a
 
 using namespace nlohmann;
 
@@ -61,11 +55,7 @@
 		Address
 		IdAgentImpl::DeriveIdAndKeyForPurpose(uint32_t purpose, uint32_t index) {
 
-<<<<<<< HEAD
-			ParamChecker::checkCondition(purpose == 44, Error::DerivePurpose, "Can not use reserved purpose");
-=======
 			ErrorChecker::CheckParam(purpose == 44, Error::DerivePurpose, "Can not use reserved purpose");
->>>>>>> 174c9b2a
 
 			IdItem item(purpose, index);
 			std::string existedId;
@@ -74,18 +64,8 @@
 			}
 
 			StandardAccount *standardAccount = dynamic_cast<StandardAccount *>(_parentWallet->_localStore.Account());
-<<<<<<< HEAD
-			ParamChecker::checkCondition(standardAccount == nullptr, Error::WrongAccountType,
-										 "This account can not create ID");
-
-			const MasterPubKey &publicKey = standardAccount->GetIDMasterPubKey();
-			uint8_t pubKey[BRBIP32PubKey(NULL, 0, *publicKey.getRaw(),
-										 purpose, index)];
-			size_t len = BRBIP32PubKey(pubKey, sizeof(pubKey), *publicKey.getRaw(), purpose, index);
-=======
 			ErrorChecker::CheckCondition(standardAccount == nullptr, Error::WrongAccountType,
 										 "This account can not create ID");
->>>>>>> 174c9b2a
 
 			const HDKeychain &mpk = standardAccount->GetIDMasterPubKey();
 
@@ -119,21 +99,6 @@
 		}
 
 		KeyPtr IdAgentImpl::generateKey(const std::string &id, const std::string &password) {
-<<<<<<< HEAD
-			ParamChecker::checkCondition(_info.Ids.find(id) == _info.Ids.end(), Error::IDNotFound, "Unknown ID " + id);
-			IdItem item = _info.Ids[id];
-
-			StandardAccount *standardAccount = dynamic_cast<StandardAccount *>(_parentWallet->_localStore.Account());
-			ParamChecker::checkCondition(standardAccount == nullptr, Error::WrongAccountType,
-										 "This account can not create ID");
-
-			UInt512 seed = standardAccount->DeriveSeed(password);
-			BRKey key;
-			UInt256 chainCode;
-			BRBIP32PrivKeyPath(&key, &chainCode, &seed.u8[0], sizeof(seed), 3, 0 | BIP32_HARD, item.Purpose,
-							   item.Index);
-			var_clean(&seed);
-=======
 			ErrorChecker::CheckCondition(_info.Ids.find(id) == _info.Ids.end(), Error::IDNotFound, std::string("Unknown ID ") + id);
 			IdItem item = _info.Ids[id];
 
@@ -147,7 +112,6 @@
 
 			HDKeychain key = rootKey.getChild("44'/0'/0'").getChild(item.Purpose).getChild(item.Index);
 
->>>>>>> 174c9b2a
 			return KeyPtr(new Key(key));
 		}
 
@@ -177,15 +141,9 @@
 			return _info;
 		}
 
-<<<<<<< HEAD
-		std::string IdAgentImpl::GetPublicKey(const std::string &id) {
-			ParamChecker::checkCondition(_info.Ids.find(id) == _info.Ids.end(), Error::IDNotFound, "Unknow ID " + id);
-			return _info.Ids[id].PublicKey;
-=======
 		bytes_t IdAgentImpl::GetPublicKey(const std::string &id) const {
 			ErrorChecker::CheckCondition(_info.Ids.find(id) == _info.Ids.end(), Error::IDNotFound, "Unknow ID " + id);
 			return _info.Ids.find(id)->second.PublicKey;
->>>>>>> 174c9b2a
 		}
 
 	}
