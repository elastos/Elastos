--- conflicted
+++ resolved
@@ -32,13 +32,7 @@
 #ifndef __ELASTOS_SDK_BASE64_H__
 #define __ELASTOS_SDK_BASE64_H__
 
-<<<<<<< HEAD
-#include <CMemBlock.h>
-=======
 #include <SDK/Common/typedefs.h>
-
-#include <string>
->>>>>>> 174c9b2a
 
 #include <string>
 
@@ -46,23 +40,12 @@
 	namespace ElaWallet {
 		class Base64 {
 		public:
-<<<<<<< HEAD
-			static std::string Encode(const CMBlock &input);
-
-			static CMBlock Decode(const std::string &input);
-
-		private:
-			static inline bool is_base64(unsigned char c) {
-				return (isalnum(c) || (c == '+') || (c == '/'));
-			}
-=======
 			static std::string Encode(const void *input, size_t inputLen);
 
 			static std::string Encode(const bytes_t &input);
 
 			static bytes_t Decode(const std::string &input);
 
->>>>>>> 174c9b2a
 		};
 	}
 }
