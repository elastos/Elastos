// Copyright (c) 2012-2018 The Elastos Open Source Project
// Distributed under the MIT software license, see the accompanying
// file COPYING or http://www.opensource.org/licenses/mit-license.php.

#include "Utils.h"

#include <stdlib.h>
#include <algorithm>
#include <iterator>
<<<<<<< HEAD
#include <Core/BRBase58.h>
#include <Core/BRAddress.h>

#include "assert.h"
#include "Utils.h"
#include "AES_256_CCM.h"
#include "Base64.h"
#include "BRAddress.h"
#include "Log.h"
#include "ParamChecker.h"
=======
>>>>>>> 174c9b2a

namespace Elastos {
	namespace ElaWallet {

		bytes_t Utils::GetRandom(size_t bytes) {
			bytes_t out(bytes);

			for (size_t i = 0; i < out.size(); i++) {
				out[i] = Utils::getRandomByte();
			}

			return out;
		}

<<<<<<< HEAD
		UInt256 Utils::UInt256FromString(const std::string &s, bool reverse) {
			UInt256 result = {0};

			if (s.length() / 2 != sizeof(UInt256)) {
				Log::getLogger()->error("UInt256 convert from string=\"{}\" error", s);
				return result;
			}

			if(!reverse) {
				for (int i = 0; i < sizeof(result.u8); ++i) {
					result.u8[i] = (_hexu((s)[2 * i]) << 4) | _hexu((s)[2 * i + 1]);
				}
			} else {
				for (int i = sizeof(result.u8) - 1; i >= 0; --i) {
					result.u8[sizeof(result.u8) - 1 - i] = (_hexu((s)[2 * i]) << 4) | _hexu((s)[2 * i + 1]);
				}
			}

			return result;
		}

		std::string Utils::UInt168ToString(const UInt168 &u168) {
			std::stringstream ss;

			for (int i = 0; i < sizeof(u168.u8); ++i) {
				ss << (char) _hexc(u168.u8[i] >> 4) << (char) _hexc(u168.u8[i]);
			}

			return ss.str();
		}

		UInt168 Utils::UInt168FromString(const std::string &str) {
			UInt168 result = {0};

			if (str.length() / 2 != sizeof(UInt168)) {
				Log::getLogger()->error("UInt168 convert from string=\"{}\" error", str);
				return result;
			}

			for (int i = 0; i < sizeof(result.u8); ++i) {
				result.u8[i] = (_hexu((str)[2 * i]) << 4) | _hexu((str)[2 * i + 1]);
			}

			return result;
		}

		std::string Utils::UInt128ToString(const UInt128 &u128) {
			std::stringstream ss;

			for (int i = 0; i < sizeof(u128.u8); ++i) {
				ss << (char) _hexc(u128.u8[i] >> 4) << (char) _hexc(u128.u8[i]);
			}

			return ss.str();
		}

		UInt128 Utils::UInt128FromString(const std::string &str) {
			UInt128 result = {0};

			if (str.length() / 2 != sizeof(UInt128)) {
				Log::getLogger()->error("UInt128 From String error: str=\"{}\" ", str);
				return result;
			}

			for (int i = 0; i < sizeof(result.u8); ++i) {
				result.u8[i] = (_hexu((str)[2 * i]) << 4) | _hexu((str)[2 * i + 1]);
			}

			return result;
		}

		CMBlock Utils::decodeHex(const std::string &source) {
			ParamChecker::checkCondition(0 != source.length() % 2, Error::HexString,
										 "Decode hex string fail: length is not even");
			CMBlock target;
			target.Resize(source.length() / 2);

			for (int i = 0; i < target.GetSize(); i++) {
				target[i] = (uint8_t) ((_hexu(source[2 * i]) << 4) | _hexu(source[(2 * i) + 1]));
			}

			return target;
		}

		std::string Utils::encodeHex(const uint8_t *hex, size_t hexLen) {
			std::string str;
			str.reserve(2 * hexLen + 1);

			for (size_t i = 0; i < hexLen; ++i) {
				str += char(_hexc(hex[i] >> 4));
				str += char(_hexc(hex[i]));
			}

			return str;
		}

		std::string Utils::encodeHex(const CMBlock &in) {
			return encodeHex(in, in.GetSize());
		}

		bool Utils::Encrypt(std::string &ctBase64, const std::string &data, const std::string &passwd) {
			CMBlock pt;
			pt.SetMemFixed((const uint8_t *)data.c_str(), data.size());
			return Encrypt(ctBase64, pt, passwd);
		}

		bool Utils::Decrypt(std::string &data, const std::string &ctBase64, const std::string &passwd) {
			CMBlock pt;

			if (!Decrypt(pt, ctBase64, passwd)) {
				Log::error("Decrypt fail");
				return false;
			}

			data = std::string(pt, pt.GetSize());
			return true;
		}

		bool Utils::Encrypt(std::string &ctBase64, const CMBlock &data, const std::string &passwd) {
			std::string saltBase64 = "ZRVja4LFrFY=";
			std::string ivBase64 = "n2JUTJ0/yrLdCDPfIcqAzw==";

			return AES_256_CCM::Encrypt(ctBase64, data, passwd, saltBase64, ivBase64, "", true);
		}

		bool Utils::Decrypt(CMBlock &data, const std::string &ctBase64, const std::string &passwd) {
			std::string saltBase64 = "ZRVja4LFrFY=";
			std::string ivBase64 = "n2JUTJ0/yrLdCDPfIcqAzw==";

			return AES_256_CCM::Decrypt(data, ctBase64, passwd, saltBase64, ivBase64, "", true);
		}

		std::string Utils::UInt168ToAddress(const UInt168 &u) {
			UInt256 hash = UINT256_ZERO;
			size_t uSize = sizeof(UInt168);

			BRSHA256_2(&hash, u.u8, uSize);

			size_t dataLen = uSize + 4;
			uint8_t data[sizeof(UInt168) + 4] = {0};
			memcpy(data, u.u8, uSize);
			memcpy(data + uSize, hash.u8, 4);

			BRAddress result;
			BRBase58Encode(result.s, sizeof(result.s), data, dataLen);
			return result.s;
		}

		bool Utils::UInt168FromAddress(UInt168 &u, const std::string &address) {
			return 0 != BRAddressHash168(&u, address.c_str());
		}

		uint32_t Utils::getAddressTypeBySignType(const int signType) {
			if (signType == ELA_STANDARD) {
				return ELA_STAND_ADDRESS;
			} else if (signType == ELA_MULTISIG) {
				return ELA_MULTISIG_ADDRESS;
			} else if (signType == ELA_CROSSCHAIN) {
				return ELA_CROSSCHAIN_ADDRESS;
			} else if (signType == ELA_IDCHAIN) {
				return ELA_IDCHAIN_ADDRESS;
			} else if (signType == ELA_DESTROY) {
				return ELA_DESTROY_ADDRESS;
			} else {
				ParamChecker::checkCondition(true, Error::SignType, "Unknown sign type");
			}
			return 0;
		}

		UInt168 Utils::codeToProgramHash(const std::string &redeemScript) {
			return codeToProgramHash(Utils::decodeHex(redeemScript));
		}

		UInt168 Utils::codeToProgramHash(const CMBlock &redeemScript) {
			UInt160 hash = UINT160_ZERO;
			size_t len = redeemScript.GetSize();
			BRHash160(&hash, redeemScript, len);
			int signType = redeemScript[len - 1];
			uint32_t addressType = Utils::getAddressTypeBySignType(signType);

			UInt168 uInt168 = UINT168_ZERO;
			memcpy(&uInt168.u8[1], &hash.u8[0], sizeof(hash.u8));
			uInt168.u8[0] = addressType;
			return uInt168;
		}

=======
>>>>>>> 174c9b2a
	}
}<|MERGE_RESOLUTION|>--- conflicted
+++ resolved
@@ -7,19 +7,6 @@
 #include <stdlib.h>
 #include <algorithm>
 #include <iterator>
-<<<<<<< HEAD
-#include <Core/BRBase58.h>
-#include <Core/BRAddress.h>
-
-#include "assert.h"
-#include "Utils.h"
-#include "AES_256_CCM.h"
-#include "Base64.h"
-#include "BRAddress.h"
-#include "Log.h"
-#include "ParamChecker.h"
-=======
->>>>>>> 174c9b2a
 
 namespace Elastos {
 	namespace ElaWallet {
@@ -34,194 +21,5 @@
 			return out;
 		}
 
-<<<<<<< HEAD
-		UInt256 Utils::UInt256FromString(const std::string &s, bool reverse) {
-			UInt256 result = {0};
-
-			if (s.length() / 2 != sizeof(UInt256)) {
-				Log::getLogger()->error("UInt256 convert from string=\"{}\" error", s);
-				return result;
-			}
-
-			if(!reverse) {
-				for (int i = 0; i < sizeof(result.u8); ++i) {
-					result.u8[i] = (_hexu((s)[2 * i]) << 4) | _hexu((s)[2 * i + 1]);
-				}
-			} else {
-				for (int i = sizeof(result.u8) - 1; i >= 0; --i) {
-					result.u8[sizeof(result.u8) - 1 - i] = (_hexu((s)[2 * i]) << 4) | _hexu((s)[2 * i + 1]);
-				}
-			}
-
-			return result;
-		}
-
-		std::string Utils::UInt168ToString(const UInt168 &u168) {
-			std::stringstream ss;
-
-			for (int i = 0; i < sizeof(u168.u8); ++i) {
-				ss << (char) _hexc(u168.u8[i] >> 4) << (char) _hexc(u168.u8[i]);
-			}
-
-			return ss.str();
-		}
-
-		UInt168 Utils::UInt168FromString(const std::string &str) {
-			UInt168 result = {0};
-
-			if (str.length() / 2 != sizeof(UInt168)) {
-				Log::getLogger()->error("UInt168 convert from string=\"{}\" error", str);
-				return result;
-			}
-
-			for (int i = 0; i < sizeof(result.u8); ++i) {
-				result.u8[i] = (_hexu((str)[2 * i]) << 4) | _hexu((str)[2 * i + 1]);
-			}
-
-			return result;
-		}
-
-		std::string Utils::UInt128ToString(const UInt128 &u128) {
-			std::stringstream ss;
-
-			for (int i = 0; i < sizeof(u128.u8); ++i) {
-				ss << (char) _hexc(u128.u8[i] >> 4) << (char) _hexc(u128.u8[i]);
-			}
-
-			return ss.str();
-		}
-
-		UInt128 Utils::UInt128FromString(const std::string &str) {
-			UInt128 result = {0};
-
-			if (str.length() / 2 != sizeof(UInt128)) {
-				Log::getLogger()->error("UInt128 From String error: str=\"{}\" ", str);
-				return result;
-			}
-
-			for (int i = 0; i < sizeof(result.u8); ++i) {
-				result.u8[i] = (_hexu((str)[2 * i]) << 4) | _hexu((str)[2 * i + 1]);
-			}
-
-			return result;
-		}
-
-		CMBlock Utils::decodeHex(const std::string &source) {
-			ParamChecker::checkCondition(0 != source.length() % 2, Error::HexString,
-										 "Decode hex string fail: length is not even");
-			CMBlock target;
-			target.Resize(source.length() / 2);
-
-			for (int i = 0; i < target.GetSize(); i++) {
-				target[i] = (uint8_t) ((_hexu(source[2 * i]) << 4) | _hexu(source[(2 * i) + 1]));
-			}
-
-			return target;
-		}
-
-		std::string Utils::encodeHex(const uint8_t *hex, size_t hexLen) {
-			std::string str;
-			str.reserve(2 * hexLen + 1);
-
-			for (size_t i = 0; i < hexLen; ++i) {
-				str += char(_hexc(hex[i] >> 4));
-				str += char(_hexc(hex[i]));
-			}
-
-			return str;
-		}
-
-		std::string Utils::encodeHex(const CMBlock &in) {
-			return encodeHex(in, in.GetSize());
-		}
-
-		bool Utils::Encrypt(std::string &ctBase64, const std::string &data, const std::string &passwd) {
-			CMBlock pt;
-			pt.SetMemFixed((const uint8_t *)data.c_str(), data.size());
-			return Encrypt(ctBase64, pt, passwd);
-		}
-
-		bool Utils::Decrypt(std::string &data, const std::string &ctBase64, const std::string &passwd) {
-			CMBlock pt;
-
-			if (!Decrypt(pt, ctBase64, passwd)) {
-				Log::error("Decrypt fail");
-				return false;
-			}
-
-			data = std::string(pt, pt.GetSize());
-			return true;
-		}
-
-		bool Utils::Encrypt(std::string &ctBase64, const CMBlock &data, const std::string &passwd) {
-			std::string saltBase64 = "ZRVja4LFrFY=";
-			std::string ivBase64 = "n2JUTJ0/yrLdCDPfIcqAzw==";
-
-			return AES_256_CCM::Encrypt(ctBase64, data, passwd, saltBase64, ivBase64, "", true);
-		}
-
-		bool Utils::Decrypt(CMBlock &data, const std::string &ctBase64, const std::string &passwd) {
-			std::string saltBase64 = "ZRVja4LFrFY=";
-			std::string ivBase64 = "n2JUTJ0/yrLdCDPfIcqAzw==";
-
-			return AES_256_CCM::Decrypt(data, ctBase64, passwd, saltBase64, ivBase64, "", true);
-		}
-
-		std::string Utils::UInt168ToAddress(const UInt168 &u) {
-			UInt256 hash = UINT256_ZERO;
-			size_t uSize = sizeof(UInt168);
-
-			BRSHA256_2(&hash, u.u8, uSize);
-
-			size_t dataLen = uSize + 4;
-			uint8_t data[sizeof(UInt168) + 4] = {0};
-			memcpy(data, u.u8, uSize);
-			memcpy(data + uSize, hash.u8, 4);
-
-			BRAddress result;
-			BRBase58Encode(result.s, sizeof(result.s), data, dataLen);
-			return result.s;
-		}
-
-		bool Utils::UInt168FromAddress(UInt168 &u, const std::string &address) {
-			return 0 != BRAddressHash168(&u, address.c_str());
-		}
-
-		uint32_t Utils::getAddressTypeBySignType(const int signType) {
-			if (signType == ELA_STANDARD) {
-				return ELA_STAND_ADDRESS;
-			} else if (signType == ELA_MULTISIG) {
-				return ELA_MULTISIG_ADDRESS;
-			} else if (signType == ELA_CROSSCHAIN) {
-				return ELA_CROSSCHAIN_ADDRESS;
-			} else if (signType == ELA_IDCHAIN) {
-				return ELA_IDCHAIN_ADDRESS;
-			} else if (signType == ELA_DESTROY) {
-				return ELA_DESTROY_ADDRESS;
-			} else {
-				ParamChecker::checkCondition(true, Error::SignType, "Unknown sign type");
-			}
-			return 0;
-		}
-
-		UInt168 Utils::codeToProgramHash(const std::string &redeemScript) {
-			return codeToProgramHash(Utils::decodeHex(redeemScript));
-		}
-
-		UInt168 Utils::codeToProgramHash(const CMBlock &redeemScript) {
-			UInt160 hash = UINT160_ZERO;
-			size_t len = redeemScript.GetSize();
-			BRHash160(&hash, redeemScript, len);
-			int signType = redeemScript[len - 1];
-			uint32_t addressType = Utils::getAddressTypeBySignType(signType);
-
-			UInt168 uInt168 = UINT168_ZERO;
-			memcpy(&uInt168.u8[1], &hash.u8[0], sizeof(hash.u8));
-			uInt168.u8[0] = addressType;
-			return uInt168;
-		}
-
-=======
->>>>>>> 174c9b2a
 	}
 }