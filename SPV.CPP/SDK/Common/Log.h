// Copyright (c) 2012-2018 The Elastos Open Source Project
// Distributed under the MIT software license, see the accompanying
// file COPYING or http://www.opensource.org/licenses/mit-license.php.

#ifndef __ELASTOS_SDK_LOG_H__
#define __ELASTOS_SDK_LOG_H__

#include <Config.h>
#include <spdlog/spdlog.h>

namespace Elastos {
	namespace ElaWallet {

		class Log {
		public:

			template<typename Arg1, typename... Args>
			static void trace(const std::string &fmt, const Arg1 &arg1, const Args &... args) {
				_consoleLog->trace(fmt.c_str(), arg1, args...);
			}

			template<typename Arg1, typename... Args>
			static void debug(const std::string &fmt, const Arg1 &arg1, const Args &... args) {
				_consoleLog->debug(fmt.c_str(), arg1, args...);
			}

			template<typename Arg1, typename... Args>
			static void info(const std::string &fmt, const Arg1 &arg1, const Args &... args) {
				_consoleLog->info(fmt.c_str(), arg1, args...);
			}

			template<typename Arg1, typename... Args>
			static void warn(const std::string &fmt, const Arg1 &arg1, const Args &... args) {
				_consoleLog->warn(fmt.c_str(), arg1, args...);
			}

<<<<<<< HEAD
			static void setLevel(spdlog::level::level_enum lvl) {
				_consoleLog->set_level(lvl);
=======
			template<typename Arg1, typename... Args>
			static void error(const std::string &fmt, const Arg1 &arg1, const Args &... args) {
				_consoleLog->error(fmt.c_str(), arg1, args...);
			}

			template<typename Arg1, typename... Args>
			static void critical(const std::string &fmt, const Arg1 &arg1, const Args &... args) {
				_consoleLog->critical(fmt.c_str(), arg1, args...);
>>>>>>> 174c9b2a
			}

			template<typename T>
			static void trace(const T &msg) {
				_consoleLog->trace(msg);
			}

			template<typename T>
			static void debug(const T &msg) {
				_consoleLog->debug(msg);
			}

			template<typename T>
			static void info(const T &msg) {
				_consoleLog->info(msg);
			}

			template<typename T>
			static void warn(const T &msg) {
				_consoleLog->warn(msg);
			}

			template<typename T>
			static void error(const T &msg) {
				_consoleLog->error(msg);
			}

			template<typename T>
			static void critical(const T &msg) {
				_consoleLog->critical(msg);
			}

			static void setLevel(spdlog::level::level_enum level) {
				_consoleLog->set_level(level);
			}

			static void setPattern(const std::string &fmt) {
				_consoleLog->set_pattern(fmt);
			}

<<<<<<< HEAD
			static void setPattern(const std::string &fmt) {
				_consoleLog->set_pattern(fmt);
			}

			static const std::shared_ptr<spdlog::logger>& getLogger();
=======
			static std::shared_ptr<spdlog::logger> &getLogger() {
				return _consoleLog;
			}
>>>>>>> 174c9b2a

		private:
			static std::shared_ptr<spdlog::logger> _consoleLog;
		};

<<<<<<< HEAD
=======
#define SPVLOG_DEBUG(...) SPDLOG_DEBUG(Log::getLogger(), __VA_ARGS__)

>>>>>>> 174c9b2a
	}
}

#endif //__ELASTOS_SDK_LOG_H__<|MERGE_RESOLUTION|>--- conflicted
+++ resolved
@@ -34,10 +34,6 @@
 				_consoleLog->warn(fmt.c_str(), arg1, args...);
 			}
 
-<<<<<<< HEAD
-			static void setLevel(spdlog::level::level_enum lvl) {
-				_consoleLog->set_level(lvl);
-=======
 			template<typename Arg1, typename... Args>
 			static void error(const std::string &fmt, const Arg1 &arg1, const Args &... args) {
 				_consoleLog->error(fmt.c_str(), arg1, args...);
@@ -46,7 +42,6 @@
 			template<typename Arg1, typename... Args>
 			static void critical(const std::string &fmt, const Arg1 &arg1, const Args &... args) {
 				_consoleLog->critical(fmt.c_str(), arg1, args...);
->>>>>>> 174c9b2a
 			}
 
 			template<typename T>
@@ -87,27 +82,16 @@
 				_consoleLog->set_pattern(fmt);
 			}
 
-<<<<<<< HEAD
-			static void setPattern(const std::string &fmt) {
-				_consoleLog->set_pattern(fmt);
-			}
-
-			static const std::shared_ptr<spdlog::logger>& getLogger();
-=======
 			static std::shared_ptr<spdlog::logger> &getLogger() {
 				return _consoleLog;
 			}
->>>>>>> 174c9b2a
 
 		private:
 			static std::shared_ptr<spdlog::logger> _consoleLog;
 		};
 
-<<<<<<< HEAD
-=======
 #define SPVLOG_DEBUG(...) SPDLOG_DEBUG(Log::getLogger(), __VA_ARGS__)
 
->>>>>>> 174c9b2a
 	}
 }
 
