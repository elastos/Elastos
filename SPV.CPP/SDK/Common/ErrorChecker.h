--- conflicted
+++ resolved
@@ -65,12 +65,9 @@
 				AlreadySigned = 20046,
 				EncryptError = 20047,
 				VerifyError = 20048,
-<<<<<<< HEAD
-				InvalidLocalStore = 20049,
-				MasterWalletNotExist = 20050,
-=======
 				TxPending = 20049,
->>>>>>> f0525eb1
+				InvalidLocalStore = 20050,
+				MasterWalletNotExist = 20051,
 				Other = 29999,
 			} Code;
 		}
