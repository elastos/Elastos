--- conflicted
+++ resolved
@@ -42,15 +42,8 @@
 			virtual bool IsReadOnly() const;
 
 			virtual bool IsEqual(const IAccount &account) const;
-<<<<<<< HEAD
 
 		public: //properties
-
-			virtual const std::string &GetEncryptedKey() const;
-=======
-
-		public: //properties
->>>>>>> 174c9b2a
 
 			virtual const std::string &GetEncryptedMnemonic() const;
 
@@ -60,11 +53,7 @@
 
 			virtual const HDKeychain &GetIDMasterPubKey() const;
 
-<<<<<<< HEAD
-			virtual std::string GetAddress() const;
-=======
 			virtual Address GetAddress() const;
->>>>>>> 174c9b2a
 
 		private:
 			friend class AccountFactory;
@@ -86,11 +75,7 @@
 			AccountPtr _me;
 			std::vector<bytes_t> _coSigners;
 			uint32_t _requiredSignCount;
-<<<<<<< HEAD
-			mutable std::string _address;
-=======
 			mutable Address _address;
->>>>>>> 174c9b2a
 			std::string _rootPath;
 		};
 
