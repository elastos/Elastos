// Copyright (c) 2012-2018 The Elastos Open Source Project
// Distributed under the MIT software license, see the accompanying
// file COPYING or http://www.opensource.org/licenses/mit-license.php.

#include "SimpleAccount.h"

<<<<<<< HEAD
#include <SDK/Common/Utils.h>
#include <SDK/Common/ParamChecker.h>
#include <SDK/Common/Log.h>
=======
#include <SDK/Common/Log.h>
#include <SDK/Common/Utils.h>
#include <SDK/Common/ErrorChecker.h>
#include <SDK/WalletCore/BIPs/Address.h>
#include <SDK/WalletCore/Crypto/AES.h>
>>>>>>> 174c9b2a

namespace Elastos {
	namespace ElaWallet {

<<<<<<< HEAD
		SimpleAccount::SimpleAccount(const std::string &privKey, const std::string &payPassword) {
			CMBlock keyData = Utils::decodeHex(privKey);
			Utils::Encrypt(_encryptedKey, keyData, payPassword);
=======
		SimpleAccount::SimpleAccount(const bytes_t &privKey, const std::string &payPassword) {
			_encryptedKey = AES::EncryptCCM(privKey, payPassword);
>>>>>>> 174c9b2a

			Key key;
			ErrorChecker::CheckLogic(!key.SetPrvKey(privKey), Error::Key, "Invalid private key");
			_publicKey = key.PubKey();
		}

		SimpleAccount::SimpleAccount() {

		}

<<<<<<< HEAD
		Key SimpleAccount::DeriveKey(const std::string &payPassword) {
			CMBlock keyData;
			ParamChecker::CheckDecrypt(!Utils::Decrypt(keyData, GetEncryptedKey(), payPassword));
=======
		Key SimpleAccount::DeriveMultiSignKey(const std::string &payPassword) {
			bytes_t prvKey = AES::DecryptCCM(_encryptedKey, payPassword);
>>>>>>> 174c9b2a

			Key key(prvKey);

			prvKey.clean();

			return key;
		}

<<<<<<< HEAD
		UInt512 SimpleAccount::DeriveSeed(const std::string &payPassword) {
			ParamChecker::checkCondition(true, Error::WrongAccountType,
										 "Simple account can not derive seed");
			return UINT512_ZERO;
		}

		void SimpleAccount::ChangePassword(const std::string &oldPassword, const std::string &newPassword) {
			ParamChecker::checkPassword(newPassword, "New");

			CMBlock key;
			ParamChecker::CheckDecrypt(!Utils::Decrypt(key, GetEncryptedKey(), oldPassword));

			Utils::Encrypt(_encryptedKey, key, newPassword);
=======
		Key SimpleAccount::DeriveVoteKey(const std::string &payPasswd, uint32_t coinIndex, uint32_t account, uint32_t change) {
			return DeriveMultiSignKey(payPasswd);
		}

		uint512 SimpleAccount::DeriveSeed(const std::string &payPassword) {
			ErrorChecker::CheckCondition(true, Error::WrongAccountType,
										 "Simple account can not derive seed");
			return uint512();
		}

		void SimpleAccount::ChangePassword(const std::string &oldPassword, const std::string &newPassword) {
			ErrorChecker::CheckPassword(newPassword, "New");

			bytes_t key = AES::DecryptCCM(_encryptedKey, oldPassword);
			_encryptedKey = AES::EncryptCCM(key, newPassword);
>>>>>>> 174c9b2a

			key.clean();
		}

		nlohmann::json SimpleAccount::ToJson() const {
			nlohmann::json j;
			to_json(j, *this);
			return j;
		}

		void SimpleAccount::FromJson(const nlohmann::json &j) {
			from_json(j, *this);
		}

		const std::string &SimpleAccount::GetEncryptedKey() const {
			return _encryptedKey;
		}

		const std::string &SimpleAccount::GetEncryptedMnemonic() const {
<<<<<<< HEAD
			ParamChecker::checkCondition(true, Error::WrongAccountType,
=======
			ErrorChecker::CheckCondition(true, Error::WrongAccountType,
>>>>>>> 174c9b2a
										 "Simple account can not get mnemonic");
			return _emptyString;
		}

		const std::string &SimpleAccount::GetEncryptedPhrasePassword() const {
<<<<<<< HEAD
			ParamChecker::checkCondition(true, Error::WrongAccountType,
=======
			ErrorChecker::CheckCondition(true, Error::WrongAccountType,
>>>>>>> 174c9b2a
										 "Simple account can not get phrase password");
			return _emptyString;
		}

		bytes_t SimpleAccount::GetMultiSignPublicKey() const {
			return _publicKey;
		}

<<<<<<< HEAD
		const MasterPubKey &SimpleAccount::GetIDMasterPubKey() const {
			ParamChecker::checkCondition(true, Error::WrongAccountType, "Simple account can not get ID master pubkey");
			return MasterPubKey();
		}

		std::string SimpleAccount::GetAddress() const {
			Key key;
			key.setPubKey(Utils::decodeHex(_publicKey));
			return key.address();
		}

		void to_json(nlohmann::json &j, const SimpleAccount &p) {
			j["Key"] = p.GetEncryptedKey();
			j["PublicKey"] = p.GetPublicKey();
=======
		bytes_t SimpleAccount::GetVotePublicKey() const {
			return _publicKey;
		}


		const HDKeychain &SimpleAccount::GetIDMasterPubKey() const {
			ErrorChecker::CheckCondition(true, Error::WrongAccountType, "Simple account can not get ID master pubkey");
			return HDKeychain();
		}

		Address SimpleAccount::GetAddress() const {
			return Address(PrefixStandard, _publicKey);
		}

		void to_json(nlohmann::json &j, const SimpleAccount &p) {
			j["Key"] = p._encryptedKey;
			j["PublicKey"] = p.GetMultiSignPublicKey().getHex();
>>>>>>> 174c9b2a
		}

		void from_json(const nlohmann::json &j, SimpleAccount &p) {
			p._encryptedKey = j["Key"].get<std::string>();
<<<<<<< HEAD
			p._publicKey = j["PublicKey"].get<std::string>();
=======
			p._publicKey.setHex(j["PublicKey"].get<std::string>());
>>>>>>> 174c9b2a
		}

		nlohmann::json SimpleAccount::GetBasicInfo() const {
			nlohmann::json j;
			j["Type"] = "Simple";
			return j;
		}

		std::string SimpleAccount::GetType() const {
			return "Simple";
		}

		bool SimpleAccount::IsReadOnly() const {
			return false;
		}

		bool SimpleAccount::IsEqual(const IAccount &account) const {
			if (account.GetType() != GetType())
				return false;

<<<<<<< HEAD
			return account.GetPublicKey() == account.GetPublicKey();
=======
			return account.GetMultiSignPublicKey() == account.GetMultiSignPublicKey();
>>>>>>> 174c9b2a
		}

	}
}<|MERGE_RESOLUTION|>--- conflicted
+++ resolved
@@ -4,29 +4,17 @@
 
 #include "SimpleAccount.h"
 
-<<<<<<< HEAD
-#include <SDK/Common/Utils.h>
-#include <SDK/Common/ParamChecker.h>
-#include <SDK/Common/Log.h>
-=======
 #include <SDK/Common/Log.h>
 #include <SDK/Common/Utils.h>
 #include <SDK/Common/ErrorChecker.h>
 #include <SDK/WalletCore/BIPs/Address.h>
 #include <SDK/WalletCore/Crypto/AES.h>
->>>>>>> 174c9b2a
 
 namespace Elastos {
 	namespace ElaWallet {
 
-<<<<<<< HEAD
-		SimpleAccount::SimpleAccount(const std::string &privKey, const std::string &payPassword) {
-			CMBlock keyData = Utils::decodeHex(privKey);
-			Utils::Encrypt(_encryptedKey, keyData, payPassword);
-=======
 		SimpleAccount::SimpleAccount(const bytes_t &privKey, const std::string &payPassword) {
 			_encryptedKey = AES::EncryptCCM(privKey, payPassword);
->>>>>>> 174c9b2a
 
 			Key key;
 			ErrorChecker::CheckLogic(!key.SetPrvKey(privKey), Error::Key, "Invalid private key");
@@ -37,14 +25,8 @@
 
 		}
 
-<<<<<<< HEAD
-		Key SimpleAccount::DeriveKey(const std::string &payPassword) {
-			CMBlock keyData;
-			ParamChecker::CheckDecrypt(!Utils::Decrypt(keyData, GetEncryptedKey(), payPassword));
-=======
 		Key SimpleAccount::DeriveMultiSignKey(const std::string &payPassword) {
 			bytes_t prvKey = AES::DecryptCCM(_encryptedKey, payPassword);
->>>>>>> 174c9b2a
 
 			Key key(prvKey);
 
@@ -53,21 +35,6 @@
 			return key;
 		}
 
-<<<<<<< HEAD
-		UInt512 SimpleAccount::DeriveSeed(const std::string &payPassword) {
-			ParamChecker::checkCondition(true, Error::WrongAccountType,
-										 "Simple account can not derive seed");
-			return UINT512_ZERO;
-		}
-
-		void SimpleAccount::ChangePassword(const std::string &oldPassword, const std::string &newPassword) {
-			ParamChecker::checkPassword(newPassword, "New");
-
-			CMBlock key;
-			ParamChecker::CheckDecrypt(!Utils::Decrypt(key, GetEncryptedKey(), oldPassword));
-
-			Utils::Encrypt(_encryptedKey, key, newPassword);
-=======
 		Key SimpleAccount::DeriveVoteKey(const std::string &payPasswd, uint32_t coinIndex, uint32_t account, uint32_t change) {
 			return DeriveMultiSignKey(payPasswd);
 		}
@@ -83,7 +50,6 @@
 
 			bytes_t key = AES::DecryptCCM(_encryptedKey, oldPassword);
 			_encryptedKey = AES::EncryptCCM(key, newPassword);
->>>>>>> 174c9b2a
 
 			key.clean();
 		}
@@ -103,21 +69,13 @@
 		}
 
 		const std::string &SimpleAccount::GetEncryptedMnemonic() const {
-<<<<<<< HEAD
-			ParamChecker::checkCondition(true, Error::WrongAccountType,
-=======
 			ErrorChecker::CheckCondition(true, Error::WrongAccountType,
->>>>>>> 174c9b2a
 										 "Simple account can not get mnemonic");
 			return _emptyString;
 		}
 
 		const std::string &SimpleAccount::GetEncryptedPhrasePassword() const {
-<<<<<<< HEAD
-			ParamChecker::checkCondition(true, Error::WrongAccountType,
-=======
 			ErrorChecker::CheckCondition(true, Error::WrongAccountType,
->>>>>>> 174c9b2a
 										 "Simple account can not get phrase password");
 			return _emptyString;
 		}
@@ -126,22 +84,6 @@
 			return _publicKey;
 		}
 
-<<<<<<< HEAD
-		const MasterPubKey &SimpleAccount::GetIDMasterPubKey() const {
-			ParamChecker::checkCondition(true, Error::WrongAccountType, "Simple account can not get ID master pubkey");
-			return MasterPubKey();
-		}
-
-		std::string SimpleAccount::GetAddress() const {
-			Key key;
-			key.setPubKey(Utils::decodeHex(_publicKey));
-			return key.address();
-		}
-
-		void to_json(nlohmann::json &j, const SimpleAccount &p) {
-			j["Key"] = p.GetEncryptedKey();
-			j["PublicKey"] = p.GetPublicKey();
-=======
 		bytes_t SimpleAccount::GetVotePublicKey() const {
 			return _publicKey;
 		}
@@ -159,16 +101,11 @@
 		void to_json(nlohmann::json &j, const SimpleAccount &p) {
 			j["Key"] = p._encryptedKey;
 			j["PublicKey"] = p.GetMultiSignPublicKey().getHex();
->>>>>>> 174c9b2a
 		}
 
 		void from_json(const nlohmann::json &j, SimpleAccount &p) {
 			p._encryptedKey = j["Key"].get<std::string>();
-<<<<<<< HEAD
-			p._publicKey = j["PublicKey"].get<std::string>();
-=======
 			p._publicKey.setHex(j["PublicKey"].get<std::string>());
->>>>>>> 174c9b2a
 		}
 
 		nlohmann::json SimpleAccount::GetBasicInfo() const {
@@ -189,11 +126,7 @@
 			if (account.GetType() != GetType())
 				return false;
 
-<<<<<<< HEAD
-			return account.GetPublicKey() == account.GetPublicKey();
-=======
 			return account.GetMultiSignPublicKey() == account.GetMultiSignPublicKey();
->>>>>>> 174c9b2a
 		}
 
 	}
