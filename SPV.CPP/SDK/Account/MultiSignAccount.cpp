--- conflicted
+++ resolved
@@ -5,10 +5,6 @@
 #include "MultiSignAccount.h"
 #include "AccountFactory.h"
 
-<<<<<<< HEAD
-#include "secp256k1.h"
-=======
->>>>>>> 174c9b2a
 #include <SDK/Common/Utils.h>
 #include <SDK/Common/ByteStream.h>
 #include <SDK/Common/Log.h>
@@ -17,15 +13,6 @@
 
 #include <set>
 #include <boost/bind.hpp>
-<<<<<<< HEAD
-#include <SDK/Wrapper/ByteStream.h>
-#include <BigIntegerLibrary.hh>
-#include <SDK/Common/Log.h>
-#include <SDK/Common/ParamChecker.h>
-#include "MultiSignAccount.h"
-#include "AccountFactory.h"
-=======
->>>>>>> 174c9b2a
 
 namespace Elastos {
 	namespace ElaWallet {
@@ -33,10 +20,6 @@
 		MultiSignAccount::MultiSignAccount(IAccount *me, const std::vector<std::string> &coSigners,
 										   uint32_t requiredSignCount) :
 			_me(me),
-<<<<<<< HEAD
-			_requiredSignCount(requiredSignCount),
-			_coSigners(coSigners) {
-=======
 			_requiredSignCount(requiredSignCount) {
 
 			for (size_t i = 0; i < coSigners.size(); ++i)
@@ -47,7 +30,6 @@
 				pubKeys.push_back(_me->GetMultiSignPublicKey());
 
 			_address = Address(PrefixMultiSign, pubKeys, _requiredSignCount);
->>>>>>> 174c9b2a
 		}
 
 		MultiSignAccount::MultiSignAccount(const std::string &rootPath) : _rootPath(rootPath) {
@@ -79,14 +61,6 @@
 			from_json(j, *this);
 		}
 
-<<<<<<< HEAD
-		const std::string &MultiSignAccount::GetEncryptedKey() const {
-			checkSigners();
-			return _me->GetEncryptedKey();
-		}
-
-=======
->>>>>>> 174c9b2a
 		const std::string &MultiSignAccount::GetEncryptedMnemonic() const {
 			checkSigners();
 			return _me->GetEncryptedMnemonic();
@@ -107,68 +81,6 @@
 			return _me->GetIDMasterPubKey();
 		}
 
-<<<<<<< HEAD
-		bool MultiSignAccount::Compare(const std::string &a, const std::string &b) const {
-			secp256k1_pubkey pk;
-
-			CMBlock cbA = Utils::decodeHex(a);
-			ParamChecker::checkCondition(0 == BRKeyPubKeyDecode(&pk, cbA, cbA.GetSize()), Error::PubKeyFormat,
-										 "Public key decode error");
-			BigInteger bigIntA = dataToBigInteger(pk.data, sizeof(pk.data) / 2, BigInteger::Sign::positive);
-
-			CMBlock cbB = Utils::decodeHex(b);
-			ParamChecker::checkCondition(0 == BRKeyPubKeyDecode(&pk, cbB, cbB.GetSize()), Error::PubKeyFormat,
-										 "Public key decode error");
-			BigInteger bigIntB = dataToBigInteger(pk.data, sizeof(pk.data) / 2, BigInteger::Sign::positive);
-
-			return bigIntA <= bigIntB;
-		}
-
-		void MultiSignAccount::checkSigners() const {
-			ParamChecker::checkCondition(_me == nullptr, Error::WrongAccountType,
-										 "Readonly account do not support this operation.");
-		}
-
-		std::string MultiSignAccount::GetAddress() const {
-			if (_address.empty()) {
-				// redeem script -> program hash
-				UInt168 programHash = Utils::codeToProgramHash(GenerateRedeemScript());
-
-				// program hash -> address
-				_address = Utils::UInt168ToAddress(programHash);
-			}
-			return _address;
-		}
-
-		CMBlock MultiSignAccount::GenerateRedeemScript() const {
-			std::set<std::string> uniqueSigners(_coSigners.begin(), _coSigners.end());
-			if (_me != nullptr)
-				uniqueSigners.insert(_me->GetPublicKey());
-
-			ParamChecker::checkCondition(uniqueSigners.size() < _requiredSignCount, Error::MultiSignersCount,
-										 "Required sign count greater than signers");
-
-			ParamChecker::checkCondition(uniqueSigners.size() > sizeof(uint8_t) - OP_1, Error::MultiSignersCount,
-										 "Signers should less than 205.");
-
-			std::vector<std::string> sortedSigners(uniqueSigners.begin(), uniqueSigners.end());
-
-			std::sort(sortedSigners.begin(), sortedSigners.end(),
-					  boost::bind(&MultiSignAccount::Compare, this, _1, _2));
-
-			ByteStream stream;
-			stream.writeUint8(uint8_t(OP_1 + _requiredSignCount - 1));
-			for (size_t i = 0; i < sortedSigners.size(); i++) {
-				CMBlock pubKey = Utils::decodeHex(sortedSigners[i]);
-				stream.writeUint8(uint8_t(pubKey.GetSize()));
-				stream.writeBytes(pubKey, pubKey.GetSize());
-			}
-
-			stream.writeUint8(uint8_t(OP_1 + sortedSigners.size() - 1));
-			stream.writeUint8(ELA_MULTISIG);
-
-			return stream.getBuffer();
-=======
 		void MultiSignAccount::checkSigners() const {
 			ErrorChecker::CheckCondition(_me == nullptr, Error::WrongAccountType,
 										 "Readonly account do not support this operation.");
@@ -180,7 +92,6 @@
 
 		const bytes_t &MultiSignAccount::GetRedeemScript() const {
 			return _address.RedeemScript();
->>>>>>> 174c9b2a
 		}
 
 		void to_json(nlohmann::json &j, const MultiSignAccount &p) {
@@ -215,24 +126,16 @@
 			nlohmann::json j;
 			j["Type"] = "Multi-Sign";
 			nlohmann::json details;
-<<<<<<< HEAD
-			std::vector<std::string> signers = _coSigners;
-=======
 
 			std::vector<std::string> signers;
 			for (size_t i = 0; i < _coSigners.size(); ++i)
 				signers.push_back(_coSigners[i].getHex());
 
->>>>>>> 174c9b2a
 			std::string innerType;
 			if (_me != nullptr) {
 				nlohmann::json basicInfo = _me->GetBasicInfo();
 				innerType = basicInfo["Type"];
-<<<<<<< HEAD
-				signers.push_back(_me->GetPublicKey());
-=======
 				signers.push_back(_me->GetMultiSignPublicKey().getHex());
->>>>>>> 174c9b2a
 			} else {
 				innerType = "Readonly";
 			}
@@ -269,11 +172,7 @@
 				return false;
 
 			if (!IsReadOnly() && !account.IsReadOnly()) {
-<<<<<<< HEAD
-				return account.GetPublicKey() == GetPublicKey();
-=======
 				return account.GetMultiSignPublicKey() == GetMultiSignPublicKey() && account.GetAddress() == GetAddress();
->>>>>>> 174c9b2a
 			}
 
 			return account.GetAddress() == GetAddress();
