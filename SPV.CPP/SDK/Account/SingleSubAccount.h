// Copyright (c) 2012-2018 The Elastos Open Source Project
// Distributed under the MIT software license, see the accompanying
// file COPYING or http://www.opensource.org/licenses/mit-license.php.

#ifndef __ELASTOS_SDK_SINGLESUBACCOUNT_H__
#define __ELASTOS_SDK_SINGLESUBACCOUNT_H__

#include "SubAccountBase.h"

namespace Elastos {
	namespace ElaWallet {

		class SingleSubAccount : public SubAccountBase {
		public:
			SingleSubAccount(IAccount *account);

			~SingleSubAccount();

			virtual nlohmann::json GetBasicInfo() const;

			virtual bytes_t GetRedeemScript(const Address &addr) const;

			virtual bool IsSingleAddress() const;

			virtual std::vector<Address> UnusedAddresses(uint32_t gapLimit, bool internal);

			virtual size_t GetAllAddresses(std::vector<Address> &addr, uint32_t start, size_t count, bool containInternal) const;

			virtual bool ContainsAddress(const Address &address) const;

			virtual bool IsAddressUsed(const Address &address) const;

			virtual Key DeriveVoteKey(const std::string &payPasswd);

<<<<<<< HEAD
		protected:
			virtual WrapperList<Key, BRKey>
			DeriveAccountAvailableKeys(const std::string &payPassword,
									   const TransactionPtr &transaction);
=======
>>>>>>> 174c9b2a
		};

	}
}


#endif //__ELASTOS_SDK_SINGLESUBACCOUNT_H__<|MERGE_RESOLUTION|>--- conflicted
+++ resolved
@@ -32,13 +32,6 @@
 
 			virtual Key DeriveVoteKey(const std::string &payPasswd);
 
-<<<<<<< HEAD
-		protected:
-			virtual WrapperList<Key, BRKey>
-			DeriveAccountAvailableKeys(const std::string &payPassword,
-									   const TransactionPtr &transaction);
-=======
->>>>>>> 174c9b2a
 		};
 
 	}
