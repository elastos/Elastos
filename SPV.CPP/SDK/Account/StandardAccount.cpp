// Copyright (c) 2012-2018 The Elastos Open Source Project
// Distributed under the MIT software license, see the accompanying
// file COPYING or http://www.opensource.org/licenses/mit-license.php.

<<<<<<< HEAD
#include <Core/BRKey.h>
#include <SDK/Common/Log.h>
#include "SDK/Common/Utils.h"
#include "SDK/Common/WalletTool.h"
#include "Core/BRBIP39Mnemonic.h"
#include "SDK/Common/ParamChecker.h"
=======
>>>>>>> 174c9b2a
#include "StandardAccount.h"

#include <SDK/Common/Utils.h>
#include <SDK/Common/ErrorChecker.h>
#include <SDK/WalletCore/BIPs/Base58.h>
#include <SDK/WalletCore/BIPs/Address.h>
#include <SDK/WalletCore/Crypto/AES.h>
#include <SDK/WalletCore/BIPs/Mnemonic.h>


namespace Elastos {
	namespace ElaWallet {

		StandardAccount::StandardAccount(const std::string &rootPath,
<<<<<<< HEAD
										 const std::string &phrase,
										 const std::string &phrasePassword,
										 const std::string &payPassword) :
				_rootPath(rootPath) {

			_mnemonic = boost::shared_ptr<Mnemonic>(new Mnemonic(boost::filesystem::path(_rootPath)));
			std::string standardPhrase;
			ParamChecker::checkCondition(!_mnemonic->PhraseIsValid(phrase, standardPhrase),
										 Error::Mnemonic, "Invalid mnemonic words");
			_language = _mnemonic->GetLanguage();

			Utils::Encrypt(_encryptedMnemonic, standardPhrase, payPassword);
			Utils::Encrypt(_encryptedPhrasePass, phrasePassword, payPassword);

			//init master public key and private key
			UInt512 seed = DeriveSeed(payPassword);

			BRKey masterKey;
			BRBIP32APIAuthKey(&masterKey, &seed, sizeof(seed));

			CMBlock secret(sizeof(UInt256));
			secret.SetMemFixed(masterKey.secret.u8, sizeof(masterKey.secret));
			Utils::Encrypt(_encryptedKey, secret, payPassword);
=======
										 const std::string &mnemonic,
										 const std::string &phrasePassword,
										 const std::string &payPassword) :
				_rootPath(rootPath) {

			_mnemonic = boost::shared_ptr<Mnemonic>(new Mnemonic(boost::filesystem::path(_rootPath)));
>>>>>>> 174c9b2a

			_encryptedMnemonic = AES::EncryptCCM(bytes_t(mnemonic.c_str(), mnemonic.size()), payPassword);
			_encryptedPhrasePass = AES::EncryptCCM(bytes_t(phrasePassword.c_str(), phrasePassword.size()), payPassword);

			Key key = DeriveMultiSignKey(payPassword);
			_multiSignPublicKey = key.PubKey();

<<<<<<< HEAD
			var_clean(&seed);
			var_clean(&masterKey.secret);
			std::for_each(standardPhrase.begin(), standardPhrase.end(), [](char &c) { c = 0; });
=======
			_masterIDPubKey = DeriveIDMasterPubKey(payPassword);
>>>>>>> 174c9b2a
		}

		StandardAccount::StandardAccount(const std::string &rootPath) :
				_rootPath(rootPath) {
			_mnemonic = boost::shared_ptr<Mnemonic>(new Mnemonic(_rootPath));
		}

		const std::string &StandardAccount::GetEncryptedPhrasePassword() const {
			return _encryptedPhrasePass;
		}

<<<<<<< HEAD
		const std::string &StandardAccount::GetEncryptedKey() const {
			return _encryptedKey;
		}

=======
>>>>>>> 174c9b2a
		const std::string &StandardAccount::GetEncryptedMnemonic() const {
			return _encryptedMnemonic;
		}

		bytes_t StandardAccount::GetMultiSignPublicKey() const {
			return _multiSignPublicKey;
		}

		const std::string &StandardAccount::GetLanguage() const {
			return _language;
		}

		const HDKeychain &StandardAccount::GetIDMasterPubKey() const {
			return _masterIDPubKey;
		}

<<<<<<< HEAD
		std::string StandardAccount::GetAddress() const {
			Key key;
			key.setPubKey(Utils::decodeHex(_publicKey));
			return key.address();
=======
		Address StandardAccount::GetAddress() const {
			return Address(PrefixStandard, _multiSignPublicKey);
>>>>>>> 174c9b2a
		}

		nlohmann::json &operator<<(nlohmann::json &j, const StandardAccount &p) {
			to_json(j, p);

			return j;
		}

		const nlohmann::json &operator>>(const nlohmann::json &j, StandardAccount &p) {
			from_json(j, p);

			return j;
		}

		void to_json(nlohmann::json &j, const StandardAccount &p) {
<<<<<<< HEAD
			j["Key"] = p.GetEncryptedKey();
=======
>>>>>>> 174c9b2a
			j["Mnemonic"] = p.GetEncryptedMnemonic();
			j["PhrasePassword"] = p.GetEncryptedPhrasePassword();
			j["Language"] = p.GetLanguage();
			j["PublicKey"] = p.GetMultiSignPublicKey().getHex();
			j["IDChainCode"] = p.GetIDMasterPubKey().chain_code().getHex();
			j["IDMasterKeyPubKey"] = p.GetIDMasterPubKey().pubkey().getHex();
		}

		void from_json(const nlohmann::json &j, StandardAccount &p) {
<<<<<<< HEAD
			p._encryptedKey = j["Key"].get<std::string>();
			p._encryptedMnemonic = j["Mnemonic"].get<std::string>();
			p._encryptedPhrasePass = j["PhrasePassword"].get<std::string>();
			p._language = j["Language"].get<std::string>();
			p._publicKey = j["PublicKey"].get<std::string>();
			UInt256 chainCode = Utils::UInt256FromString(j["IDChainCode"].get<std::string>());
			CMBlock pubKey = Utils::decodeHex(j["IDMasterKeyPubKey"].get<std::string>());
			p._masterIDPubKey = MasterPubKey(pubKey, chainCode);
			p._mnemonic->LoadLanguage(p._language);
		}

		UInt512 StandardAccount::DeriveSeed(const std::string &payPassword) {
			UInt512 result;

			std::string phrase;
			ParamChecker::CheckDecrypt(!Utils::Decrypt(phrase, GetEncryptedMnemonic(), payPassword));

			std::string phrasePassword;
			ParamChecker::CheckDecrypt(!Utils::Decrypt(phrasePassword, GetEncryptedPhrasePassword(), payPassword));

			BRBIP39DeriveKey(&result, phrase.c_str(), phrasePassword.c_str());

			return result;
		}

		Key StandardAccount::DeriveKey(const std::string &payPassword) {
			CMBlock keyData;
			ParamChecker::CheckDecrypt(!Utils::Decrypt(keyData, GetEncryptedKey(), payPassword));
=======
			p._encryptedMnemonic = j["Mnemonic"].get<std::string>();
			p._encryptedPhrasePass = j["PhrasePassword"].get<std::string>();
			p._language = j["Language"].get<std::string>();
			p._multiSignPublicKey.setHex(j["PublicKey"].get<std::string>());
			bytes_t chainCode = j["IDChainCode"].get<std::string>();
			bytes_t pubKey = j["IDMasterKeyPubKey"].get<std::string>();
			p._masterIDPubKey = HDKeychain(pubKey, chainCode);
		}

		uint512 StandardAccount::DeriveSeed(const std::string &payPassword) {
			bytes_t bytes = AES::DecryptCCM(GetEncryptedMnemonic(), payPassword);
			std::string mnemonic((char *)&bytes[0], bytes.size());

			bytes = AES::DecryptCCM(GetEncryptedPhrasePassword(), payPassword);
			std::string phrasePassword((char *)&bytes[0], bytes.size());

			return _mnemonic->DeriveSeed(mnemonic, phrasePassword);
		}

		Key StandardAccount::DeriveMultiSignKey(const std::string &payPassword) {
			HDSeed hdseed(DeriveSeed(payPassword).bytes());
			HDKeychain rootKey(hdseed.getExtendedKey(true));

			return rootKey.getChild("1'/0");
		}

		HDKeychain StandardAccount::DeriveIDMasterPubKey(const std::string &payPasswd) {
			HDSeed hdseed(DeriveSeed(payPasswd).bytes());
			HDKeychain rootKey(hdseed.getExtendedKey(true));
>>>>>>> 174c9b2a

			HDKeychain IDMasterPubKey = rootKey.getChild("44'/0'/0'").getPublic();

			return IDMasterPubKey;
		}

		void StandardAccount::ChangePassword(const std::string &oldPassword, const std::string &newPassword) {
<<<<<<< HEAD
			ParamChecker::checkPassword(newPassword, "New");

			CMBlock key;
			std::string phrasePasswd, phrase;
			ParamChecker::CheckDecrypt(!Utils::Decrypt(key, GetEncryptedKey(), oldPassword));
			ParamChecker::CheckDecrypt(!Utils::Decrypt(phrasePasswd, GetEncryptedPhrasePassword(), oldPassword));
			ParamChecker::CheckDecrypt(!Utils::Decrypt(phrase, GetEncryptedMnemonic(), oldPassword));

			Utils::Encrypt(_encryptedKey, key, newPassword);
			Utils::Encrypt(_encryptedPhrasePass, phrasePasswd, newPassword);
			Utils::Encrypt(_encryptedMnemonic, phrase, newPassword);

			memset(key, 0, key.GetSize());
=======
			ErrorChecker::CheckPassword(newPassword, "New");

			bytes_t phrasePasswd = AES::DecryptCCM(GetEncryptedPhrasePassword(), oldPassword);
			bytes_t phrase = AES::DecryptCCM(GetEncryptedMnemonic(), oldPassword);

			_encryptedPhrasePass = AES::EncryptCCM(phrasePasswd, newPassword);
			_encryptedMnemonic = AES::EncryptCCM(phrase, newPassword);

			phrase.clean();
			phrasePasswd.clean();
>>>>>>> 174c9b2a
		}

		nlohmann::json StandardAccount::ToJson() const {
			nlohmann::json j;
			to_json(j, *this);
			return j;
		}

		void StandardAccount::FromJson(const nlohmann::json &j) {
			from_json(j, *this);
		}

		nlohmann::json StandardAccount::GetBasicInfo() const {
			nlohmann::json j;
			j["Type"] = "Standard";
			return j;
		}

		std::string StandardAccount::GetType() const {
			return "Standard";
		}

		bool StandardAccount::IsReadOnly() const {
			return false;
		}

		bool StandardAccount::IsEqual(const IAccount &account) const {
			if (GetType() != account.GetType())
				return false;

<<<<<<< HEAD
			return GetPublicKey() == account.GetPublicKey();
=======
			return GetMultiSignPublicKey() == account.GetMultiSignPublicKey();
>>>>>>> 174c9b2a
		}

	}
}<|MERGE_RESOLUTION|>--- conflicted
+++ resolved
@@ -2,15 +2,6 @@
 // Distributed under the MIT software license, see the accompanying
 // file COPYING or http://www.opensource.org/licenses/mit-license.php.
 
-<<<<<<< HEAD
-#include <Core/BRKey.h>
-#include <SDK/Common/Log.h>
-#include "SDK/Common/Utils.h"
-#include "SDK/Common/WalletTool.h"
-#include "Core/BRBIP39Mnemonic.h"
-#include "SDK/Common/ParamChecker.h"
-=======
->>>>>>> 174c9b2a
 #include "StandardAccount.h"
 
 #include <SDK/Common/Utils.h>
@@ -25,38 +16,12 @@
 	namespace ElaWallet {
 
 		StandardAccount::StandardAccount(const std::string &rootPath,
-<<<<<<< HEAD
-										 const std::string &phrase,
-										 const std::string &phrasePassword,
-										 const std::string &payPassword) :
-				_rootPath(rootPath) {
-
-			_mnemonic = boost::shared_ptr<Mnemonic>(new Mnemonic(boost::filesystem::path(_rootPath)));
-			std::string standardPhrase;
-			ParamChecker::checkCondition(!_mnemonic->PhraseIsValid(phrase, standardPhrase),
-										 Error::Mnemonic, "Invalid mnemonic words");
-			_language = _mnemonic->GetLanguage();
-
-			Utils::Encrypt(_encryptedMnemonic, standardPhrase, payPassword);
-			Utils::Encrypt(_encryptedPhrasePass, phrasePassword, payPassword);
-
-			//init master public key and private key
-			UInt512 seed = DeriveSeed(payPassword);
-
-			BRKey masterKey;
-			BRBIP32APIAuthKey(&masterKey, &seed, sizeof(seed));
-
-			CMBlock secret(sizeof(UInt256));
-			secret.SetMemFixed(masterKey.secret.u8, sizeof(masterKey.secret));
-			Utils::Encrypt(_encryptedKey, secret, payPassword);
-=======
 										 const std::string &mnemonic,
 										 const std::string &phrasePassword,
 										 const std::string &payPassword) :
 				_rootPath(rootPath) {
 
 			_mnemonic = boost::shared_ptr<Mnemonic>(new Mnemonic(boost::filesystem::path(_rootPath)));
->>>>>>> 174c9b2a
 
 			_encryptedMnemonic = AES::EncryptCCM(bytes_t(mnemonic.c_str(), mnemonic.size()), payPassword);
 			_encryptedPhrasePass = AES::EncryptCCM(bytes_t(phrasePassword.c_str(), phrasePassword.size()), payPassword);
@@ -64,13 +29,7 @@
 			Key key = DeriveMultiSignKey(payPassword);
 			_multiSignPublicKey = key.PubKey();
 
-<<<<<<< HEAD
-			var_clean(&seed);
-			var_clean(&masterKey.secret);
-			std::for_each(standardPhrase.begin(), standardPhrase.end(), [](char &c) { c = 0; });
-=======
 			_masterIDPubKey = DeriveIDMasterPubKey(payPassword);
->>>>>>> 174c9b2a
 		}
 
 		StandardAccount::StandardAccount(const std::string &rootPath) :
@@ -82,13 +41,6 @@
 			return _encryptedPhrasePass;
 		}
 
-<<<<<<< HEAD
-		const std::string &StandardAccount::GetEncryptedKey() const {
-			return _encryptedKey;
-		}
-
-=======
->>>>>>> 174c9b2a
 		const std::string &StandardAccount::GetEncryptedMnemonic() const {
 			return _encryptedMnemonic;
 		}
@@ -105,15 +57,8 @@
 			return _masterIDPubKey;
 		}
 
-<<<<<<< HEAD
-		std::string StandardAccount::GetAddress() const {
-			Key key;
-			key.setPubKey(Utils::decodeHex(_publicKey));
-			return key.address();
-=======
 		Address StandardAccount::GetAddress() const {
 			return Address(PrefixStandard, _multiSignPublicKey);
->>>>>>> 174c9b2a
 		}
 
 		nlohmann::json &operator<<(nlohmann::json &j, const StandardAccount &p) {
@@ -129,10 +74,6 @@
 		}
 
 		void to_json(nlohmann::json &j, const StandardAccount &p) {
-<<<<<<< HEAD
-			j["Key"] = p.GetEncryptedKey();
-=======
->>>>>>> 174c9b2a
 			j["Mnemonic"] = p.GetEncryptedMnemonic();
 			j["PhrasePassword"] = p.GetEncryptedPhrasePassword();
 			j["Language"] = p.GetLanguage();
@@ -142,36 +83,6 @@
 		}
 
 		void from_json(const nlohmann::json &j, StandardAccount &p) {
-<<<<<<< HEAD
-			p._encryptedKey = j["Key"].get<std::string>();
-			p._encryptedMnemonic = j["Mnemonic"].get<std::string>();
-			p._encryptedPhrasePass = j["PhrasePassword"].get<std::string>();
-			p._language = j["Language"].get<std::string>();
-			p._publicKey = j["PublicKey"].get<std::string>();
-			UInt256 chainCode = Utils::UInt256FromString(j["IDChainCode"].get<std::string>());
-			CMBlock pubKey = Utils::decodeHex(j["IDMasterKeyPubKey"].get<std::string>());
-			p._masterIDPubKey = MasterPubKey(pubKey, chainCode);
-			p._mnemonic->LoadLanguage(p._language);
-		}
-
-		UInt512 StandardAccount::DeriveSeed(const std::string &payPassword) {
-			UInt512 result;
-
-			std::string phrase;
-			ParamChecker::CheckDecrypt(!Utils::Decrypt(phrase, GetEncryptedMnemonic(), payPassword));
-
-			std::string phrasePassword;
-			ParamChecker::CheckDecrypt(!Utils::Decrypt(phrasePassword, GetEncryptedPhrasePassword(), payPassword));
-
-			BRBIP39DeriveKey(&result, phrase.c_str(), phrasePassword.c_str());
-
-			return result;
-		}
-
-		Key StandardAccount::DeriveKey(const std::string &payPassword) {
-			CMBlock keyData;
-			ParamChecker::CheckDecrypt(!Utils::Decrypt(keyData, GetEncryptedKey(), payPassword));
-=======
 			p._encryptedMnemonic = j["Mnemonic"].get<std::string>();
 			p._encryptedPhrasePass = j["PhrasePassword"].get<std::string>();
 			p._language = j["Language"].get<std::string>();
@@ -201,7 +112,6 @@
 		HDKeychain StandardAccount::DeriveIDMasterPubKey(const std::string &payPasswd) {
 			HDSeed hdseed(DeriveSeed(payPasswd).bytes());
 			HDKeychain rootKey(hdseed.getExtendedKey(true));
->>>>>>> 174c9b2a
 
 			HDKeychain IDMasterPubKey = rootKey.getChild("44'/0'/0'").getPublic();
 
@@ -209,21 +119,6 @@
 		}
 
 		void StandardAccount::ChangePassword(const std::string &oldPassword, const std::string &newPassword) {
-<<<<<<< HEAD
-			ParamChecker::checkPassword(newPassword, "New");
-
-			CMBlock key;
-			std::string phrasePasswd, phrase;
-			ParamChecker::CheckDecrypt(!Utils::Decrypt(key, GetEncryptedKey(), oldPassword));
-			ParamChecker::CheckDecrypt(!Utils::Decrypt(phrasePasswd, GetEncryptedPhrasePassword(), oldPassword));
-			ParamChecker::CheckDecrypt(!Utils::Decrypt(phrase, GetEncryptedMnemonic(), oldPassword));
-
-			Utils::Encrypt(_encryptedKey, key, newPassword);
-			Utils::Encrypt(_encryptedPhrasePass, phrasePasswd, newPassword);
-			Utils::Encrypt(_encryptedMnemonic, phrase, newPassword);
-
-			memset(key, 0, key.GetSize());
-=======
 			ErrorChecker::CheckPassword(newPassword, "New");
 
 			bytes_t phrasePasswd = AES::DecryptCCM(GetEncryptedPhrasePassword(), oldPassword);
@@ -234,7 +129,6 @@
 
 			phrase.clean();
 			phrasePasswd.clean();
->>>>>>> 174c9b2a
 		}
 
 		nlohmann::json StandardAccount::ToJson() const {
@@ -265,11 +159,7 @@
 			if (GetType() != account.GetType())
 				return false;
 
-<<<<<<< HEAD
-			return GetPublicKey() == account.GetPublicKey();
-=======
 			return GetMultiSignPublicKey() == account.GetMultiSignPublicKey();
->>>>>>> 174c9b2a
 		}
 
 	}
