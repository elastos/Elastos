// Copyright (c) 2012-2018 The Elastos Open Source Project
// Distributed under the MIT software license, see the accompanying
// file COPYING or http://www.opensource.org/licenses/mit-license.php.

#ifndef SPVSDK_SUBACCOUNTBASE_H
#define SPVSDK_SUBACCOUNTBASE_H

#include "ISubAccount.h"
#include "MasterPubKey.h"

namespace Elastos {
	namespace ElaWallet {

		class SubAccountBase : public ISubAccount {
		public:
			SubAccountBase(IAccount *account);

			virtual void InitAccount(const std::vector<TransactionPtr> &transactions, Lockable *lock);

			virtual IAccount *GetParent() const;

			virtual void AddUsedAddrs(const TransactionPtr &tx);

			virtual void ClearUsedAddresses();

			virtual bytes_t GetMultiSignPublicKey() const;

			virtual Key DeriveMultiSignKey(const std::string &payPassword);

			virtual bytes_t GetVotePublicKey() const;

			virtual bool IsDepositAddress(const Address &address) const;

			virtual void SignTransaction(const TransactionPtr &transaction, const std::string &payPassword);

			virtual bool FindKey(Key &key, const bytes_t &pubKey, const std::string &payPasswd);

		protected:
			mutable Address _depositAddress;
			bytes_t _votePublicKey;
			IAccount *_parentAccount;
<<<<<<< HEAD
			MasterPubKey _masterPubKey;
=======
			HDKeychain _masterPubKey;
>>>>>>> 174c9b2a
			uint32_t _coinIndex;
		};

	}
}

#endif //SPVSDK_SUBACCOUNTBASE_H<|MERGE_RESOLUTION|>--- conflicted
+++ resolved
@@ -6,7 +6,6 @@
 #define SPVSDK_SUBACCOUNTBASE_H
 
 #include "ISubAccount.h"
-#include "MasterPubKey.h"
 
 namespace Elastos {
 	namespace ElaWallet {
@@ -39,11 +38,7 @@
 			mutable Address _depositAddress;
 			bytes_t _votePublicKey;
 			IAccount *_parentAccount;
-<<<<<<< HEAD
-			MasterPubKey _masterPubKey;
-=======
 			HDKeychain _masterPubKey;
->>>>>>> 174c9b2a
 			uint32_t _coinIndex;
 		};
 
