// Copyright (c) 2012-2018 The Elastos Open Source Project
// Distributed under the MIT software license, see the accompanying
// file COPYING or http://www.opensource.org/licenses/mit-license.php.

#include "Wallet.h"
#include "GroupedAsset.h"

#include <Common/Log.h>
#include <Common/Utils.h>
#include <Common/ErrorChecker.h>
#include <WalletCore/Key.h>
#include <WalletCore/Address.h>
#include <WalletCore/HDKeychain.h>
#include <Plugin/Transaction/Asset.h>
#include <Plugin/Transaction/IDTransaction.h>
#include <Plugin/Transaction/TransactionOutput.h>
#include <Plugin/Transaction/Payload/RegisterAsset.h>
#include <Plugin/Registry.h>
#include <Wallet/UTXO.h>

#include <ISubWallet.h>

#include <boost/scoped_ptr.hpp>
#include <boost/function.hpp>
#include <boost/bind.hpp>
#include <cstdlib>

namespace Elastos {
	namespace ElaWallet {

		Wallet::Wallet(uint32_t lastBlockHeight,
					   const std::string &walletID,
					   const std::string &chainID,
					   const std::vector<AssetPtr> &assetArray,
					   const std::vector<TransactionPtr> &txns,
					   const UTXOArray &cbUTXOs,
					   const SubAccountPtr &subAccount,
					   const boost::shared_ptr<Wallet::Listener> &listener) :
			_walletID(walletID + ":" + chainID),
			_chainID(chainID),
			_blockHeight(lastBlockHeight),
			_feePerKb(DEFAULT_FEE_PER_KB),
			_subAccount(subAccount) {

			_listener = boost::weak_ptr<Listener>(listener);

			if (assetArray.empty()) {
				InstallDefaultAsset();
			} else {
				InstallAssets(assetArray);
			}

			_subAccount->Init();

			if (!txns.empty() && !ContainsTx(txns[0])) { // verify _transactions match master pubKey
				std::string hash = txns[0]->GetHash().GetHex();
				ErrorChecker::ThrowLogicException(Error::WalletNotContainTx, "Wallet do not contain tx = " + hash);
			}

<<<<<<< HEAD
			bool needUpdate = false, movedToCoinbase = false;
			InputArray spentInputs;
=======
			for (UTXOArray::const_iterator it = cbUTXOs.cbegin(); it != cbUTXOs.cend(); ++it)
				InsertCoinbaseUTXO(*it);

			bool needUpdate = false, movedToCoinbase = false;
			UTXOArray spentCoinbase;
>>>>>>> ab6e4d45
			for (size_t i = 0; i < txns.size(); ++i) {
				if (txns[i]->IsCoinBase()) {
					movedToCoinbase = true;
					const OutputArray &outputs = txns[i]->GetOutputs();
					for (OutputArray::const_iterator o = outputs.cbegin(); o != outputs.cend(); ++o) {
						if (_subAccount->ContainsAddress((*o)->Addr())) {
							_subAccount->AddUsedAddrs((*o)->Addr());
							UTXOPtr cb(new UTXO(txns[i]->GetHash(), (*o)->FixedIndex(), txns[i]->GetTimestamp(),
												txns[i]->GetBlockHeight(), *o));

							InsertCoinbaseUTXO(cb);
							break;
						}
					}
				} else if (ContainsTx(txns[i])) {
					txns[i]->IsRegistered() = true;
					if (StripTransaction(txns[i])) {
<<<<<<< HEAD
						SPVLOG_DEBUG("{} lstrip tx: {}, h: {}, t: {}",
									 _walletID,
									 txns[i]->GetHash().GetHex(),
									 txns[i]->GetBlockHeight(),
									 txns[i]->GetTimestamp());
=======
						SPVLOG_INFO("{} strip tx: {}, h: {}, t: {}", _walletID, txns[i]->GetHash().GetHex(),
									txns[i]->GetBlockHeight(), txns[i]->GetTimestamp());
>>>>>>> ab6e4d45
						needUpdate = true;
					}

					if (!_allTx.Insert(txns[i]))
						continue;

					InsertTx(txns[i]);

					if (txns[i]->GetBlockHeight() != TX_UNCONFIRMED) {
						BalanceAfterUpdatedTx(txns[i], spentCoinbase);
					} else {
						AddSpendingUTXO(txns[i]->GetInputs());
						SPVLOG_INFO("{} tx[{}]: {}, h: {}", _walletID, i,
									txns[i]->GetHash().GetHex(), txns[i]->GetBlockHeight());
					}
				} else {
<<<<<<< HEAD
					// contain tx not belongs to wallet, we have to remove it from database
=======
>>>>>>> ab6e4d45
					needUpdate = true;
				}
				_subAccount->UnusedAddresses(SEQUENCE_GAP_LIMIT_EXTERNAL, 0);
				_subAccount->UnusedAddresses(SEQUENCE_GAP_LIMIT_INTERNAL, 1);
			}

			if (!spentCoinbase.empty()) {
				SPVLOG_INFO("{} update spent hash count {}", _walletID, spentCoinbase.size());
				coinBaseSpent(spentCoinbase);
			}

			if (movedToCoinbase) {
				SPVLOG_INFO("{} mv coinbase tx to single table", _walletID);
				coinBaseUpdatedAll(_coinBaseUTXOs);
			}

			if (needUpdate) {
<<<<<<< HEAD
				SPVLOG_DEBUG("{} contain not striped tx, update all tx", _walletID);
=======
				SPVLOG_INFO("{} contain not striped tx, update all tx", _walletID);
>>>>>>> ab6e4d45
				txUpdatedAll(_transactions);
			}
			SPVLOG_DEBUG("{} balance info {}", _walletID, GetBalanceInfo().dump(4));
		}

		Wallet::~Wallet() {
		}

		std::vector<UTXOPtr> Wallet::GetAllUTXO(const std::string &address) const {
			boost::mutex::scoped_lock scopedLock(lock);
			UTXOArray result;

			for (GroupedAssetMap::iterator it = _groupedAssets.begin(); it != _groupedAssets.end(); ++it) {
				UTXOArray utxos = it->second->GetUTXOs(address);
				result.insert(result.end(), utxos.begin(), utxos.end());
			}

			return result;
		}

		UTXOArray Wallet::GetVoteUTXO() const {
			boost::mutex::scoped_lock scopedLock(lock);
			UTXOArray result;

			std::for_each(_groupedAssets.begin(), _groupedAssets.end(),
						  [&result](GroupedAssetMap::reference &asset) {
							  const UTXOSet &utxos = asset.second->GetVoteUTXO();
							  result.insert(result.end(), utxos.begin(), utxos.end());
						  });

			return result;
		}

		nlohmann::json Wallet::GetBalanceInfo() {
			boost::mutex::scoped_lock scopedLock(lock);
			nlohmann::json info;

			GroupedAssetMap::iterator it;
			for (it = _groupedAssets.begin(); it != _groupedAssets.end(); ++it) {
				nlohmann::json assetInfo;
				assetInfo["AssetID"] = it->first.GetHex();
				assetInfo["Summary"] = it->second->GetBalanceInfo();
				info.push_back(assetInfo);
			}

			return info;
		}

		BigInt Wallet::GetBalanceWithAddress(const uint256 &assetID, const std::string &addr) const {
			boost::mutex::scoped_lock scopedLock(lock);

			BigInt balance = 0;
			std::vector<UTXOPtr> utxos = GetUTXO(assetID, addr);

			for (size_t i = 0; i < utxos.size(); ++i) {
				balance += utxos[i]->Output()->Amount();
			}

			return balance;
		}

		BigInt Wallet::GetBalance(const uint256 &assetID) const {
			ErrorChecker::CheckParam(!ContainsAsset(assetID), Error::InvalidAsset, "asset not found");

			boost::mutex::scoped_lock scoped_lock(lock);

			return _groupedAssets[assetID]->GetBalance();
		}

		uint64_t Wallet::GetFeePerKb() const {
			boost::mutex::scoped_lock scoped_lock(lock);
			return _feePerKb;
		}

		void Wallet::SetFeePerKb(uint64_t fee) {
			boost::mutex::scoped_lock scoped_lock(lock);
			_feePerKb = fee;
		}

		// only support asset of ELA
		TransactionPtr Wallet::Vote(const VoteContent &voteContent, const std::string &memo, bool max,
		                            VoteContentArray &dropedVotes) {
			return _groupedAssets[Asset::GetELAAssetID()]->Vote(voteContent, memo, max, dropedVotes);
		}

		TransactionPtr Wallet::Consolidate(const std::string &memo, const uint256 &assetID) {
			Lock();
			bool containAsset = ContainsAsset(assetID);
			Unlock();

			ErrorChecker::CheckParam(!containAsset, Error::InvalidAsset, "asset not found: " + assetID.GetHex());

			TransactionPtr tx = _groupedAssets[assetID]->Consolidate(memo);

			if (assetID != Asset::GetELAAssetID())
				_groupedAssets[Asset::GetELAAssetID()]->AddFeeForTx(tx);

			return tx;
		}

		TransactionPtr Wallet::CreateRetrieveTransaction(uint8_t type, const PayloadPtr &payload, const BigInt &amount,
														 const AddressPtr &fromAddress, const std::string &memo) {
			std::string memoFixed;

			if (!memo.empty())
				memoFixed = "type:text,msg:" + memo;

			TransactionPtr tx = _groupedAssets[Asset::GetELAAssetID()]->CreateRetrieveDepositTx(type, payload, amount, fromAddress, memoFixed);
			tx->SetVersion(Transaction::TxVersion::V09);

			tx->FixIndex();
			return tx;
		}

		TransactionPtr Wallet::CreateTransaction(uint8_t type,
												 const PayloadPtr &payload,
												 const AddressPtr &fromAddress,
												 const OutputArray &outputs,
												 const std::string &memo,
												 bool max) {
			for (const OutputPtr &output : outputs) {
				ErrorChecker::CheckParam(!output->Addr()->Valid(), Error::CreateTransaction,
										 "invalid receiver address");

				ErrorChecker::CheckParam(output->Amount() < 0, Error::CreateTransaction,
										 "output amount should big than zero");
			}

			std::string memoFixed;

			if (!memo.empty())
				memoFixed = "type:text,msg:" + memo;

			ErrorChecker::CheckParam(!IsAssetUnique(outputs), Error::InvalidAsset, "asset is not unique in outputs");

			uint256 assetID = outputs.front()->AssetID();

			Lock();
			bool containAsset = ContainsAsset(assetID);
			Unlock();

			ErrorChecker::CheckParam(!containAsset, Error::InvalidAsset, "asset not found: " + assetID.GetHex());

			TransactionPtr tx = _groupedAssets[assetID]->CreateTxForOutputs(type, payload, outputs, fromAddress, memoFixed, max);

			if (assetID != Asset::GetELAAssetID())
				_groupedAssets[Asset::GetELAAssetID()]->AddFeeForTx(tx);

			if (_chainID == CHAINID_MAINCHAIN) {
				tx->SetVersion(Transaction::TxVersion::V09);
			}

			tx->FixIndex();

			return tx;
		}

		bool Wallet::ContainsTransaction(const TransactionPtr &tx) {
			boost::mutex::scoped_lock scoped_lock(lock);
			return ContainsTx(tx);
		}

		bool Wallet::RegisterTransaction(const TransactionPtr &tx) {
			bool r = true, wasAdded = false;
			UTXOPtr cb = nullptr;
			std::map<uint256, BigInt> changedBalance;
			UTXOArray spentUTXO;

			bool IsReceiveTx = IsReceiveTransaction(tx);
			if (tx != nullptr && (IsReceiveTx || ((tx->IsSigned())))) {
				Lock();
				if (!tx->IsCoinBase()) {
					if (ContainsTx(tx) && _allTx.Insert(tx)) {
						// TODO: verify signatures when possible
						// TODO: handle tx replacement with input sequence numbers
						//       (for now, replacements appear invalid until confirmation)
						InsertTx(tx);
						if (tx->GetBlockHeight() != TX_UNCONFIRMED)
<<<<<<< HEAD
							changedBalance = BalanceAfterUpdatedTx(tx);
=======
							changedBalance = BalanceAfterUpdatedTx(tx, spentUTXO);
						else
							AddSpendingUTXO(tx->GetInputs());
>>>>>>> ab6e4d45
						wasAdded = true;
					} else { // keep track of unconfirmed non-wallet tx for invalid tx checks and child-pays-for-parent fees
						// BUG: limit total non-wallet unconfirmed tx to avoid memory exhaustion attack
						// if (tx->GetBlockHeight() == TX_UNCONFIRMED) _allTx.Insert(tx);
						r = false;
						// BUG: XXX memory leak if tx is not added to wallet->_allTx, and we can't just free it
					}
<<<<<<< HEAD
				} else if (tx->IsCoinBase() && nullptr == CoinBaseForHashInternal(tx->GetHash())) {
=======
				} else if (tx->IsCoinBase()) {
>>>>>>> ab6e4d45
					cb = RegisterCoinBaseTx(tx);
				}
				Unlock();
			} else {
				r = false;
			}

			if (wasAdded) {
				UnusedAddresses(SEQUENCE_GAP_LIMIT_EXTERNAL, 0);
				UnusedAddresses(SEQUENCE_GAP_LIMIT_INTERNAL, 1);
				txAdded(tx);
			} else if (cb) {
				coinBaseTxAdded(cb);
			}

			for (std::map<uint256, BigInt>::iterator it = changedBalance.begin(); it != changedBalance.end(); ++it)
				balanceChanged(it->first, it->second);

			return r;
		}

		void Wallet::RemoveTransaction(const uint256 &txHash) {
			bool notifyUser = false, recommendRescan = false;
			std::vector<uint256> hashes;

			assert(txHash != 0);

			Lock();
			const TransactionPtr tx = _allTx.Get(txHash);

			if (tx) {
				for (size_t i = _transactions.size(); i > 0; i--) { // find depedent _transactions
					const TransactionPtr &t = _transactions[i - 1];
					if (t->GetBlockHeight() < tx->GetBlockHeight()) break;
					if (tx->IsEqual(t.get())) continue;

					for (size_t j = 0; j < t->GetInputs().size(); j++) {
						if (t->GetInputs()[j]->TxHash() != txHash) continue;
						hashes.push_back(t->GetHash());
						break;
					}
				}

				if (!hashes.empty()) {
					Unlock();
					for (size_t i = hashes.size(); i > 0; i--) {
						RemoveTransaction(hashes[i - 1]);
					}

					RemoveTransaction(txHash);
				} else {
					for (size_t i = _transactions.size(); i > 0; i--) {
						if (_transactions[i - 1]->IsEqual(tx.get())) {
							_transactions.erase(_transactions.begin() + i - 1);
							_allTx.Remove(tx);
							break;
						}
					}

					BalanceAfterRemoveTx(tx);
					Unlock();

					// if this is for a transaction we sent, and it wasn't already known to be invalid, notify user
					if (AmountSentByTx(tx) > 0 && TransactionIsValid(tx)) {
						recommendRescan = notifyUser = true;

						for (size_t i = 0;
							 i < tx->GetInputs().size(); i++) { // only recommend a rescan if all inputs are confirmed
							TransactionPtr t = TransactionForHash(tx->GetInputs()[i]->TxHash());
							if (t && t->GetBlockHeight() != TX_UNCONFIRMED) continue;
							recommendRescan = false;
							break;
						}
					}

					txDeleted(tx->GetHash(), notifyUser, recommendRescan);
				}
			} else {
				Unlock();
			}
		}

		void Wallet::UpdateTransactions(const std::vector<uint256> &txHashes, uint32_t blockHeight, time_t timestamp) {
			std::vector<uint256> hashes, cbHashes;
			UTXOArray spentCoinBase;
			std::map<uint256, BigInt> changedBalance;
			std::vector<RegisterAsset *> payloads;
			UTXOPtr cb;
			size_t i;

			Lock();
			if (blockHeight != TX_UNCONFIRMED && blockHeight > _blockHeight)
				_blockHeight = blockHeight;

			for (i = 0; i < txHashes.size(); i++) {
				TransactionPtr tx = _allTx.Get(txHashes[i]);
				if (tx) {
					bool needUpdate = false;
					if (tx->GetBlockHeight() == blockHeight && tx->GetTimestamp() == timestamp)
						continue;

					if (tx->GetBlockHeight() == TX_UNCONFIRMED && blockHeight != TX_UNCONFIRMED) {
						needUpdate = true;
						if (tx->GetTransactionType() == Transaction::registerAsset) {
							RegisterAsset *p = dynamic_cast<RegisterAsset *>(tx->GetPayload());
							if (p) payloads.push_back(p);
						}
					}

					tx->SetTimestamp(timestamp);
					tx->SetBlockHeight(blockHeight);

					if (ContainsTx(tx)) {
						for (std::vector<TransactionPtr>::reverse_iterator it = _transactions.rbegin();
							 it != _transactions.rend();) {
							if ((*it)->IsEqual(tx.get())) {
								it = std::vector<TransactionPtr>::reverse_iterator(_transactions.erase((++it).base()));
								InsertTx(tx);
								break;
							} else {
								++it;
							}
						}
						hashes.push_back(txHashes[i]);
						if (needUpdate)
							changedBalance = BalanceAfterUpdatedTx(tx, spentCoinBase);
					} else if (blockHeight != TX_UNCONFIRMED) { // remove and free confirmed non-wallet tx
						Log::warn("{} remove non-wallet tx: {}", _walletID, tx->GetHash().GetHex());
						_allTx.Remove(tx);
					}
				} else if ((cb = CoinBaseForHashInternal(txHashes[i])) != nullptr) {
					if (cb->BlockHeight() == blockHeight && cb->Timestamp() == timestamp)
						continue;

					cb->SetTimestamp(timestamp);
					cb->SetBlockHeight(blockHeight);
					_groupedAssets[cb->Output()->AssetID()]->AddCoinBaseUTXO(cb);
					cbHashes.push_back(txHashes[i]);
				}
			}

			if (!payloads.empty()) {
				for (i = 0; i < payloads.size(); ++i)
					InstallAssets({payloads[i]->GetAsset()});
			}

			Unlock();

			if (!hashes.empty())
				txUpdated(hashes, blockHeight, timestamp);

			if (!cbHashes.empty())
				coinBaseTxUpdated(cbHashes, blockHeight, timestamp);

			if (!spentCoinBase.empty()) {
				coinBaseSpent(spentCoinBase);
			}

			if (!payloads.empty()) {
				for (i = 0; i < payloads.size(); ++i)
					assetRegistered(payloads[i]->GetAsset(), payloads[i]->GetAmount(), payloads[i]->GetController());
			}

			for (std::map<uint256, BigInt>::iterator it = changedBalance.begin(); it != changedBalance.end(); ++it)
				balanceChanged(it->first, it->second);
		}

		TransactionPtr Wallet::TransactionForHash(const uint256 &txHash) {
			boost::mutex::scoped_lock scopedLock(lock);
			return _allTx.Get(txHash);
		}

		size_t Wallet::GetAllTransactionCount() const {
			boost::mutex::scoped_lock scopedLock(lock);
			return _transactions.size();
		}

		UTXOPtr Wallet::CoinBaseTxForHash(const uint256 &txHash) const {
			boost::mutex::scoped_lock scopedLock(lock);
			return CoinBaseForHashInternal(txHash);
		}

		bool Wallet::TransactionIsValid(const TransactionPtr &tx) {
			bool r = true;
			if (tx == nullptr || !tx->IsSigned())
				return false;

			// TODO: XXX attempted double spends should cause conflicted tx to remain unverified until they're confirmed
			// TODO: XXX conflicted tx with the same wallet outputs should be presented as the same tx to the user

#if 0
			if (tx->GetBlockHeight() == TX_UNCONFIRMED) { // only unconfirmed _transactions can be invalid
//				Lock();
//				if (!_allTx.Contains(tx)) {
//					for (size_t i = 0; r && i < tx->GetInputs().size(); ++i) {
//						if (_spentOutputs.Contains(tx->GetInputs()[i]))
//							r = false;
//					}
//				} else if (_invalidTx.Contains(tx)) {
//					r = false;
//				}
//				Unlock();

				for (size_t i = 0; r && i < tx->GetInputs().size(); ++i) {
					TransactionPtr t = TransactionForHash(tx->GetInputs()[i]->TxHash());
					if (t && !TransactionIsValid(t))
						r = false;
				}
			}
#endif

			return r;
		}

#if 0
		bool Wallet::TransactionIsPending(const TransactionPtr &transaction) {
			time_t now = time(NULL);
			uint32_t height;
			bool r = false;

			assert(transaction->IsSigned());

			Lock();
			height = _blockHeight;
			Unlock();


			if (transaction != nullptr &&
				transaction->GetBlockHeight() == TX_UNCONFIRMED) { // only unconfirmed _transactions can be postdated
				if (transaction->GetSize() > TX_MAX_SIZE) r = true; // check transaction size is under TX_MAX_SIZE

				for (size_t i = 0; !r && i < transaction->GetInputs().size(); i++) {
					if (transaction->GetInputs()[i].GetSequence() < UINT32_MAX - 1) r = true; // check for replace-by-fee
					if (transaction->GetInputs()[i].GetSequence() < UINT32_MAX &&
						transaction->GetLockTime() < TX_MAX_LOCK_HEIGHT &&
						transaction->GetLockTime() > height + 1)
						r = true; // future lockTime
					if (transaction->GetInputs()[i].GetSequence() < UINT32_MAX && transaction->GetLockTime() > now)
						r = true; // future lockTime
				}

				for (size_t i = 0; !r && i < transaction->GetOutputs().size(); i++) { // check that no outputs are dust
					if (transaction->GetOutputs()[i].Amount() < TX_MIN_OUTPUT_AMOUNT) r = true;
				}

				for (size_t i = 0;
					 !r && i < transaction->GetInputs().size(); i++) { // check if any inputs are known to be pending
					const TransactionPtr &t = TransactionForHash(transaction->GetInputs()[i].GetTransctionHash());
					if (t && TransactionIsPending(t)) r = true;
				}
			}

			return r;
		}

		bool Wallet::TransactionIsVerified(const TransactionPtr &transaction) {
			bool r = true;
			assert(transaction != NULL && transaction->IsSigned());

			if (transaction &&
				transaction->GetBlockHeight() == TX_UNCONFIRMED) { // only unconfirmed _transactions can be unverified
				if (transaction->GetTimestamp() == 0 || !TransactionIsValid(transaction) ||
					TransactionIsPending(transaction))
					r = false;

				for (size_t i = 0;
					 r && i < transaction->GetInputs().size(); i++) { // check if any inputs are known to be unverified
					const TransactionPtr &t = TransactionForHash(transaction->GetInputs()[i].GetTransctionHash());
					if (t && !TransactionIsVerified(t)) r = false;
				}
			}

			return r;
		}
#endif

		BigInt Wallet::AmountSentByTx(const TransactionPtr &tx) {
			BigInt amount(0);

			boost::mutex::scoped_lock scopedLock(lock);
			if (!tx)
				return amount;

			for (InputArray::iterator in = tx->GetInputs().begin(); in != tx->GetInputs().end(); ++in) {
				TransactionPtr t = _allTx.Get((*in)->TxHash());
				UTXOPtr cb = nullptr;
				if (t) {
					OutputPtr o = t->OutputOfIndex((*in)->Index());
					if (o && _subAccount->ContainsAddress(o->Addr())) {
						amount += o->Amount();
					}
<<<<<<< HEAD
				} else if ((cb = CoinBaseForHashInternal((*in)->TxHash())) != nullptr && cb->Index() == (*in)->Index()) {
=======
				} else if ((cb = CoinBaseForHashInternal((*in)->TxHash())) != nullptr &&
						   cb->Index() == (*in)->Index()) {
>>>>>>> ab6e4d45
					amount += cb->Output()->Amount();
				}
			}

			return amount;
		}

		bool Wallet::IsReceiveTransaction(const TransactionPtr &tx) const {
			boost::mutex::scoped_lock scopedLock(lock);
			bool status = true;
			for (InputArray::iterator in = tx->GetInputs().begin(); in != tx->GetInputs().end(); ++in) {
				if (ContainsInput(*in)) {
					status = false;
					break;
				}
			}

			return status;
		}

		bool Wallet::StripTransaction(const TransactionPtr &tx) const {
			const OutputArray &outputs = tx->GetOutputs();
			if (outputs.size() > 2 && outputs.size() - 1 == outputs.back()->FixedIndex() && IsReceiveTransaction(tx)) {
				size_t sizeBeforeStrip = outputs.size();
				boost::mutex::scoped_lock scopedLock(lock);
				std::vector<OutputPtr> newOutputs;
				for (OutputArray::const_iterator o = outputs.cbegin(); o != outputs.cend(); ++o) {
					if (_subAccount->ContainsAddress((*o)->Addr()))
						newOutputs.push_back(*o);
				}

				if (newOutputs.size() != sizeBeforeStrip) {
					tx->SetOutputs(newOutputs);
					SPVLOG_DEBUG("{} strip tx {}, h: {}", _walletID, tx->GetHash().GetHex(), tx->GetBlockHeight());
					return true;
				}
			}
			return false;
		}

		AddressPtr Wallet::GetReceiveAddress() const {
			boost::mutex::scoped_lock scopedLock(lock);
			return _subAccount->UnusedAddresses(1, 0)[0];
		}

		size_t Wallet::GetAllAddresses(AddressArray &addr, uint32_t start, size_t count, bool internal) const {
			boost::mutex::scoped_lock scopedLock(lock);
			return _subAccount->GetAllAddresses(addr, start, count, internal);
		}

		size_t Wallet::GetAllDID(AddressArray &did, uint32_t start, size_t count) const {
			boost::mutex::scoped_lock scopedLock(lock);
			return _subAccount->GetAllDID(did, start, count);
		}

		size_t Wallet::GetAllPublickeys(std::vector<bytes_t> &pubkeys, uint32_t start, size_t count,
										bool containInternal) {
			boost::mutex::scoped_lock scopedLock(lock);
			return _subAccount->GetAllPublickeys(pubkeys, start, count, containInternal);
		}

		AddressPtr Wallet::GetOwnerDepositAddress() const {
			boost::mutex::scoped_lock scopedLock(lock);
			return AddressPtr(new Address(PrefixDeposit, _subAccount->OwnerPubKey()));
		}

		AddressPtr Wallet::GetCROwnerDepositAddress() const {
			boost::mutex::scoped_lock scopedLock(lock);
			return AddressPtr(new Address(PrefixDeposit, _subAccount->DIDPubKey()));
		}

		AddressPtr Wallet::GetOwnerAddress() const {
			boost::mutex::scoped_lock scopedLock(lock);
			return AddressPtr(new Address(PrefixStandard, _subAccount->OwnerPubKey()));
		}

		AddressArray Wallet::GetAllSpecialAddresses() const {
			AddressArray result;
			boost::mutex::scoped_lock scopedLock(lock);
			if (_subAccount->Parent()->GetSignType() != Account::MultiSign) {
				// Owner address
				result.push_back(AddressPtr(new Address(PrefixStandard, _subAccount->OwnerPubKey())));
				// Owner deposit address
				result.push_back(AddressPtr(new Address(PrefixDeposit, _subAccount->OwnerPubKey())));
				// CR Owner deposit address
				result.push_back(AddressPtr(new Address(PrefixDeposit, _subAccount->DIDPubKey())));
			}

			return result;
		}

		bytes_t Wallet::GetOwnerPublilcKey() const {
			boost::mutex::scoped_lock scopedLock(lock);
			return _subAccount->OwnerPubKey();
		}

		bool Wallet::IsDepositAddress(const AddressPtr &addr) const {
			boost::mutex::scoped_lock scopedLock(lock);

			if (_subAccount->IsProducerDepositAddress(addr))
				return true;
			if (_subAccount->IsCRDepositAddress(addr))
				return true;

			return false;
		}

		bool Wallet::ContainsAddress(const AddressPtr &address) {
			boost::mutex::scoped_lock scoped_lock(lock);
			return _subAccount->ContainsAddress(address);
		}

		void Wallet::GenerateDID() {
			_subAccount->InitDID();
		}

		nlohmann::json Wallet::GetBasicInfo() const {
			boost::mutex::scoped_lock scopedLock(lock);
			return _subAccount->GetBasicInfo();
		}

		const std::string &Wallet::GetWalletID() const {
			return _walletID;
		}

		void Wallet::SetBlockHeight(uint32_t height) {
			boost::mutex::scoped_lock scopedLock(lock);
			_blockHeight = height;
		}

		uint32_t Wallet::LastBlockHeight() const {
			boost::mutex::scoped_lock scopedLock(lock);
			return _blockHeight;
		}

		void Wallet::SignTransaction(const TransactionPtr &tx, const std::string &payPassword) const {
			boost::mutex::scoped_lock scopedLock(lock);
			_subAccount->SignTransaction(tx, payPassword);
		}

		std::string
		Wallet::SignWithDID(const AddressPtr &did, const std::string &msg, const std::string &payPasswd) const {
			boost::mutex::scoped_lock scopedLock(lock);
			Key key = _subAccount->GetKeyWithDID(did, payPasswd);
			return key.Sign(msg).getHex();
		}

		std::string Wallet::SignDigestWithDID(const AddressPtr &did, const uint256 &digest,
											  const std::string &payPasswd) const {
			boost::mutex::scoped_lock scopedLock(lock);
			Key key = _subAccount->GetKeyWithDID(did, payPasswd);
			return key.Sign(digest).getHex();
		}

		bytes_t Wallet::SignWithOwnerKey(const bytes_t &msg, const std::string &payPasswd) {
			boost::mutex::scoped_lock scopedLock(lock);
			Key key = _subAccount->DeriveOwnerKey(payPasswd);
			return key.Sign(msg);
		}

		std::vector<TransactionPtr> Wallet::TxUnconfirmedBefore(uint32_t blockHeight) {
			boost::mutex::scoped_lock scopedLock(lock);
			std::vector<TransactionPtr> result;

			for (size_t i = _transactions.size(); i > 0; --i) {
				if (_transactions[i - 1]->GetBlockHeight() >= blockHeight) {
					result.insert(result.begin(), _transactions[i - 1]);
				}
			}

			return result;
		}

		void Wallet::SetTxUnconfirmedAfter(uint32_t blockHeight) {
			UTXOArray recoverSpentCoinbase;
			std::vector<uint256> hashes, cbHashes;
			UTXOArray removedUTXO;

			Lock();
			_blockHeight = blockHeight;

			for (size_t i = _coinBaseUTXOs.size(); i > 0 && _coinBaseUTXOs[i - 1]->BlockHeight() > blockHeight; --i) {
				UTXOPtr cb = _coinBaseUTXOs[i - 1];
				cbHashes.push_back(cb->Hash());
				cb->SetBlockHeight(TX_UNCONFIRMED);
				_groupedAssets[cb->Output()->AssetID()]->RemoveSpentUTXO(cb, removedUTXO);
				_groupedAssets[cb->Output()->AssetID()]->AddCoinBaseUTXO(cb);
			}

			for (size_t i = _transactions.size(); i > 0 && _transactions[i - 1]->GetBlockHeight() > blockHeight; --i) {
				TransactionPtr &tx = _transactions[i - 1];
				if (tx->GetBlockHeight() != TX_UNCONFIRMED) {
					tx->SetBlockHeight(TX_UNCONFIRMED);
					hashes.push_back(tx->GetHash());
					for (const OutputPtr &o : tx->GetOutputs()) {
						if (_subAccount->ContainsAddress(o->Addr())) {
							UTXOPtr u(new UTXO(tx->GetHash(), o->FixedIndex(), tx->GetTimestamp(), tx->GetBlockHeight(), o));
							_groupedAssets[o->AssetID()]->RemoveSpentUTXO(u, removedUTXO);
						}
					}

					for (const InputPtr &in : tx->GetInputs()) {
						TransactionPtr txInput = _allTx.Get(in->TxHash());
						if (txInput) {
							OutputPtr o = txInput->OutputOfIndex(in->Index());
							if (o && _subAccount->ContainsAddress(o->Addr())) {
								UTXOPtr u(new UTXO(txInput->GetHash(), in->Index(), txInput->GetTimestamp(), txInput->GetBlockHeight(), o));
								_spendingOutputs.insert(u);
								_groupedAssets[o->AssetID()]->AddUTXO(u);
							}
						} else {
							UTXOPtr cb = CoinBaseForHashInternal(in->TxHash());
							if (cb && _subAccount->ContainsAddress(cb->Output()->Addr())) {
								cb->SetSpent(false);
								recoverSpentCoinbase.push_back(cb);
								_spendingOutputs.insert(cb);
								_groupedAssets[cb->Output()->AssetID()]->AddCoinBaseUTXO(cb);
							}
						}
					}
				}
			}
			Unlock();

			if (!cbHashes.empty())
				coinBaseTxUpdated(cbHashes, TX_UNCONFIRMED, 0);
			if (!hashes.empty())
				txUpdated(hashes, TX_UNCONFIRMED, 0);
			if (!recoverSpentCoinbase.empty())
				coinBaseSpent(recoverSpentCoinbase);
		}

		AddressArray Wallet::UnusedAddresses(uint32_t gapLimit, bool internal) {
			boost::mutex::scoped_lock scopedLock(lock);
			return _subAccount->UnusedAddresses(gapLimit, internal);
		}

		std::vector<TransactionPtr> Wallet::GetTransactions(const bytes_t &types) const {
			std::vector<TransactionPtr> result;

			boost::mutex::scoped_lock scopedLock(lock);
			size_t maxCount = _transactions.size();
			for (size_t i = 0; i < maxCount; ++i) {
				TransactionPtr tx = _transactions[i];
				for (const unsigned char &type : types) {
					if (type == tx->GetTransactionType()) {
						result.push_back(tx);
						break;
					}
				}
			}

			return result;
		}

		std::vector<TransactionPtr> Wallet::GetAllTransactions(size_t start, size_t count) const {
			std::vector<TransactionPtr> result;

			boost::mutex::scoped_lock scopedLock(lock);
			size_t maxCount = _transactions.size();
			for (size_t i = start; i < maxCount && result.size() < count; ++i)
				result.push_back(_transactions[maxCount - i - 1]);

			return result;
		}

		std::vector<UTXOPtr> Wallet::GetAllCoinBaseTransactions() const {
			boost::mutex::scoped_lock scopedLock(lock);
			return _coinBaseUTXOs;
		}

		AssetPtr Wallet::GetAsset(const uint256 &assetID) const {
			boost::mutex::scoped_lock scopedLock(lock);
			if (!ContainsAsset(assetID)) {
				Log::warn("asset not found: {}", assetID.GetHex());
				return nullptr;
			}

			return _groupedAssets[assetID]->GetAsset();
		}

		nlohmann::json Wallet::GetAllAssets() const {
			boost::mutex::scoped_lock scopedLock(lock);
			nlohmann::json j;
			for (GroupedAssetMap::iterator it = _groupedAssets.begin(); it != _groupedAssets.end(); ++it) {
				j.push_back(it->first.GetHex());
			}
			return j;
		}

		bool Wallet::AssetNameExist(const std::string &name) const {
			boost::mutex::scoped_lock scopedLock(lock);
			for (GroupedAssetMap::iterator it = _groupedAssets.begin(); it != _groupedAssets.end(); ++it)
				if (it->second->GetAsset()->GetName() == name)
					return true;
			return false;
		}

		bool Wallet::ContainsAsset(const uint256 &assetID) const {
			return _groupedAssets.find(assetID) != _groupedAssets.end();
		}

		bool Wallet::ContainsTx(const TransactionPtr &tx) const {
			bool r = false;

			if (tx == nullptr)
				return r;

			// support register asset tx
			if (tx->GetTransactionType() == Transaction::registerAsset) {
				return true;
			}

			const OutputArray &outputs = tx->GetOutputs();
			for (OutputArray::const_iterator it = outputs.cbegin(); !r && it != outputs.cend(); ++it) {
				if (_subAccount->ContainsAddress((*it)->Addr()))
					r = true;
			}

			for (const InputPtr &input : tx->GetInputs()) {
				if (ContainsInput(input)) {
					r = true;
					break;
				}
			}

			return r;
		}

		bool Wallet::ContainsInput(const InputPtr &in) const {
			bool r = false;
			UTXOPtr cb = nullptr;
			OutputPtr output = nullptr;
<<<<<<< HEAD

			const TransactionPtr tx = _allTx.Get(in->TxHash());
			if (tx) {
				output = tx->OutputOfIndex(in->Index());
				if (output && _subAccount->ContainsAddress(output->Addr())) {
					r = true;
				}
			} else if ((cb = CoinBaseForHashInternal(in->TxHash()))) {
				if (cb->Index() == in->Index()) {
					r = true;
				}
			}

			return r;
		}
=======
>>>>>>> ab6e4d45

			const TransactionPtr tx = _allTx.Get(in->TxHash());
			if (tx) {
				output = tx->OutputOfIndex(in->Index());
				if (output && _subAccount->ContainsAddress(output->Addr())) {
					r = true;
				}
			} else if ((cb = CoinBaseForHashInternal(in->TxHash()))) {
				if (cb->Index() == in->Index()) {
					r = true;
				}
			}

			return r;
		}

		UTXOPtr Wallet::CoinBaseForHashInternal(const uint256 &txHash) const {
			UTXOSet::iterator it;
			it = std::find_if(_allCoinbaseUTXOs.begin(), _allCoinbaseUTXOs.end(), [&txHash](const UTXOPtr &u) {
				return txHash == u->Hash();
			});

			if (it == _allCoinbaseUTXOs.end())
				return nullptr;

			return *it;
		}

		UTXOPtr Wallet::RegisterCoinBaseTx(const TransactionPtr &tx) {
			const OutputArray &outputs = tx->GetOutputs();
			for (OutputArray::const_iterator o = outputs.cbegin(); o != outputs.cend(); ++o) {
				if (_subAccount->ContainsAddress((*o)->Addr())) {
					UTXOPtr cb(
						new UTXO(tx->GetHash(), (*o)->FixedIndex(), tx->GetTimestamp(), tx->GetBlockHeight(), (*o)));
					if (!InsertCoinbaseUTXO(cb))
						return nullptr;

					return cb;
				}
			}

			return nullptr;
		}

		bool Wallet::InsertCoinbaseUTXO(const UTXOPtr &u) {
			if (_allCoinbaseUTXOs.insert(u).second) {
				_coinBaseUTXOs.push_back(u);
				_groupedAssets[u->Output()->AssetID()]->AddCoinBaseUTXO(u);
				return true;
			}

			return false;
		}

		void Wallet::InsertTx(const TransactionPtr &tx) {
			size_t i = _transactions.size();

			while (i > 0 && TxCompare(_transactions[i - 1], tx) > 0) {
				i--;
			}

			_transactions.insert(_transactions.begin() + i, tx);
		}

		int Wallet::TxCompare(const TransactionPtr &tx1, const TransactionPtr &tx2) const {
			size_t i = -1, j = -1;

			if (TxIsAscending(tx1, tx2))
				return 1;
			if (TxIsAscending(tx2, tx1))
				return -1;
			if ((i = _subAccount->InternalChainIndex(tx1)) != -1)
				j = _subAccount->InternalChainIndex(tx2);
			if (j == -1 && (i = _subAccount->ExternalChainIndex(tx1)) != -1)
				j = _subAccount->ExternalChainIndex(tx2);
			if (i != -1 && j != -1 && i != j)
				return (i > j) ? 1 : -1;
			return 0;
		}

		bool Wallet::TxIsAscending(const TransactionPtr &tx1, const TransactionPtr &tx2) const {
			if (!tx1 || !tx2)
				return false;

			if (tx1->GetBlockHeight() > tx2->GetBlockHeight()) return 1;
			if (tx1->GetBlockHeight() < tx2->GetBlockHeight()) return 0;

			for (size_t i = 0; i < tx1->GetInputs().size(); i++) {
				if (tx1->GetInputs()[i]->TxHash() == tx2->GetHash()) return 1;
			}

			for (size_t i = 0; i < tx2->GetInputs().size(); i++) {
				if (tx2->GetInputs()[i]->TxHash() == tx1->GetHash()) return 0;
			}

			for (size_t i = 0; i < tx1->GetInputs().size(); i++) {
				if (TxIsAscending(_allTx.Get(tx1->GetInputs()[i]->TxHash()), tx2)) return 1;
			}

			return 0;
		}

		std::vector<UTXOPtr> Wallet::GetUTXO(const uint256 &assetID, const std::string &addr) const {
			if (!ContainsAsset(assetID)) {
				Log::error("asset not found: {}", assetID.GetHex());
				return {};
			}

			return _groupedAssets[assetID]->GetUTXOs(addr);
		}

		bool Wallet::IsAssetUnique(const OutputArray &outputs) const {
			for (OutputArray::const_iterator o = outputs.cbegin(); o != outputs.cend(); ++o) {
				if (outputs.front()->AssetID() != (*o)->AssetID())
					return false;
			}

			return true;
		}

		std::map<uint256, BigInt> Wallet::BalanceAfterUpdatedTx(const TransactionPtr &tx, UTXOArray &spentCoinbase) {
			GroupedAssetMap::iterator it;
			std::map<uint256, BigInt> changedBalance;
			if (tx->GetBlockHeight() != TX_UNCONFIRMED) {
				for (it = _groupedAssets.begin(); it != _groupedAssets.end(); ++it) {
					if (it->second->RemoveSpentUTXO(tx->GetInputs(), spentCoinbase)) {
						changedBalance[it->first] = it->second->GetBalance();
					}
					RemoveSpendingUTXO(tx->GetInputs());
				}

				const OutputArray &outputs = tx->GetOutputs();
				for (OutputArray::const_iterator o = outputs.cbegin(); o != outputs.cend(); ++o) {
					if (_subAccount->ContainsAddress((*o)->Addr())) {
						_subAccount->AddUsedAddrs((*o)->Addr());
						const uint256 &asset = (*o)->AssetID();
						if (ContainsAsset(asset)) {
							uint16_t n = (*o)->FixedIndex();
							UTXOPtr utxo(new UTXO(tx->GetHash(), n, tx->GetTimestamp(), tx->GetBlockHeight(), (*o)));
							if (_groupedAssets[asset]->AddUTXO(utxo))
								changedBalance[asset] = _groupedAssets[asset]->GetBalance();
						}
					}
				}
<<<<<<< HEAD
			} else {
				const OutputArray &outputs = tx->GetOutputs();
				for (OutputArray::const_iterator o = outputs.cbegin(); o != outputs.cend(); ++o) {
					if (_subAccount->ContainsAddress((*o)->Addr())) {
						_subAccount->AddUsedAddrs((*o)->Addr());
						if (ContainsAsset((*o)->AssetID()) &&
							_groupedAssets[(*o)->AssetID()]->RemoveSpentUTXO(tx->GetHash(), (*o)->FixedIndex())) {
							changedBalance[(*o)->AssetID()] = _groupedAssets[(*o)->AssetID()]->GetBalance();
						}
					}
				}

				const InputArray &inputs = tx->GetInputs();
				for (InputArray::const_iterator in = inputs.cbegin(); in != inputs.cend(); ++in) {
					const TransactionPtr txInput = _allTx.Get((*in)->TxHash());
					UTXOPtr cb;
					if (txInput && txInput->GetBlockHeight() != TX_UNCONFIRMED) {
						OutputPtr o = txInput->OutputOfIndex((*in)->Index());
						if (o) {
							_spendingOutputs.push_back(UTXOPtr(new UTXO(*in)));
							if (_subAccount->ContainsAddress(o->Addr()) && ContainsAsset(o->AssetID())) {
								UTXOPtr utxo(new UTXO(txInput->GetHash(), o->FixedIndex(), txInput->GetTimestamp(), txInput->GetBlockHeight(), o));
								if (_groupedAssets[o->AssetID()]->AddUTXO(utxo))
									changedBalance[o->AssetID()] = _groupedAssets[o->AssetID()]->GetBalance();
							}
						}
					} else if ((cb = CoinBaseForHashInternal((*in)->TxHash())) != nullptr && cb->Index() == (*in)->Index()) {
						_spendingOutputs.push_back(UTXOPtr(new UTXO(*in)));
						// TODO BUG update spent status to database
						cb->SetSpent(false);
						if (ContainsAsset(cb->Output()->AssetID())) {
							if (_groupedAssets[cb->Output()->AssetID()]->AddCoinBaseUTXO(cb))
								changedBalance[cb->Output()->AssetID()] = _groupedAssets[cb->Output()->AssetID()]->GetBalance();
						}
					}
				}
=======
>>>>>>> ab6e4d45
			}

			return changedBalance;
		}

		void Wallet::BalanceAfterRemoveTx(const TransactionPtr &tx) {
			if (tx->GetBlockHeight() == TX_UNCONFIRMED) {
				RemoveSpendingUTXO(tx->GetInputs());
			}
		}

		void Wallet::AddSpendingUTXO(const InputArray &inputs) {
			for (InputArray::const_iterator it = inputs.cbegin(); it != inputs.cend(); ++it) {
				_spendingOutputs.insert(UTXOPtr(new UTXO(*it)));
			}
		}

		void Wallet::RemoveSpendingUTXO(const InputArray &inputs) {
			for (InputArray::const_iterator input = inputs.cbegin(); input != inputs.cend(); ++input) {
				UTXOSet::iterator it;
				if ((it = _spendingOutputs.find(UTXOPtr(new UTXO(*input)))) != _spendingOutputs.end()) {
					_spendingOutputs.erase(it);
				}
			}
		}

		void Wallet::UpdateLockedBalance() {
			std::map<uint256, BigInt> changedBalance;

			lock.lock();
			for (GroupedAssetMap::iterator it = _groupedAssets.begin(); it != _groupedAssets.end(); ++it) {
				if (it->second->UpdateLockedBalance()) {
					changedBalance[it->first] = it->second->GetBalance();
				}
			}
			lock.unlock();

			for (std::map<uint256, BigInt>::iterator it = changedBalance.begin(); it != changedBalance.end(); ++it)
				balanceChanged(it->first, it->second);
		}

		void Wallet::InstallAssets(const std::vector<AssetPtr> &assets) {
			for (size_t i = 0; i < assets.size(); ++i) {
				if (!ContainsAsset(assets[i]->GetHash())) {
					_groupedAssets[assets[i]->GetHash()] = GroupedAssetPtr(new GroupedAsset(this, assets[i]));
				} else {
					Log::debug("asset {} already exist", assets[i]->GetHash().GetHex());
				}
			}
		}

		void Wallet::InstallDefaultAsset() {
			AssetPtr asset(new Asset());
			_groupedAssets[asset->GetHash()] = GroupedAssetPtr(new GroupedAsset(this, asset));
			assetRegistered(asset, 0, uint168());
		}

		bool Wallet::IsUTXOSpending(const UTXOPtr &utxo) const {
			if (_spendingOutputs.find(utxo) != _spendingOutputs.end()) {
				return true;
			}

			return false;
		}

		void Wallet::balanceChanged(const uint256 &asset, const BigInt &balance) {
			if (!_listener.expired()) {
				_listener.lock()->balanceChanged(asset, balance);
			}
		}

		void Wallet::coinBaseTxAdded(const UTXOPtr &cb) {
			if (!_listener.expired()) {
				_listener.lock()->onCoinBaseTxAdded(cb);
			}
		}

		void Wallet::coinBaseUpdatedAll(const UTXOArray &cbs) {
			if (!_listener.expired()) {
				_listener.lock()->onCoinBaseUpdatedAll(cbs);
			}
		}

		void Wallet::coinBaseTxUpdated(const std::vector<uint256> &txHashes, uint32_t blockHeight, time_t timestamp) {
			if (!_listener.expired()) {
				_listener.lock()->onCoinBaseTxUpdated(txHashes, blockHeight, timestamp);
			}
		}

		void Wallet::coinBaseSpent(const UTXOArray &spentUTXO) {
			if (!_listener.expired()) {
				_listener.lock()->onCoinBaseSpent(spentUTXO);
			}
		}

		void Wallet::coinBaseDeleted(const uint256 &txHash, bool notifyUser, bool recommendRescan) {
			if (!_listener.expired()) {
				_listener.lock()->onCoinBaseTxDeleted(txHash, notifyUser, recommendRescan);
			}
		}

		void Wallet::txAdded(const TransactionPtr &tx) {
			if (!_listener.expired()) {
				_listener.lock()->onTxAdded(tx);
			}
		}

		void Wallet::txUpdated(const std::vector<uint256> &txHashes, uint32_t blockHeight, time_t timestamp) {
			if (!_listener.expired()) {
				_listener.lock()->onTxUpdated(txHashes, blockHeight, timestamp);
			}
		}

		void Wallet::txDeleted(const uint256 &txHash, bool notifyUser, bool recommendRescan) {
			if (!_listener.expired()) {
				_listener.lock()->onTxDeleted(txHash, notifyUser, recommendRescan);
			}
		}

		void Wallet::txUpdatedAll(const std::vector<TransactionPtr> &txns) {
			if (!_listener.expired()) {
				_listener.lock()->onTxUpdatedAll(txns);
			}
		}

		void Wallet::assetRegistered(const AssetPtr &asset, uint64_t amount, const uint168 &controller) {
			if (!_listener.expired()) {
				_listener.lock()->onAssetRegistered(asset, amount, controller);
			}
		}

	}
}<|MERGE_RESOLUTION|>--- conflicted
+++ resolved
@@ -57,16 +57,11 @@
 				ErrorChecker::ThrowLogicException(Error::WalletNotContainTx, "Wallet do not contain tx = " + hash);
 			}
 
-<<<<<<< HEAD
-			bool needUpdate = false, movedToCoinbase = false;
-			InputArray spentInputs;
-=======
 			for (UTXOArray::const_iterator it = cbUTXOs.cbegin(); it != cbUTXOs.cend(); ++it)
 				InsertCoinbaseUTXO(*it);
 
 			bool needUpdate = false, movedToCoinbase = false;
 			UTXOArray spentCoinbase;
->>>>>>> ab6e4d45
 			for (size_t i = 0; i < txns.size(); ++i) {
 				if (txns[i]->IsCoinBase()) {
 					movedToCoinbase = true;
@@ -84,16 +79,8 @@
 				} else if (ContainsTx(txns[i])) {
 					txns[i]->IsRegistered() = true;
 					if (StripTransaction(txns[i])) {
-<<<<<<< HEAD
-						SPVLOG_DEBUG("{} lstrip tx: {}, h: {}, t: {}",
-									 _walletID,
-									 txns[i]->GetHash().GetHex(),
-									 txns[i]->GetBlockHeight(),
-									 txns[i]->GetTimestamp());
-=======
 						SPVLOG_INFO("{} strip tx: {}, h: {}, t: {}", _walletID, txns[i]->GetHash().GetHex(),
 									txns[i]->GetBlockHeight(), txns[i]->GetTimestamp());
->>>>>>> ab6e4d45
 						needUpdate = true;
 					}
 
@@ -110,10 +97,6 @@
 									txns[i]->GetHash().GetHex(), txns[i]->GetBlockHeight());
 					}
 				} else {
-<<<<<<< HEAD
-					// contain tx not belongs to wallet, we have to remove it from database
-=======
->>>>>>> ab6e4d45
 					needUpdate = true;
 				}
 				_subAccount->UnusedAddresses(SEQUENCE_GAP_LIMIT_EXTERNAL, 0);
@@ -131,11 +114,7 @@
 			}
 
 			if (needUpdate) {
-<<<<<<< HEAD
-				SPVLOG_DEBUG("{} contain not striped tx, update all tx", _walletID);
-=======
 				SPVLOG_INFO("{} contain not striped tx, update all tx", _walletID);
->>>>>>> ab6e4d45
 				txUpdatedAll(_transactions);
 			}
 			SPVLOG_DEBUG("{} balance info {}", _walletID, GetBalanceInfo().dump(4));
@@ -314,13 +293,9 @@
 						//       (for now, replacements appear invalid until confirmation)
 						InsertTx(tx);
 						if (tx->GetBlockHeight() != TX_UNCONFIRMED)
-<<<<<<< HEAD
-							changedBalance = BalanceAfterUpdatedTx(tx);
-=======
 							changedBalance = BalanceAfterUpdatedTx(tx, spentUTXO);
 						else
 							AddSpendingUTXO(tx->GetInputs());
->>>>>>> ab6e4d45
 						wasAdded = true;
 					} else { // keep track of unconfirmed non-wallet tx for invalid tx checks and child-pays-for-parent fees
 						// BUG: limit total non-wallet unconfirmed tx to avoid memory exhaustion attack
@@ -328,11 +303,7 @@
 						r = false;
 						// BUG: XXX memory leak if tx is not added to wallet->_allTx, and we can't just free it
 					}
-<<<<<<< HEAD
-				} else if (tx->IsCoinBase() && nullptr == CoinBaseForHashInternal(tx->GetHash())) {
-=======
 				} else if (tx->IsCoinBase()) {
->>>>>>> ab6e4d45
 					cb = RegisterCoinBaseTx(tx);
 				}
 				Unlock();
@@ -624,12 +595,8 @@
 					if (o && _subAccount->ContainsAddress(o->Addr())) {
 						amount += o->Amount();
 					}
-<<<<<<< HEAD
-				} else if ((cb = CoinBaseForHashInternal((*in)->TxHash())) != nullptr && cb->Index() == (*in)->Index()) {
-=======
 				} else if ((cb = CoinBaseForHashInternal((*in)->TxHash())) != nullptr &&
 						   cb->Index() == (*in)->Index()) {
->>>>>>> ab6e4d45
 					amount += cb->Output()->Amount();
 				}
 			}
@@ -963,24 +930,6 @@
 			bool r = false;
 			UTXOPtr cb = nullptr;
 			OutputPtr output = nullptr;
-<<<<<<< HEAD
-
-			const TransactionPtr tx = _allTx.Get(in->TxHash());
-			if (tx) {
-				output = tx->OutputOfIndex(in->Index());
-				if (output && _subAccount->ContainsAddress(output->Addr())) {
-					r = true;
-				}
-			} else if ((cb = CoinBaseForHashInternal(in->TxHash()))) {
-				if (cb->Index() == in->Index()) {
-					r = true;
-				}
-			}
-
-			return r;
-		}
-=======
->>>>>>> ab6e4d45
 
 			const TransactionPtr tx = _allTx.Get(in->TxHash());
 			if (tx) {
@@ -1125,45 +1074,6 @@
 						}
 					}
 				}
-<<<<<<< HEAD
-			} else {
-				const OutputArray &outputs = tx->GetOutputs();
-				for (OutputArray::const_iterator o = outputs.cbegin(); o != outputs.cend(); ++o) {
-					if (_subAccount->ContainsAddress((*o)->Addr())) {
-						_subAccount->AddUsedAddrs((*o)->Addr());
-						if (ContainsAsset((*o)->AssetID()) &&
-							_groupedAssets[(*o)->AssetID()]->RemoveSpentUTXO(tx->GetHash(), (*o)->FixedIndex())) {
-							changedBalance[(*o)->AssetID()] = _groupedAssets[(*o)->AssetID()]->GetBalance();
-						}
-					}
-				}
-
-				const InputArray &inputs = tx->GetInputs();
-				for (InputArray::const_iterator in = inputs.cbegin(); in != inputs.cend(); ++in) {
-					const TransactionPtr txInput = _allTx.Get((*in)->TxHash());
-					UTXOPtr cb;
-					if (txInput && txInput->GetBlockHeight() != TX_UNCONFIRMED) {
-						OutputPtr o = txInput->OutputOfIndex((*in)->Index());
-						if (o) {
-							_spendingOutputs.push_back(UTXOPtr(new UTXO(*in)));
-							if (_subAccount->ContainsAddress(o->Addr()) && ContainsAsset(o->AssetID())) {
-								UTXOPtr utxo(new UTXO(txInput->GetHash(), o->FixedIndex(), txInput->GetTimestamp(), txInput->GetBlockHeight(), o));
-								if (_groupedAssets[o->AssetID()]->AddUTXO(utxo))
-									changedBalance[o->AssetID()] = _groupedAssets[o->AssetID()]->GetBalance();
-							}
-						}
-					} else if ((cb = CoinBaseForHashInternal((*in)->TxHash())) != nullptr && cb->Index() == (*in)->Index()) {
-						_spendingOutputs.push_back(UTXOPtr(new UTXO(*in)));
-						// TODO BUG update spent status to database
-						cb->SetSpent(false);
-						if (ContainsAsset(cb->Output()->AssetID())) {
-							if (_groupedAssets[cb->Output()->AssetID()]->AddCoinBaseUTXO(cb))
-								changedBalance[cb->Output()->AssetID()] = _groupedAssets[cb->Output()->AssetID()]->GetBalance();
-						}
-					}
-				}
-=======
->>>>>>> ab6e4d45
 			}
 
 			return changedBalance;
