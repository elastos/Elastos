// Copyright (c) 2012-2018 The Elastos Open Source Project
// Distributed under the MIT software license, see the accompanying
// file COPYING or http://www.opensource.org/licenses/mit-license.php.

#include "Wallet.h"
#include "GroupedAsset.h"
#include "UTXO.h"

#include <Common/ErrorChecker.h>
#include <Common/Utils.h>
#include <Common/Log.h>
#include <Plugin/Transaction/Payload/RegisterAsset.h>
#include <Plugin/Transaction/Transaction.h>
#include <Plugin/Transaction/Asset.h>
#include <Plugin/Transaction/TransactionOutput.h>
#include <Plugin/Transaction/TransactionInput.h>
#include <Plugin/Transaction/Attribute.h>
#include <Plugin/Transaction/Program.h>
#include <Plugin/Transaction/Payload/OutputPayload/PayloadVote.h>

namespace Elastos {
	namespace ElaWallet {

#define MAX_INPUT_SIZE 3000

		GroupedAsset::GroupedAsset() :
			_parent(nullptr),
			_asset(new Asset()) {
		}

		GroupedAsset::GroupedAsset(Wallet *parent, const AssetPtr &asset) :
			_parent(parent),
			_asset(asset) {

		}

		GroupedAsset::GroupedAsset(const GroupedAsset &proto) {
			this->operator=(proto);
		}

		GroupedAsset &GroupedAsset::operator=(const GroupedAsset &proto) {
			_balance = proto._balance;
			_balanceVote = proto._balanceVote;
			_balanceLocked = proto._balanceLocked;
			_balanceDeposit = proto._balanceDeposit;
			_utxos = proto._utxos;
			_utxosVote = proto._utxosVote;
			_utxosCoinbase = proto._utxosCoinbase;
			_utxosDeposit = proto._utxosDeposit;
			_utxosLocked = proto._utxosLocked;
			*_asset = *proto._asset;
			_parent = proto._parent;
			return *this;
		}

		void GroupedAsset::ClearData() {
			_balance = 0;
			_balanceVote = 0;
			_balanceDeposit = 0;
			_balanceLocked = 0;
			_utxos.clear();
			_utxosVote.clear();
			_utxosCoinbase.clear();
			_utxosDeposit.clear();
			_utxosLocked.clear();
		}

		UTXOArray GroupedAsset::GetUTXOs(const std::string &addr) const {
			UTXOArray result;

			result.insert(result.end(), _utxos.begin(), _utxos.end());
			result.insert(result.end(), _utxosVote.begin(), _utxosVote.end());
			result.insert(result.end(), _utxosCoinbase.begin(), _utxosCoinbase.end());
			result.insert(result.end(), _utxosDeposit.begin(), _utxosDeposit.end());
			result.insert(result.end(), _utxosLocked.begin(), _utxosLocked.end());
			if (!addr.empty()) {
				for (UTXOArray::iterator it = result.begin(); it != result.end();) {
					if (addr != (*it)->Output()->Addr()->String()) {
						it = result.erase(it);
					} else {
						++it;
					}
				}
			}

			return result;
		}

		const UTXOSet &GroupedAsset::GetVoteUTXO() const {
			return _utxosVote;
		}

		const UTXOSet &GroupedAsset::GetCoinBaseUTXOs() const {
			return _utxosCoinbase;
		}

		BigInt GroupedAsset::GetBalance() const {
			return _balance;
		}

		nlohmann::json GroupedAsset::GetBalanceInfo() {
			nlohmann::json info, addrBalance;

			info["Balance"] = _balance.getDec();
			info["LockedBalance"] = _balanceLocked.getDec();
			info["DepositBalance"] = _balanceDeposit.getDec();
			info["VotedBalance"] = _balanceVote.getDec();

			UTXOArray utxo(_utxos.begin(), _utxos.end());
			utxo.insert(utxo.end(), _utxosVote.begin(), _utxosVote.end());
			utxo.insert(utxo.end(), _utxosCoinbase.begin(), _utxosCoinbase.end());
			utxo.insert(utxo.end(), _utxosLocked.begin(), _utxosLocked.end());

			BigInt spendingAmount, pendingAmount;
			std::map<std::string, BigInt> addrAmount;
			for (const UTXOPtr &u : utxo) {
				const OutputPtr &o = u->Output();
				if (_parent->IsUTXOSpending(u))
					spendingAmount += o->Amount();

				if (u->GetConfirms(_parent->_blockHeight) < 2)
					pendingAmount += o->Amount();

				std::string addr = o->Addr()->String();
				if (addrAmount.find(addr) == addrAmount.end())
					addrAmount[addr] = o->Amount();
				else
					addrAmount[addr] += o->Amount();
			}

			for (const UTXOPtr &u : _utxosDeposit) {
				const OutputPtr &o = u->Output();

				std::string addr = o->Addr()->String();
				if (addrAmount.find(addr) == addrAmount.end())
					addrAmount[addr] = o->Amount();
				else
					addrAmount[addr] += o->Amount();
			}

			for (std::map<std::string, BigInt>::iterator it = addrAmount.begin(); it != addrAmount.end(); ++it)
				addrBalance[it->first] = it->second.getDec();

			info["SpendingBalance"] = spendingAmount.getDec();
			info["PendingBalance"] = pendingAmount.getDec();
			info["Address"] = addrBalance;

			return info;
		}

		TransactionPtr GroupedAsset::CreateRetrieveDepositTx(uint8_t type,
															 const PayloadPtr &payload,
															 const BigInt &amount,
															 const AddressPtr &fromAddress,
															 const std::string &memo) {
			uint64_t feeAmount;
			BigInt totalInputAmount, totalOutputAmount;
			AddressPtr inputAddr;
			TransactionPtr tx = TransactionPtr(new Transaction(type, payload));

			std::string nonce = std::to_string((std::rand() & 0xFFFFFFFF));
			tx->AddAttribute(AttributePtr(new Attribute(Attribute::Nonce, bytes_t(nonce.c_str(), nonce.size()))));

			if (!memo.empty())
				tx->AddAttribute(AttributePtr(new Attribute(Attribute::Memo, bytes_t(memo.c_str(), memo.size()))));

			{
				_parent->GetLock().lock();

				for (UTXOSet::iterator u = _utxosDeposit.begin(); u != _utxosDeposit.end(); ++u) {
					if (_parent->IsUTXOSpending(*u) || (*u)->Index() != 0)
						continue;

					if ((*u)->GetConfirms(_parent->_blockHeight) < 2)
						continue;

					if (*fromAddress == *(*u)->Output()->Addr()) {
						totalInputAmount += (*u)->Output()->Amount();

						tx->AddInput(InputPtr(new TransactionInput((*u)->Hash(), (*u)->Index())));
						bytes_t code;
						std::string path;
						inputAddr = (*u)->Output()->Addr();
						if (!_parent->_subAccount->GetCodeAndPath((*u)->Output()->Addr(), code, path)) {
							_parent->GetLock().unlock();
							ErrorChecker::ThrowParamException(Error::Address, "Can't found code and path for input");
						}
						tx->AddUniqueProgram(ProgramPtr(new Program(path, code, bytes_t())));
					}
				}
				feeAmount = CalculateFee(_parent->_feePerKb, tx->EstimateSize());
				_parent->GetLock().unlock();
			} // boost::mutex::scoped_lock

			if (tx->GetInputs().empty()) {
				ErrorChecker::ThrowLogicException(Error::DepositNotFound, "Deposit utxo not found");
			}

			totalOutputAmount = amount - feeAmount;
			if (totalInputAmount < totalOutputAmount + feeAmount || totalOutputAmount <= 0) {
				ErrorChecker::ThrowLogicException(Error::BalanceNotEnough, "Available balance is not enough");
			}

			AddressPtr receiveAddress = _parent->_subAccount->UnusedAddresses(1, 0)[0];
			tx->AddOutput(OutputPtr(new TransactionOutput(totalOutputAmount, *receiveAddress)));

			if (totalInputAmount > totalOutputAmount + feeAmount) {
				tx->AddOutput(OutputPtr(new TransactionOutput(totalInputAmount - totalOutputAmount - feeAmount, *inputAddr)));
			}

			tx->SetFee(feeAmount);

			return tx;
		}

		TransactionPtr GroupedAsset::Vote(const VoteContent &voteContent, const std::string &memo, bool max,
		                                  VoteContentArray &dropedVotes) {
			bytes_t code;
			std::string path;
			uint64_t txSize = 0, feeAmount = 0;
			BigInt newVoteMaxAmount;
			BigInt totalInputAmount;
			bool lastUTXOPending = false;
			UTXOPtr firstInput;
			BigInt totalOutputAmount;
			dropedVotes.clear();

			ErrorChecker::CheckCondition(max && voteContent.GetType() == VoteContent::CRC, Error::InvalidArgument,
										 "Unsupport max for CRC vote");

			TransactionPtr tx = TransactionPtr(new Transaction());

			tx->AddAttribute(AttributePtr(new Attribute(Attribute::Nonce,
														bytes_t(std::to_string((std::rand() & 0xFFFFFFFF))))));
			if (!memo.empty())
				tx->AddAttribute(AttributePtr(new Attribute(Attribute::Memo, bytes_t(memo.c_str(), memo.size()))));

			if (voteContent.GetType() == VoteContent::CRC) {
				// CR vote
				newVoteMaxAmount = voteContent.GetTotalVoteAmount();
			} else if (voteContent.GetType() == VoteContent::Delegate) {
				// producer vote
				newVoteMaxAmount = voteContent.GetMaxVoteAmount();
			} else if (voteContent.GetType() == VoteContent::CRCProposal) {
				newVoteMaxAmount = voteContent.GetMaxVoteAmount();
			} else if (voteContent.GetType() == VoteContent::CRCImpeachment) {
				newVoteMaxAmount = voteContent.GetTotalVoteAmount();
			} else {
				ErrorChecker::ThrowParamException(Error::InvalidArgument, "Invalid vote content type");
			}

			totalOutputAmount = newVoteMaxAmount;
			VoteContentArray oldVoteContent;
			std::vector<BigInt> oldVoteAmount;

			{
				_parent->GetLock().lock();
				for (UTXOSet::const_iterator u = _utxosVote.cbegin(); u != _utxosVote.cend(); ++u) {
					if ((*u)->GetConfirms(_parent->_blockHeight) < 2 || _parent->IsUTXOSpending(*u)) {
						_parent->GetLock().unlock();
						ErrorChecker::ThrowLogicException(Error::LastVoteConfirming, "Last vote tx is pending");
					}

					PayloadVote *pv = dynamic_cast<PayloadVote *>((*u)->Output()->GetPayload().get());
					if (pv == nullptr)
						continue;

					if (pv->Version() == VOTE_PRODUCER_CR_VERSION) {
						for (const VoteContent &vc : pv->GetVoteContent()) {
							bool picked = false;
							for (const VoteContent &vcPicked: oldVoteContent) {
								if (vc.GetType() == vcPicked.GetType()) {
									picked = true;
									break;
								}
							}

							if (vc.GetType() == voteContent.GetType() || picked)
								continue;

							oldVoteContent.push_back(vc);
							if (vc.GetType() == VoteContent::CRC || vc.GetType() == VoteContent::CRCImpeachment) {
								oldVoteAmount.emplace_back(vc.GetTotalVoteAmount());
							} else if (vc.GetType() == VoteContent::Delegate ||
									   vc.GetType() == VoteContent::CRCProposal) {
								oldVoteAmount.emplace_back(vc.GetMaxVoteAmount());
							} else {
								_parent->GetLock().unlock();
								ErrorChecker::ThrowLogicException(Error::LastVoteConfirming,
																  "Invalid vote content type");
							}
							if (oldVoteAmount.back() > totalOutputAmount)
								totalOutputAmount = oldVoteAmount.back();
						}
					} else {
						for (const VoteContent &vc : pv->GetVoteContent()) {
							bool picked = false;
							for (const VoteContent &vcPicked : oldVoteContent) {
								if (vc.GetType() == vcPicked.GetType()) {
									picked = true;
									break;
								}
							}

							if (!picked && vc.GetType() == VoteContent::Delegate &&
								vc.GetType() != voteContent.GetType()) {
								oldVoteContent.push_back(vc);
								oldVoteContent.back().SetAllCandidateVotes((*u)->Output()->Amount().getUint64());
								oldVoteAmount.push_back((*u)->Output()->Amount());

								if (oldVoteAmount.back() > totalOutputAmount)
									totalOutputAmount = oldVoteAmount.back();
							}
						}
					}

					totalInputAmount += (*u)->Output()->Amount();

					firstInput = *u;
					tx->AddInput(InputPtr(new TransactionInput((*u)->Hash(), (*u)->Index())));
					if (!_parent->_subAccount->GetCodeAndPath((*u)->Output()->Addr(), code, path)) {
						_parent->GetLock().unlock();
						ErrorChecker::ThrowParamException(Error::Address, "Can't found code and path for input");
					}
					tx->AddUniqueProgram(ProgramPtr(new Program(path, code, bytes_t())));
				}
				feeAmount = CalculateFee(_parent->_feePerKb, tx->EstimateSize());

				UTXOArray utxo2Pick(_utxos.begin(), _utxos.end());
				std::sort(utxo2Pick.begin(), utxo2Pick.end(), [](const UTXOPtr &a, const UTXOPtr &b) {
					return a->Output()->Amount() > b->Output()->Amount();
				});

				utxo2Pick.insert(utxo2Pick.end(), _utxosCoinbase.begin(), _utxosCoinbase.end());

				for (UTXOArray::const_iterator u = utxo2Pick.cbegin(); u != utxo2Pick.cend(); ++u) {
					if (!max && totalInputAmount >= totalOutputAmount + feeAmount)
						break;

					if (_parent->IsUTXOSpending(*u)) {
						lastUTXOPending = true;
						continue;
					}

					if ((*u)->GetConfirms(_parent->_blockHeight) < 2)
						continue;
					tx->AddInput(InputPtr(new TransactionInput((*u)->Hash(), (*u)->Index())));
					if (!_parent->_subAccount->GetCodeAndPath((*u)->Output()->Addr(), code, path)) {
						_parent->GetLock().unlock();
						ErrorChecker::ThrowParamException(Error::Address, "Can't found code and path for input");
					}
					tx->AddUniqueProgram(ProgramPtr(new Program(path, code, bytes_t())));

					txSize = tx->EstimateSize();

					totalInputAmount += (*u)->Output()->Amount();
					feeAmount = CalculateFee(_parent->_feePerKb, txSize);

					if (firstInput == nullptr)
						firstInput = *u;

					if (tx->GetInputs().size() >= MAX_INPUT_SIZE) { // transaction size-in-bytes too large
						_parent->GetLock().unlock();
						ErrorChecker::ThrowParamException(Error::TooMuchInputs,
													 "Tx too many inputs: " + std::to_string(tx->GetInputs().size()));
					}
				}
				_parent->GetLock().unlock();
			} // boost::mutex::scoped_lock

			VoteContentArray newVoteContent;
			newVoteContent.push_back(voteContent);
			if (max) {
				newVoteMaxAmount = totalInputAmount - feeAmount;
				if (newVoteMaxAmount > totalOutputAmount)
					totalOutputAmount = newVoteMaxAmount;
				newVoteContent.back().SetAllCandidateVotes(newVoteMaxAmount.getUint64());
			} else {
				if (totalOutputAmount > totalInputAmount - feeAmount)
					totalOutputAmount = totalInputAmount - feeAmount;
			}

			if (totalOutputAmount < newVoteMaxAmount) {
				ErrorChecker::ThrowLogicException(Error::BalanceNotEnough,
												  "Available balance is not enough, max available vote amount: " +
												  totalOutputAmount.getDec() + " sela");
			}

			assert(oldVoteAmount.size() == oldVoteContent.size());
			for (size_t i = 0; i < oldVoteAmount.size(); ++i) {
				if (oldVoteAmount[i] <= totalInputAmount - feeAmount) {
					newVoteContent.push_back(oldVoteContent[i]);
				} else {
					Log::warn("drop old vote content type: {} amount: {}", oldVoteContent[i].GetType(),
							  oldVoteAmount[i].getDec());
					dropedVotes.push_back(oldVoteContent[i]);
				}
			}

			if (totalInputAmount < feeAmount || totalInputAmount - feeAmount < totalOutputAmount) {
				BigInt maxAvailable(0);
				if (totalInputAmount >= feeAmount)
					maxAvailable = totalInputAmount - feeAmount;

				if (lastUTXOPending) {
					ErrorChecker::ThrowLogicException(Error::TxPending,
													  "Last transaction is pending, max available amount: " +
													  maxAvailable.getDec() + " sela");
				} else {
					ErrorChecker::ThrowLogicException(Error::BalanceNotEnough,
													  "Available balance is not enough, max available amount: " +
													  maxAvailable.getDec() + " sela");
				}
				return nullptr;
			}

			OutputPayloadPtr outputPayload = OutputPayloadPtr(
				new PayloadVote(newVoteContent, VOTE_PRODUCER_CR_VERSION));

			tx->AddOutput(OutputPtr(new TransactionOutput(totalOutputAmount, *firstInput->Output()->Addr(),
														  Asset::GetELAAssetID(),
														  TransactionOutput::Type::VoteOutput, outputPayload)));
			if (totalInputAmount > totalOutputAmount + feeAmount) {
				// change
				Address changeAddress = *firstInput->Output()->Addr();
				BigInt changeAmount = totalInputAmount - totalOutputAmount - feeAmount;
				OutputPtr changeOutput(new TransactionOutput(changeAmount, changeAddress));
				tx->AddOutput(changeOutput);
			}

			tx->SetFee(feeAmount);

			return tx;
		}

		TransactionPtr GroupedAsset::Consolidate(const std::string &memo) {
			TransactionPtr tx = TransactionPtr(new Transaction());
			BigInt totalInputAmount;
			uint64_t feeAmount = 0, txSize = 0;
			bool lastUTXOPending = false;

			tx->AddAttribute(AttributePtr(new Attribute(Attribute::Nonce,
														bytes_t(std::to_string((std::rand() & 0xFFFFFFFF))))));
			if (!memo.empty())
				tx->AddAttribute(AttributePtr(new Attribute(Attribute::Memo, bytes_t(memo.c_str(), memo.size()))));

			{
				_parent->GetLock().lock();
				UTXOArray utxo2Pick(_utxos.begin(), _utxos.end());
				std::sort(utxo2Pick.begin(), utxo2Pick.end(), [](const UTXOPtr &a, const UTXOPtr &b) {
					return a->Output()->Amount() > b->Output()->Amount();
				});

				utxo2Pick.insert(utxo2Pick.end(), _utxosCoinbase.begin(), _utxosCoinbase.end());

				for (UTXOArray::iterator u = utxo2Pick.begin(); u != utxo2Pick.end(); ++u) {
					if (tx->GetInputs().size() >= MAX_INPUT_SIZE)
						break;

					if (_parent->IsUTXOSpending(*u)) {
						lastUTXOPending = true;
						continue;
					}

					if ((*u)->GetConfirms(_parent->_blockHeight) < 2)
						continue;

					tx->AddInput(InputPtr(new TransactionInput((*u)->Hash(), (*u)->Index())));
					bytes_t code;
					std::string path;
					if (!_parent->_subAccount->GetCodeAndPath((*u)->Output()->Addr(), code, path)) {
						_parent->GetLock().unlock();
						ErrorChecker::ThrowParamException(Error::Address, "Can't found code and path for input");
					}
					tx->AddUniqueProgram(ProgramPtr(new Program(path, code, bytes_t())));

					totalInputAmount += (*u)->Output()->Amount();

					if (_asset->GetName() == "ELA") {
						txSize = tx->EstimateSize();
						feeAmount = CalculateFee(_parent->_feePerKb, txSize);
					}
				}
				_parent->GetLock().unlock();
			} // boost::mutex::scoped_lock

			if (totalInputAmount <= feeAmount) {
				if (lastUTXOPending) {
					ErrorChecker::ThrowLogicException(Error::TxPending,
													  "merge utxo fail, last tx is pending, fee: " +
													  std::to_string(feeAmount) + " sela");
				} else {
					ErrorChecker::ThrowLogicException(Error::BalanceNotEnough,
													  "merge utxo fail, available balance is not enough, fee: " +
													  std::to_string(feeAmount) + " sela");
				}
			}

			SPVLOG_DEBUG("input: {}, fee: {}", totalInputAmount.getDec(), feeAmount);
			AddressArray addr;
			_parent->GetAllAddresses(addr, 0, 1, false);
			ErrorChecker::CheckCondition(addr.empty(), Error::GetUnusedAddress, "get unused address fail");
			OutputPtr output(new TransactionOutput(totalInputAmount - feeAmount, *addr[0], _asset->GetHash()));
			tx->AddOutput(output);
			tx->SetFee(feeAmount);

			return tx;
		}

		TransactionPtr GroupedAsset::CreateTxForOutputs(uint8_t type,
														const PayloadPtr &payload,
														const std::vector<OutputPtr> &outputs,
														const AddressPtr &fromAddress,
														const std::string &memo,
														bool max,
                                                        const BigInt &fee,
														bool pickVoteFirst) {
			ErrorChecker::CheckLogic(outputs.empty(), Error::InvalidArgument, "outputs should not be empty");
			ErrorChecker::CheckParam(max && outputs.size() > 1, Error::InvalidArgument,
									 "Unsupport max for multi outputs");

			TransactionPtr txn = TransactionPtr(new Transaction(type, payload));
			BigInt totalOutputAmount(0), totalInputAmount(0);
			uint64_t txSize = 0;
			BigInt feeAmount = 0;
			bytes_t code;
			std::string path;
			bool lastUTXOPending = false;

			txn->AddAttribute(AttributePtr(new Attribute(Attribute::Nonce,
														 bytes_t(std::to_string((std::rand() & 0xFFFFFFFF))))));
			if (!memo.empty())
				txn->AddAttribute(AttributePtr(new Attribute(Attribute::Memo, bytes_t(memo.c_str(), memo.size()))));

			for (OutputArray::const_iterator o = outputs.cbegin(); o != outputs.cend(); ++o)
				totalOutputAmount += (*o)->Amount();
			txn->SetOutputs(outputs);

			{
				_parent->GetLock().lock();
				if (_asset->GetName() == "ELA") {
				    if (fee <= 0) {
					    feeAmount.setUint64(CalculateFee(_parent->_feePerKb, txn->EstimateSize()));
				    } else {
				        feeAmount = fee;
				    }
				}

				if (pickVoteFirst && (max || totalInputAmount < totalOutputAmount + feeAmount)) {
					// voted utxo
					for (UTXOSet::iterator u = _utxosVote.begin(); u != _utxosVote.end(); ++u) {
						if (_parent->IsUTXOSpending(*u)) {
							lastUTXOPending = true;
							continue;
						}

						if ((*u)->GetConfirms(_parent->_blockHeight) < 2)
							continue;

						txn->AddInput(InputPtr(new TransactionInput((*u)->Hash(), (*u)->Index())));
						if (!_parent->_subAccount->GetCodeAndPath((*u)->Output()->Addr(), code, path)) {
							_parent->GetLock().unlock();
							ErrorChecker::ThrowParamException(Error::Address, "Can't found code and path for input");
						}
						txn->AddUniqueProgram(ProgramPtr(new Program(path, code, bytes_t())));
						totalInputAmount += (*u)->Output()->Amount();

<<<<<<< HEAD
						if (_asset->GetName() == "ELA") {
							txSize = txn->EstimateSize();
							feeAmount = CalculateFee(_parent->_feePerKb, txSize);
						}
=======
						txSize = txn->EstimateSize();
						if (_asset->GetName() == "ELA") {
                            if (fee <= 0) {
                                feeAmount.setUint64(CalculateFee(_parent->_feePerKb, txn->EstimateSize()));
                            }
                        }
>>>>>>> 1a9ce7d6
					}
				}

				UTXOArray utxo2Pick(_utxos.begin(), _utxos.end());
				std::sort(utxo2Pick.begin(), utxo2Pick.end(), [](const UTXOPtr &a, const UTXOPtr &b) {
					return a->Output()->Amount() > b->Output()->Amount();
				});

				utxo2Pick.insert(utxo2Pick.end(), _utxosCoinbase.begin(), _utxosCoinbase.end());

				for (UTXOArray::iterator u = utxo2Pick.begin(); u != utxo2Pick.end(); ++u) {
					if (!max && totalInputAmount >= totalOutputAmount + feeAmount && txn->GetInputs().size() >= 1000)
						break;

					if (_parent->IsUTXOSpending(*u)) {
						lastUTXOPending = true;
						continue;
					}

					if (fromAddress && fromAddress->Valid() && *fromAddress != *(*u)->Output()->Addr())
						continue;

					if ((*u)->GetConfirms(_parent->_blockHeight) < 2)
						continue;
					txn->AddInput(InputPtr(new TransactionInput((*u)->Hash(), (*u)->Index())));
					if (!_parent->_subAccount->GetCodeAndPath((*u)->Output()->Addr(), code, path)) {
						_parent->GetLock().unlock();
						ErrorChecker::ThrowParamException(Error::Address, "Can't found code and path for input");
					}
					txn->AddUniqueProgram(ProgramPtr(new Program(path, code, bytes_t())));

					if (txn->GetInputs().size() >= MAX_INPUT_SIZE) { // transaction too many inputs
						_parent->GetLock().unlock();
						if (!pickVoteFirst && !_utxosVote.empty()) {
							return CreateTxForOutputs(type, payload, outputs, fromAddress, memo, max, !pickVoteFirst);
						}

						ErrorChecker::ThrowParamException(Error::CreateTransactionExceedSize,
													 "Tx too many inputs: " + std::to_string(txn->GetInputs().size()));
						return nullptr;
					}

					totalInputAmount += (*u)->Output()->Amount();
					if (_asset->GetName() == "ELA") {
<<<<<<< HEAD
						txSize = txn->EstimateSize();
						feeAmount = CalculateFee(_parent->_feePerKb, txSize);
=======
                        if (fee <= 0) {
                            feeAmount.setUint64(CalculateFee(_parent->_feePerKb, txn->EstimateSize()));
                        }
>>>>>>> 1a9ce7d6
					}
				}

				if (!pickVoteFirst && (max || totalInputAmount < totalOutputAmount + feeAmount)) {
					// voted utxo
					for (UTXOSet::iterator u = _utxosVote.begin(); u != _utxosVote.end(); ++u) {
						if (_parent->IsUTXOSpending(*u)) {
							lastUTXOPending = true;
							continue;
						}

						if ((*u)->GetConfirms(_parent->_blockHeight) < 2)
							continue;

						txn->AddInput(InputPtr(new TransactionInput((*u)->Hash(), (*u)->Index())));
						if (!_parent->_subAccount->GetCodeAndPath((*u)->Output()->Addr(), code, path)) {
							_parent->GetLock().unlock();
							ErrorChecker::ThrowParamException(Error::Address, "Can't found code and path for input");
						}
						txn->AddUniqueProgram(ProgramPtr(new Program(path, code, bytes_t())));
						totalInputAmount += (*u)->Output()->Amount();

<<<<<<< HEAD
						if (_asset->GetName() == "ELA") {
							txSize = txn->EstimateSize();
							feeAmount = CalculateFee(_parent->_feePerKb, txSize);
=======
						txSize = txn->EstimateSize();
						if (_asset->GetName() == "ELA") {
                            if (fee <= 0) {
                                feeAmount.setUint64(CalculateFee(_parent->_feePerKb, txn->EstimateSize()));
                            }
>>>>>>> 1a9ce7d6
						}
					}
				}
				_parent->GetLock().unlock();
			} // boost::mutex::scoped_lock

			if (max) {
				totalOutputAmount = totalInputAmount - feeAmount;
				txn->GetOutputs().front()->SetAmount(totalOutputAmount);
			}

			if (txn) {
				if (totalInputAmount < feeAmount || totalInputAmount - feeAmount < totalOutputAmount) {
					BigInt maxAvailable(0);
					if (totalInputAmount >= feeAmount)
						maxAvailable = totalInputAmount - feeAmount;

					if (lastUTXOPending) {
						ErrorChecker::ThrowLogicException(Error::TxPending,
														  "Last transaction is pending, max available amount: " +
														  maxAvailable.getDec() + " sela");
					} else {
						ErrorChecker::ThrowLogicException(Error::BalanceNotEnough,
														  "Available balance is not enough, max available amount: " +
														  maxAvailable.getDec() + " sela");
					}
				} else if (totalInputAmount > totalOutputAmount + feeAmount) {
					uint256 assetID = txn->GetOutputs()[0]->AssetID();
					AddressArray addresses = _parent->_subAccount->UnusedAddresses(1, 1);
					ErrorChecker::CheckCondition(addresses.empty(), Error::GetUnusedAddress, "Get address failed");
					BigInt changeAmount = totalInputAmount - totalOutputAmount - feeAmount;
					txn->AddOutput(OutputPtr(new TransactionOutput(changeAmount, *addresses[0], assetID)));
				}
				txn->SetFee(feeAmount.getUint64());
			}

			return txn;
		}

		void GroupedAsset::AddFeeForTx(TransactionPtr &tx) {
			uint64_t feeAmount = 0, txSize = 0;
			BigInt totalInputAmount(0);
			bool lastUTXOPending = false;
			bytes_t code;
			std::string path;

			if (tx == nullptr) {
				Log::error("tx should not be null");
				return;
			}

			ErrorChecker::CheckLogic(tx->GetOutputs().empty(), Error::CreateTransaction, "No output in tx");

			if (_asset->GetHash() != Asset::GetELAAssetID()) {
				Log::error("asset '{}' do not support to add fee for tx", _asset->GetHash().GetHex());
				return;
			}

			{
				_parent->GetLock().lock();

				txSize = tx->EstimateSize();
				feeAmount = CalculateFee(_parent->_feePerKb, txSize);

				UTXOArray utxo2Pick(_utxos.begin(), _utxos.end());
				utxo2Pick.insert(utxo2Pick.end(), _utxosCoinbase.begin(), _utxosCoinbase.end());

				std::sort(utxo2Pick.begin(), utxo2Pick.end(), [](const UTXOPtr &a, const UTXOPtr &b) {
					return a->Output()->Amount() > b->Output()->Amount();
				});

				for (UTXOArray::iterator u = utxo2Pick.begin(); u != utxo2Pick.end(); ++u) {
					if (totalInputAmount >= feeAmount && txSize >= 2000)
						break;

					if (_parent->IsUTXOSpending(*u)) {
						lastUTXOPending = true;
						continue;
					}

					if ((*u)->GetConfirms(_parent->_blockHeight) < 2)
						continue;
					tx->AddInput(InputPtr(new TransactionInput((*u)->Hash(), (*u)->Index())));
					if (!_parent->_subAccount->GetCodeAndPath((*u)->Output()->Addr(), code, path)) {
						_parent->GetLock().unlock();
						ErrorChecker::ThrowParamException(Error::Address, "Can't found code and path for input");
					}
					tx->AddUniqueProgram(ProgramPtr(new Program(path, code, bytes_t())));

					txSize = tx->EstimateSize();
					if (tx->GetInputs().size() > MAX_INPUT_SIZE) { // transaction too many inputs
						_parent->GetLock().unlock();
						ErrorChecker::ThrowParamException(Error::CreateTransactionExceedSize,
													 "Tx too many inputs: " + std::to_string(tx->GetInputs().size()));
					}

					totalInputAmount += (*u)->Output()->Amount();
					if (_asset->GetName() == "ELA")
						feeAmount = CalculateFee(_parent->_feePerKb, txSize);
				}

				if (totalInputAmount < feeAmount) {
					for (UTXOSet::iterator u = _utxosVote.begin(); u != _utxosVote.end(); ++u) {
						if (_parent->IsUTXOSpending(*u)) {
							lastUTXOPending = true;
							continue;
						}

						if ((*u)->GetConfirms(_parent->_blockHeight) < 2)
							continue;

						tx->AddInput(InputPtr(new TransactionInput((*u)->Hash(), (*u)->Index())));
						if (!_parent->_subAccount->GetCodeAndPath((*u)->Output()->Addr(), code, path)) {
							_parent->GetLock().unlock();
							ErrorChecker::ThrowParamException(Error::Address, "Can't found code and path for input");
						}
						tx->AddUniqueProgram(ProgramPtr(new Program(path, code, bytes_t())));

						totalInputAmount += (*u)->Output()->Amount();
						txSize = tx->EstimateSize();
						if (_asset->GetName() == "ELA")
							feeAmount = CalculateFee(_parent->_feePerKb, txSize);
					}
				}
				_parent->GetLock().unlock();
			} // boost::mutex::scope_lock

			if (totalInputAmount < feeAmount) {
				if (lastUTXOPending) {
					ErrorChecker::ThrowLogicException(Error::TxPending,
													  "Last transaction is pending, max available amount: " +
													  totalInputAmount.getDec() + " sela");
				} else {
					ErrorChecker::ThrowLogicException(Error::BalanceNotEnough,
													  "Available balance is not enough, max available amount: " +
													  totalInputAmount.getDec() + " sela");
				}
			} else if (totalInputAmount > feeAmount) {
				uint256 assetID = Asset::GetELAAssetID();
				AddressArray addresses = _parent->_subAccount->UnusedAddresses(1, 1);
				ErrorChecker::CheckCondition(addresses.empty(), Error::GetUnusedAddress, "Get address failed");
				BigInt changeAmount = totalInputAmount - feeAmount;
				tx->AddOutput(OutputPtr(new TransactionOutput(changeAmount, *addresses[0], assetID)));
			}

			tx->SetFee(feeAmount);
		}

		const AssetPtr &GroupedAsset::GetAsset() const {
			return _asset;
		}

		bool GroupedAsset::AddUTXO(const UTXOPtr &o) {
			if (_parent->_subAccount->IsProducerDepositAddress(o->Output()->Addr()) ||
				_parent->_subAccount->IsCRDepositAddress(o->Output()->Addr())) {
				if (!_utxosDeposit.insert(o).second)
					return false;

				_balanceDeposit += o->Output()->Amount();
				SPVLOG_DEBUG("{} +++ deposit utxo {}:{}:{}:{} -> deposit {}", _parent->_walletID,
							 o->Hash().GetHex(), o->Index(), o->Output()->Addr()->String(),
							 o->Output()->Amount().getDec(), _balanceDeposit.getDec());
			} else {
				if (o->Output()->GetType() == TransactionOutput::Type::VoteOutput) {
					if (!_utxosVote.insert(o).second)
						return false;

					_balanceVote += o->Output()->Amount();
					_balance += o->Output()->Amount();
					SPVLOG_DEBUG("{} +++ vote utxo {}:{}:{}:{} -> vote {} balance {}", _parent->_walletID,
								 o->Hash().GetHex(), o->Index(), o->Output()->Addr()->String(),
								 o->Output()->Amount().getDec(), _balanceVote.getDec(), _balance.getDec());
				} else {
					if (!_utxos.insert(o).second)
						return false;

					_balance += o->Output()->Amount();
					SPVLOG_DEBUG("{} +++ utxo {}:{}:{}:{} -> balance {}, size: {}", _parent->_walletID,
								 o->Hash().GetHex(), o->Index(), o->Output()->Addr()->String(),
								 o->Output()->Amount().getDec(), _balance.getDec(), _utxos.size());
				}
			}

			return true;
		}

		bool GroupedAsset::AddCoinBaseUTXO(const UTXOPtr &o) {
			if (o->GetConfirms(_parent->_blockHeight) <= 100) {
				if (!_utxosLocked.insert(o).second)
					return false;
				_balanceLocked += o->Output()->Amount();
				SPVLOG_DEBUG("{} +++ coinbase locked utxo {}:{}:{}:{} -> locked {}", _parent->_walletID,
							 o->Hash().GetHex(), o->Index(), o->Output()->Addr()->String(),
							 o->Output()->Amount().getDec(), _balanceLocked.getDec());
			} else {
				if (!_utxosCoinbase.insert(o).second)
					return false;
				_balance += o->Output()->Amount();
				SPVLOG_DEBUG("{} +++ coinbase utxo {}:{}:{}:{} -> balance {}", _parent->_walletID, o->Hash().GetHex(),
							 o->Index(), o->Output()->Addr()->String(), o->Output()->Amount().getDec(),
							 _balance.getDec());
			}

			return true;
		}

		UTXOArray GroupedAsset::RemoveUTXO(const std::vector<InputPtr> &inputs) {
			UTXOArray deleted;

			for (InputArray::const_iterator in = inputs.cbegin(); in != inputs.cend(); ++in) {
				UTXOPtr u = RemoveUTXO(UTXOPtr(new UTXO(*in)));
				if (u)
					deleted.push_back(u);
			}

			return deleted;
		}

		UTXOPtr GroupedAsset::RemoveUTXO(const UTXOPtr &u) {
			UTXOPtr deleted;
			UTXOSet::iterator it;

			if ((it = _utxosCoinbase.find(u)) != _utxosCoinbase.end()) {
				deleted = *it;
				_balance -= (*it)->Output()->Amount();
				SPVLOG_DEBUG("{} --- coinbase utxo {}:{}:{}:{} -> balance {}", _parent->_walletID,
							 (*it)->Hash().GetHex(), (*it)->Index(), (*it)->Output()->Addr()->String(),
							 (*it)->Output()->Amount().getDec(), _balance.getDec());
				_utxosCoinbase.erase(it);
				return deleted;
			}

			if ((it = _utxosVote.find(u)) != _utxosVote.end()) {
				deleted = *it;
				_balanceVote -= (*it)->Output()->Amount();
				_balance -= (*it)->Output()->Amount();
				SPVLOG_DEBUG("{} --- vote utxo {}:{}:{}:{} -> vote balance {} balance {}", _parent->_walletID,
							 (*it)->Hash().GetHex(), (*it)->Index(), (*it)->Output()->Addr()->String(),
							 (*it)->Output()->Amount().getDec(), _balanceVote.getDec(), _balance.getDec());
				_utxosVote.erase(it);
				return deleted;
			}

			if ((it = _utxos.find(u)) != _utxos.end()) {
				deleted = *it;
				_balance -= (*it)->Output()->Amount();
				SPVLOG_DEBUG("{} --- utxo {}:{}:{}:{} -> balance {}", _parent->_walletID, (*it)->Hash().GetHex(),
							 (*it)->Index(), (*it)->Output()->Addr()->String(), (*it)->Output()->Amount().getDec(),
							 _balance.getDec());
				_utxos.erase(it);
				return deleted;
			}

			if ((it = _utxosDeposit.find(u)) != _utxosDeposit.end()) {
				deleted = *it;
				_balanceDeposit -= (*it)->Output()->Amount();
				SPVLOG_DEBUG("{} --- deposit utxo {}:{}:{}:{} -> deposit balance {}", _parent->_walletID,
							 (*it)->Hash().GetHex(), (*it)->Index(), (*it)->Output()->Addr()->String(),
							 (*it)->Output()->Amount().getDec(), _balanceDeposit.getDec());
				_utxosDeposit.erase(it);
				return deleted;
			}

			if ((it = _utxosLocked.find(u)) != _utxosLocked.end()) {
				deleted = *it;
				_balanceLocked -= (*it)->Output()->Amount();
				_utxosLocked.erase(it);
				return deleted;
			}

			return nullptr;
		}

		bool GroupedAsset::UpdateLockedBalance() {
			bool changed = false;

			for (UTXOSet::iterator it = _utxosLocked.begin(); it != _utxosLocked.end();) {
				if ((*it)->GetConfirms(_parent->_blockHeight) > 100) {
					_balanceLocked -= (*it)->Output()->Amount();
					_balance += (*it)->Output()->Amount();
					_utxosCoinbase.insert(*it);
					SPVLOG_DEBUG("{} move locked utxo {}:{}:{} -> locked balance {} balance {}", _parent->_walletID,
								 (*it)->Hash().GetHex(), (*it)->Index(), (*it)->Output()->Amount().getDec(),
								 _balanceLocked.getDec(), _balance.getDec());
					it = _utxosLocked.erase(it);
					changed = true;
				} else {
					++it;
				}
			}

			return changed;
		}

		bool GroupedAsset::ContainUTXO(const UTXOPtr &o) const {
			return _utxosVote.find(o) != _utxosVote.end() ||
				   _utxos.find(o) != _utxos.end() ||
				   _utxosCoinbase.find(o) != _utxosCoinbase.end() ||
				   _utxosDeposit.find(o) != _utxosDeposit.end() ||
				   _utxosLocked.find(o) != _utxosLocked.end();
		}

		uint64_t GroupedAsset::CalculateFee(uint64_t feePerKB, size_t size) const {
			return (size + 999) / 1000 * feePerKB;
		}

	}
}
<|MERGE_RESOLUTION|>--- conflicted
+++ resolved
@@ -565,19 +565,12 @@
 						txn->AddUniqueProgram(ProgramPtr(new Program(path, code, bytes_t())));
 						totalInputAmount += (*u)->Output()->Amount();
 
-<<<<<<< HEAD
-						if (_asset->GetName() == "ELA") {
-							txSize = txn->EstimateSize();
-							feeAmount = CalculateFee(_parent->_feePerKb, txSize);
-						}
-=======
 						txSize = txn->EstimateSize();
 						if (_asset->GetName() == "ELA") {
                             if (fee <= 0) {
                                 feeAmount.setUint64(CalculateFee(_parent->_feePerKb, txn->EstimateSize()));
                             }
                         }
->>>>>>> 1a9ce7d6
 					}
 				}
 
@@ -622,14 +615,9 @@
 
 					totalInputAmount += (*u)->Output()->Amount();
 					if (_asset->GetName() == "ELA") {
-<<<<<<< HEAD
-						txSize = txn->EstimateSize();
-						feeAmount = CalculateFee(_parent->_feePerKb, txSize);
-=======
                         if (fee <= 0) {
                             feeAmount.setUint64(CalculateFee(_parent->_feePerKb, txn->EstimateSize()));
                         }
->>>>>>> 1a9ce7d6
 					}
 				}
 
@@ -652,17 +640,10 @@
 						txn->AddUniqueProgram(ProgramPtr(new Program(path, code, bytes_t())));
 						totalInputAmount += (*u)->Output()->Amount();
 
-<<<<<<< HEAD
-						if (_asset->GetName() == "ELA") {
-							txSize = txn->EstimateSize();
-							feeAmount = CalculateFee(_parent->_feePerKb, txSize);
-=======
-						txSize = txn->EstimateSize();
 						if (_asset->GetName() == "ELA") {
                             if (fee <= 0) {
                                 feeAmount.setUint64(CalculateFee(_parent->_feePerKb, txn->EstimateSize()));
                             }
->>>>>>> 1a9ce7d6
 						}
 					}
 				}
