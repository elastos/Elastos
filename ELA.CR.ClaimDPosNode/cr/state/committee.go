// Copyright (c) 2017-2019 The Elastos Foundation
// Use of this source code is governed by an MIT
// license that can be found in the LICENSE file.
//

package state

import (
	"bytes"
	"errors"
	"fmt"
	"sort"
	"sync"

	"github.com/elastos/Elastos.ELA/common"
	"github.com/elastos/Elastos.ELA/common/config"
	"github.com/elastos/Elastos.ELA/core/types"
	"github.com/elastos/Elastos.ELA/core/types/payload"
	elaerr "github.com/elastos/Elastos.ELA/errors"
	"github.com/elastos/Elastos.ELA/p2p"
	"github.com/elastos/Elastos.ELA/p2p/msg"
	"github.com/elastos/Elastos.ELA/utils"
)

type Committee struct {
	KeyFrame
	mtx     sync.RWMutex
	state   *State
	params  *config.Params
	manager *ProposalManager

	getCheckpoint            func(height uint32) *Checkpoint
	getHeight                func() uint32
	isCurrent                func() bool
	broadcast                func(msg p2p.Message)
	appendToTxpool           func(transaction *types.Transaction) elaerr.ELAError
<<<<<<< HEAD
	createCRCAppropriationTx func() (*types.Transaction, error)
=======
	createCRCAppropriationTx func() *types.Transaction
	getUTXO                  func(programHash *common.Uint168) ([]*types.UTXO, error)
>>>>>>> 012c9219

	recordBalanceHeight uint32
}

// Deprecated: just for testing
func (c *Committee) GetState() *State {
	return c.state
}

// Deprecated: just for testing
func (c *Committee) GetProposalManager() *ProposalManager {
	return c.manager
}

func (c *Committee) ExistCR(programCode []byte) bool {
	existCandidate := c.state.existCandidate(programCode)
	if existCandidate {
		return true
	}

	did, err := getDIDByCode(programCode)
	if err != nil {
		return false
	}

	return c.IsCRMemberByDID(*did)
}

func (c *Committee) IsCRMember(programCode []byte) bool {
	c.mtx.RLock()
	defer c.mtx.RUnlock()
	for _, v := range c.Members {
		if bytes.Equal(programCode, v.Info.Code) {
			return true
		}
	}
	return false
}

func (c *Committee) IsCRMemberByDID(did common.Uint168) bool {
	c.mtx.RLock()
	defer c.mtx.RUnlock()
	for _, v := range c.Members {
		if v.Info.DID.IsEqual(did) {
			return true
		}
	}
	return false
}

func (c *Committee) IsInVotingPeriod(height uint32) bool {
	c.mtx.RLock()
	defer c.mtx.RUnlock()
	return c.isInVotingPeriod(height)
}

func (c *Committee) IsInElectionPeriod() bool {
	c.mtx.RLock()
	defer c.mtx.RUnlock()
	return c.InElectionPeriod
}

func (c *Committee) IsAppropriationNeeded() bool {
	c.mtx.RLock()
	defer c.mtx.RUnlock()
	return c.NeedAppropriation
}

func (c *Committee) GetMembersDIDs() []common.Uint168 {
	c.mtx.RLock()
	defer c.mtx.RUnlock()

	result := make([]common.Uint168, 0, len(c.Members))
	for _, v := range c.Members {
		result = append(result, v.Info.DID)
	}
	return result
}

// get all CRMembers ordered by DID
func (c *Committee) GetAllMembers() []*CRMember {
	c.mtx.RLock()
	defer c.mtx.RUnlock()

	result := getCRMembers(c.Members)
	sort.Slice(result, func(i, j int) bool {
		return result[i].Info.DID.Compare(result[j].Info.DID) <= 0
	})
	return result
}

//get all elected CRMembers
func (c *Committee) GetElectedMembers() []*CRMember {
	c.mtx.RLock()
	defer c.mtx.RUnlock()

	return getElectedCRMembers(c.Members)
}

//get all impeachable CRMembers
func (c *Committee) GetImpeachableMembers() []*CRMember {
	c.mtx.RLock()
	defer c.mtx.RUnlock()

	return getImpeachableCRMembers(c.Members)
}

//get all history CRMembers
func (c *Committee) GetAllHistoryMembers() []*CRMember {
	c.mtx.RLock()
	defer c.mtx.RUnlock()

	return getHistoryMembers(c.HistoryMembers)
}

func (c *Committee) GetMembersCodes() [][]byte {
	c.mtx.RLock()
	defer c.mtx.RUnlock()

	result := make([][]byte, 0, len(c.Members))
	for _, v := range c.Members {
		result = append(result, v.Info.Code)
	}
	return result
}

func (c *Committee) GetMember(did common.Uint168) *CRMember {
	c.mtx.RLock()
	defer c.mtx.RUnlock()

	return c.getMember(did)
}

func (c *Committee) getMember(did common.Uint168) *CRMember {
	for _, m := range c.Members {
		if m.Info.DID.IsEqual(did) {
			return m
		}
	}
	return nil
}

func (c *Committee) ProcessBlock(block *types.Block, confirm *payload.Confirm) {
	c.mtx.Lock()

	if block.Height < c.params.CRVotingStartHeight {
		c.mtx.Unlock()
		return
	}

	// Get CRC foundation and committee balance at CRVotingStartHeight.
	c.tryInitCRCRelatedAddressBalance()

	// If reached the voting start height, record the last voting start height.
	c.recordLastVotingStartHeight(block.Height)

	// If in election period and not in voting period, deal with TransferAsset
	// ReturnCRDepositCoin CRCProposal type of transaction only.
	isVoting := c.isInVotingPeriod(block.Height)

	if isVoting {
		c.state.ProcessBlock(block, confirm, c.CirculationAmount)
	} else {
		c.state.processElectionBlock(block, c.CirculationAmount)
	}
	c.freshCirculationAmount(block.Height)

	// todo consider rollback
	if c.shouldChange(block.Height) {
		if c.shouldCleanHistory() {
			c.HistoryMembers = make(map[uint64]map[common.Uint168]*CRMember)
			c.state.HistoryCandidates = make(map[uint64]map[common.Uint168]*Candidate)
		}
		committeeDIDs, err := c.changeCommitteeMembers(block.Height)
		if err != nil {
			log.Error("[ProcessBlock] change committee members error: ", err)
			c.mtx.Unlock()
			return
		}

		c.NeedAppropriation = true
		c.resetCRCCommitteeUsedAmount()
		checkpoint := Checkpoint{
			KeyFrame: c.KeyFrame,
		}
		checkpoint.StateKeyFrame = *c.state.finishVoting(committeeDIDs)
		c.mtx.Unlock()

		if c.createCRCAppropriationTx != nil && block.Height == c.getHeight() {
			tx, err := c.createCRCAppropriationTx()
			if err != nil {
				log.Error("create appropriation tx failed")
				return
			} else if tx == nil {
				log.Info("no need to create appropriation")
				c.NeedAppropriation = false
				return
			}
			log.Info("create CRCAppropriation transaction:", tx.Hash())
			if c.isCurrent != nil && c.broadcast != nil && c.
				appendToTxpool != nil {
				go func() {
					if c.isCurrent() {
						if err := c.appendToTxpool(tx); err == nil {
							c.broadcast(msg.NewTx(tx))
						}
					}
				}()
			}
		}
		return
	}
	c.mtx.Unlock()
}

func (c *Committee) resetCRCCommitteeUsedAmount() {
	// todo add finished proposals into finished map
	var budget common.Fixed64
	for _, v := range c.manager.Proposals {
		if v.Status == Finished || v.Status == CRCanceled ||
			v.Status == VoterCanceled || v.Status == Aborted {
			continue
		}
		for i := int(v.CurrentWithdrawalStage); i < len(v.Proposal.Budgets); i++ {
			budget += v.Proposal.Budgets[i]
		}
	}
	c.CRCCommitteeUsedAmount = budget
}

func (c *Committee) tryInitCRCRelatedAddressBalance() {
	if c.recordBalanceHeight == 0 {
		height := c.getHeight()
		var foundationBalance common.Fixed64
		utxos, _ := c.getUTXO(&c.params.CRCFoundation)
		for _, u := range utxos {
			foundationBalance += u.Value
			op := types.NewOutPoint(u.TxID, uint16(u.Index))
			c.state.CRCFoundationOutputs[op.ReferKey()] = u.Value
		}
		var committeeBalance common.Fixed64
		utxos, _ = c.getUTXO(&c.params.CRCCommitteeAddress)
		for _, u := range utxos {
			committeeBalance += u.Value
			op := types.NewOutPoint(u.TxID, uint16(u.Index))
			c.state.CRCCommitteeOutputs[op.ReferKey()] = u.Value
		}
		utxos, _ = c.getUTXO(&c.params.DestroyELAAddress)
		var destroyBalance common.Fixed64
		for _, u := range utxos {
			destroyBalance += u.Value
		}
		c.CRCFoundationBalance = foundationBalance
		c.CRCCommitteeBalance = committeeBalance
		c.DestroyedAmount = destroyBalance
		c.freshCirculationAmount(height)

		c.recordBalanceHeight = height
		log.Infof("record balance at height of %d, balance of CRC "+
			"foundation is %s, balance of CRC committee address is %s",
			height, c.CRCFoundationBalance, c.CRCCommitteeBalance)

	}
}

func (c *Committee) freshCirculationAmount(height uint32) {
	c.CirculationAmount = common.Fixed64(config.OriginIssuanceAmount) +
		common.Fixed64(height)*c.params.RewardPerBlock -
		c.CRCFoundationBalance - c.CRCCommitteeBalance - c.DestroyedAmount
}

func (c *Committee) recordLastVotingStartHeight(height uint32) {
	// Update last voting start height one block ahead.
	if height == c.LastCommitteeHeight+c.params.CRDutyPeriod-
		c.params.CRVotingPeriod-1 {
		lastVotingStartHeight := c.LastVotingStartHeight
		c.state.history.Append(height, func() {
			c.LastVotingStartHeight = height + 1
		}, func() {
			c.LastVotingStartHeight = lastVotingStartHeight
		})
	}
}

func (c *Committee) tryStartVotingPeriod(height uint32) {
	if !c.InElectionPeriod {
		return
	}

	lastVotingStartHeight := c.LastVotingStartHeight
	inElectionPeriod := c.InElectionPeriod
	c.state.history.Append(height, func() {
		var normalCount uint32
		for _, m := range c.Members {
			if m.MemberState == MemberElected {
				normalCount++
			}
		}
		if normalCount < c.params.CRAgreementCount {
			c.InElectionPeriod = false
			if !c.isInVotingPeriod(height) {
				c.LastVotingStartHeight = height
			}
		}
	}, func() {
		c.InElectionPeriod = inElectionPeriod
		c.LastVotingStartHeight = lastVotingStartHeight
	})
}

func (c *Committee) processImpeachment(height uint32, member []byte,
	votes common.Fixed64, history *utils.History) {
	circulation := c.CirculationAmount

	var crMember *CRMember
	for _, v := range c.Members {
		if bytes.Equal(v.Info.DID.Bytes(), member) {
			crMember = v
			break
		}
	}
	oriPenalty := c.state.depositInfo[crMember.Info.DID].Penalty
	oriMemberState := crMember.MemberState
	penalty := c.getMemberPenalty(height, crMember)
	history.Append(height, func() {
		crMember.ImpeachmentVotes += votes
		if crMember.ImpeachmentVotes >= common.Fixed64(float64(circulation)*
			c.params.VoterRejectPercentage/100.0) {
			crMember.MemberState = MemberImpeached
			c.state.depositInfo[crMember.Info.DID].Penalty = penalty
		}
	}, func() {
		crMember.ImpeachmentVotes -= votes
		crMember.MemberState = oriMemberState
		c.state.depositInfo[crMember.Info.DID].Penalty = oriPenalty
	})
	return
}

func (c *Committee) processCRCAppropriation(tx *types.Transaction, height uint32,
	history *utils.History) {
	history.Append(height, func() {
		c.NeedAppropriation = false
	}, func() {
		c.NeedAppropriation = true
	})
}

func (c *Committee) processCRCRelatedAmount(tx *types.Transaction, height uint32,
	history *utils.History, foundationInputsAmounts map[string]common.Fixed64,
	committeeInputsAmounts map[string]common.Fixed64) {
	if tx.IsCRCProposalTx() {
		proposal := tx.Payload.(*payload.CRCProposal)
		var budget common.Fixed64
		for _, b := range proposal.Budgets {
			budget += b
		}
		history.Append(height, func() {
			c.CRCCommitteeUsedAmount += budget
		}, func() {
			c.CRCCommitteeUsedAmount -= budget
		})
	}

	if height <= c.recordBalanceHeight {
		return
	}
	for _, input := range tx.Inputs {
		if amount, ok := foundationInputsAmounts[input.Previous.ReferKey()]; ok {
			history.Append(height, func() {
				c.CRCFoundationBalance -= amount
			}, func() {
				c.CRCFoundationBalance += amount
			})
		} else if amount, ok := committeeInputsAmounts[input.Previous.ReferKey()]; ok {
			history.Append(height, func() {
				c.CRCCommitteeBalance -= amount
			}, func() {
				c.CRCCommitteeBalance += amount
			})
		}
	}

	for _, output := range tx.Outputs {
		amount := output.Value
		if output.ProgramHash.IsEqual(c.params.CRCFoundation) {
			history.Append(height, func() {
				c.CRCFoundationBalance += amount
			}, func() {
				c.CRCFoundationBalance -= amount
			})
		} else if output.ProgramHash.IsEqual(c.params.CRCCommitteeAddress) {
			history.Append(height, func() {
				c.CRCCommitteeBalance += amount
			}, func() {
				c.CRCCommitteeBalance -= amount
			})
		} else if output.ProgramHash.IsEqual(c.params.DestroyELAAddress) {
			history.Append(height, func() {
				c.DestroyedAmount += amount
			}, func() {
				c.DestroyedAmount -= amount
			})
		}
	}
}

func (c *Committee) GetAvailableDepositAmount(did common.Uint168) common.Fixed64 {
	c.mtx.RLock()
	defer c.mtx.RUnlock()

	currentHeight := c.getHeight()
	inVoting := c.isInVotingPeriod(currentHeight)
	return c.state.getAvailableDepositAmount(did, currentHeight, inVoting)
}

func (c *Committee) GetHistoryMember(code []byte) *CRMember {
	c.mtx.RLock()
	defer c.mtx.RUnlock()

	return c.getHistoryMember(code)
}

func (c *Committee) getHistoryMember(code []byte) *CRMember {
	for _, v := range c.HistoryMembers {
		for _, m := range v {
			if bytes.Equal(m.Info.Code, code) {
				return m
			}
		}
	}
	return nil
}

func (c *Committee) RollbackTo(height uint32) error {
	c.mtx.Lock()
	defer c.mtx.Unlock()
	lastCommitHeight := c.LastCommitteeHeight

	if height >= lastCommitHeight {
		if height > c.state.history.Height() {
			return fmt.Errorf("can't rollback to height: %d", height)
		}

		if err := c.state.rollbackTo(height); err != nil {
			log.Warn("state rollback err: ", err)
		}
	} else {
		point := c.getCheckpoint(height)
		if point == nil {
			return errors.New("can't find checkpoint")
		}

		c.state.StateKeyFrame = point.StateKeyFrame
		c.KeyFrame = point.KeyFrame
	}
	return nil
}

func (c *Committee) Recover(checkpoint *Checkpoint) {
	c.mtx.Lock()
	defer c.mtx.Unlock()
	c.state.StateKeyFrame = checkpoint.StateKeyFrame
	c.KeyFrame = checkpoint.KeyFrame
}

func (c *Committee) shouldChange(height uint32) bool {
	if c.LastCommitteeHeight == 0 {
		if height < c.params.CRCommitteeStartHeight {
			return false
		} else if height == c.params.CRCommitteeStartHeight {
			return true
		}
	}

	return height == c.LastVotingStartHeight+c.params.CRVotingPeriod
}

func (c *Committee) shouldCleanHistory() bool {
	return c.LastVotingStartHeight == c.LastCommitteeHeight+
		c.params.CRDutyPeriod-c.params.CRVotingPeriod
}

func (c *Committee) isInVotingPeriod(height uint32) bool {
	//todo consider emergency election later
	inVotingPeriod := func(committeeUpdateHeight uint32) bool {
		return height >= committeeUpdateHeight-c.params.CRVotingPeriod &&
			height < committeeUpdateHeight
	}

	if c.LastCommitteeHeight < c.params.CRCommitteeStartHeight {
		return height >= c.params.CRVotingStartHeight &&
			height < c.params.CRCommitteeStartHeight
	} else {
		if !c.InElectionPeriod {
			return height < c.LastVotingStartHeight+c.params.CRVotingPeriod
		}
		return inVotingPeriod(c.LastCommitteeHeight + c.params.CRDutyPeriod)
	}
}

func (c *Committee) changeCommitteeMembers(height uint32) (
	[]common.Uint168, error) {
	candidates, err := c.getActiveCRCandidatesDesc()
	if err != nil {
		c.InElectionPeriod = false
		c.LastVotingStartHeight = height
		return nil, err
	}

	// Process current members.
	c.processCurrentMembers(height)

	result := make([]common.Uint168, 0, c.params.CRMemberCount)
	for i := 0; i < int(c.params.CRMemberCount); i++ {
		c.Members[candidates[i].info.DID] = c.generateMember(candidates[i])
		result = append(result, candidates[i].info.DID)
	}

	// Process current candidates.
	c.processCurrentCandidates()

	c.state.CurrentSession += 1
	c.InElectionPeriod = true
	c.LastCommitteeHeight = height
	return result, nil
}

func (c *Committee) processCurrentMembers(height uint32) {
	if _, ok := c.HistoryMembers[c.state.CurrentSession]; !ok {
		c.HistoryMembers[c.state.CurrentSession] =
			make(map[common.Uint168]*CRMember)
	}
	for _, m := range c.Members {
		c.state.depositInfo[m.Info.DID].Penalty = c.getMemberPenalty(height, m)
		c.HistoryMembers[c.state.CurrentSession][m.Info.DID] = m
	}

	c.Members = make(map[common.Uint168]*CRMember, c.params.CRMemberCount)
	c.state.Nicknames = map[string]struct{}{}
	c.state.Votes = map[string]struct{}{}
}

func (c *Committee) processCurrentCandidates() {
	if _, ok := c.state.HistoryCandidates[c.state.CurrentSession]; !ok {
		c.state.HistoryCandidates[c.state.CurrentSession] =
			make(map[common.Uint168]*Candidate)
	}
	for k, v := range c.state.Candidates {
		if _, ok := c.Members[k]; !ok {
			c.state.HistoryCandidates[c.state.CurrentSession][k] = v
		}
	}
}

func (c *Committee) generateMember(candidate *Candidate) *CRMember {
	return &CRMember{
		Info:             candidate.info,
		ImpeachmentVotes: 0,
		DepositHash:      candidate.depositHash,
	}
}

func (c *Committee) getMemberPenalty(height uint32, member *CRMember) common.Fixed64 {
	// Calculate penalty by election block count.
	electionCount := height - c.LastCommitteeHeight
	electionRate := float64(electionCount) / float64(c.params.CRDutyPeriod)

	// Calculate penalty by vote proposal count.
	var voteCount int
	for _, v := range c.manager.Proposals {
		for did, _ := range v.CRVotes {
			if member.Info.DID.IsEqual(did) {
				voteCount++
				break
			}
		}
	}
	proposalsCount := len(c.manager.Proposals)
	voteRate := float64(1.0)
	if proposalsCount != 0 {
		voteRate = float64(voteCount) / float64(proposalsCount)
	}

	// Calculate the final penalty.
	penalty := c.state.depositInfo[member.Info.DID].Penalty
	currentPenalty := MinDepositAmount * common.Fixed64(1-electionRate*voteRate)
	finalPenalty := penalty + currentPenalty

	log.Infof("member %s impeached, not election and not vote proposal"+
		" penalty: %s, old penalty: %s, final penalty: %s",
		member.Info.DID, currentPenalty, penalty, finalPenalty)

	return finalPenalty
}

func (c *Committee) generateCandidate(height uint32, member *CRMember) *Candidate {
	return &Candidate{
		info:         member.Info,
		state:        Canceled,
		cancelHeight: height,
		depositHash:  member.DepositHash,
	}
}

func (c *Committee) getActiveCRCandidatesDesc() ([]*Candidate, error) {
	candidates := c.state.getCandidates(Active)
	if uint32(len(candidates)) < c.params.CRMemberCount {
		return nil, errors.New("candidates count less than required count")
	}

	sort.Slice(candidates, func(i, j int) bool {
		if candidates[i].votes == candidates[j].votes {
			iCRInfo := candidates[i].Info()
			jCRInfo := candidates[j].Info()
			return iCRInfo.GetCodeHash().Compare(jCRInfo.GetCodeHash()) < 0
		}
		return candidates[i].votes > candidates[j].votes
	})
	return candidates, nil
}

func (c *Committee) GetCandidate(did common.Uint168) *Candidate {
	c.mtx.RLock()
	defer c.mtx.RUnlock()
	return c.state.getCandidate(did)
}

func (c *Committee) GetCandidates(state CandidateState) []*Candidate {
	c.mtx.RLock()
	defer c.mtx.RUnlock()
	return c.state.getCandidates(state)
}

func (c *Committee) ExistCandidateByNickname(nickname string) bool {
	c.mtx.RLock()
	defer c.mtx.RUnlock()
	return c.state.existCandidateByNickname(nickname)
}

func (c *Committee) ExistCandidateByDepositHash(did common.Uint168) bool {
	c.mtx.RLock()
	defer c.mtx.RUnlock()
	return c.state.existCandidateByDepositHash(did)
}

func (c *Committee) GetPenalty(did common.Uint168) common.Fixed64 {
	c.mtx.RLock()
	defer c.mtx.RUnlock()
	return c.state.getPenalty(did)
}

func (c *Committee) ExistProposal(hash common.Uint256) bool {
	c.mtx.RLock()
	defer c.mtx.RUnlock()
	return c.manager.existProposal(hash)
}

func (c *Committee) GetProposal(hash common.Uint256) *ProposalState {
	c.mtx.RLock()
	defer c.mtx.RUnlock()
	return c.manager.getProposal(hash)
}

func (c *Committee) AvailableWithdrawalAmount(hash common.Uint256) common.Fixed64 {
	c.mtx.RLock()
	defer c.mtx.RUnlock()
	return c.manager.availableWithdrawalAmount(hash)
}

func (c *Committee) IsProposalFull(did common.Uint168) bool {
	c.mtx.RLock()
	defer c.mtx.RUnlock()
	return c.manager.isProposalFull(did)
}

func (c *Committee) ExistDraft(hash common.Uint256) bool {
	c.mtx.RLock()
	defer c.mtx.RUnlock()
	return c.manager.existDraft(hash)
}

func (c *Committee) Exist(did common.Uint168) bool {
	c.mtx.RLock()
	defer c.mtx.RUnlock()

	return c.state.exist(did)
}

func (c *Committee) IsRefundable(did common.Uint168) bool {
	c.mtx.RLock()
	defer c.mtx.RUnlock()
	return c.state.isRefundable(did)
}

func (c *Committee) GetAllCandidates() []*Candidate {
	c.mtx.RLock()
	defer c.mtx.RUnlock()
	return c.state.getAllCandidates()
}

func (c *Committee) GetAllProposals() ProposalsMap {
	c.mtx.RLock()
	defer c.mtx.RUnlock()
	return c.manager.getAllProposals()
}

func (c *Committee) GetProposals(status ProposalStatus) ProposalsMap {
	c.mtx.RLock()
	defer c.mtx.RUnlock()
	return c.manager.getProposals(status)
}

func (c *Committee) GetProposalByDraftHash(draftHash common.Uint256) *ProposalState {
	c.mtx.RLock()
	defer c.mtx.RUnlock()
	return c.manager.getProposalByDraftHash(draftHash)
}

type CommitteeFuncsConfig struct {
	GetTxReference func(tx *types.Transaction) (
		map[*types.Input]*types.Output, error)
	GetHeight                        func() uint32
	CreateCRAppropriationTransaction func() (*types.Transaction, error)
	IsCurrent                        func() bool
	Broadcast                        func(msg p2p.Message)
	AppendToTxpool                   func(transaction *types.Transaction) elaerr.ELAError
	GetUTXO                          func(programHash *common.Uint168) ([]*types.UTXO, error)
}

func (c *Committee) RegisterFuncitons(cfg *CommitteeFuncsConfig) {
	c.createCRCAppropriationTx = cfg.CreateCRAppropriationTransaction
	c.isCurrent = cfg.IsCurrent
	c.broadcast = cfg.Broadcast
	c.appendToTxpool = cfg.AppendToTxpool
	c.state.registerFunctions(&FunctionsConfig{
		TryStartVotingPeriod:    c.tryStartVotingPeriod,
		ProcessImpeachment:      c.processImpeachment,
		ProcessCRCAppropriation: c.processCRCAppropriation,
		ProcessCRCRelatedAmount: c.processCRCRelatedAmount,
		GetHistoryMember:        c.getHistoryMember,
		GetTxReference:          cfg.GetTxReference,
	})
	c.getUTXO = cfg.GetUTXO
	c.getHeight = cfg.GetHeight
}

func NewCommittee(params *config.Params) *Committee {
	committee := &Committee{
		state:    NewState(params),
		params:   params,
		KeyFrame: *NewKeyFrame(),
		manager:  NewProposalManager(params),
	}
	committee.state.SetManager(committee.manager)
	params.CkpManager.Register(NewCheckpoint(committee))
	return committee
}<|MERGE_RESOLUTION|>--- conflicted
+++ resolved
@@ -34,12 +34,8 @@
 	isCurrent                func() bool
 	broadcast                func(msg p2p.Message)
 	appendToTxpool           func(transaction *types.Transaction) elaerr.ELAError
-<<<<<<< HEAD
 	createCRCAppropriationTx func() (*types.Transaction, error)
-=======
-	createCRCAppropriationTx func() *types.Transaction
 	getUTXO                  func(programHash *common.Uint168) ([]*types.UTXO, error)
->>>>>>> 012c9219
 
 	recordBalanceHeight uint32
 }
