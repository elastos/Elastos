// Copyright (c) 2017-2019 The Elastos Foundation
// Use of this source code is governed by an MIT
// license that can be found in the LICENSE file.
//

package state

import (
	"testing"

	"github.com/elastos/Elastos.ELA/common"
	"github.com/elastos/Elastos.ELA/common/config"
	"github.com/elastos/Elastos.ELA/core/contract"
	"github.com/elastos/Elastos.ELA/core/contract/program"
	"github.com/elastos/Elastos.ELA/core/types"
	"github.com/elastos/Elastos.ELA/core/types/outputpayload"
	"github.com/elastos/Elastos.ELA/core/types/payload"
	"github.com/elastos/Elastos.ELA/crypto"
	"github.com/elastos/Elastos.ELA/utils"

	"github.com/stretchr/testify/assert"
)

func TestState_GetCandidatesRelated(t *testing.T) {
	keyFrame := *randomStateKeyFrame(5, true)
	state := State{
		StateKeyFrame: keyFrame,
	}

	// get single candidate
	for k, v := range keyFrame.Candidates {
		v2 := state.getCandidate(k)
		assert.True(t, candidateEqual(v, v2))

		v3 := state.getCandidate(v.info.DID)
		assert.True(t, candidateEqual(v, v3))
	}

	// get candidates
	candidates := state.getAllCandidates()
	assert.Equal(t, 15, len(candidates))

	pending := state.getCandidates(Pending)
	assert.Equal(t, 5, len(pending))

	actives := state.getCandidates(Active)
	assert.Equal(t, 5, len(actives))

	cancels := state.getCandidates(Canceled)
	assert.Equal(t, 3, len(cancels))

	returns := state.getCandidates(Returned)
	assert.Equal(t, 2, len(returns))
}

func TestState_ExistCandidateRelated(t *testing.T) {
	keyFrame := *randomStateKeyFrame(5, true)
	state := State{
		StateKeyFrame: keyFrame,
	}

	assert.False(t, state.existCandidate(make([]byte, 34)))
	assert.False(t, state.ExistCandidateByDID(common.Uint168{}))
	assert.False(t, state.existCandidateByNickname(""))

	for _, v := range keyFrame.Candidates {
		assert.True(t, state.existCandidate(v.info.Code))
		assert.True(t, state.ExistCandidateByDID(v.info.DID))
		assert.True(t, state.existCandidateByNickname(v.info.NickName))
	}
}

func getCode(publicKey string) []byte {
	pkBytes, _ := common.HexStringToBytes(publicKey)
	pk, _ := crypto.DecodePoint(pkBytes)
	redeemScript, _ := contract.CreateStandardRedeemScript(pk)
	return redeemScript
}

func TestState_ProcessBlock_PendingUpdateThenCancel(t *testing.T) {
	state := NewState(nil)
	publicKeyStr1 := "03c77af162438d4b7140f8544ad6523b9734cca9c7a62476d54ed5d1bddc7a39c3"
	code := getCode(publicKeyStr1)
	did := *getDid(code)
	nickname := randomString()

	assert.False(t, state.existCandidate(code))
	assert.False(t, state.ExistCandidateByDID(did))
	assert.False(t, state.existCandidateByNickname(nickname))

	registerFuncs(state)

	// register CR
	state.ProcessBlock(&types.Block{
		Header: types.Header{
			Height: 1,
		},
		Transactions: []*types.Transaction{
			generateRegisterCR(code, did, nickname),
		},
	}, nil, 0)
	assert.True(t, state.existCandidate(code))
	assert.True(t, state.ExistCandidateByDID(did))
	assert.True(t, state.existCandidateByNickname(nickname))
	candidate := state.getCandidate(did)
	assert.Equal(t, Pending, candidate.state)

	// update pending CR
	nickname2 := randomString()
	state.ProcessBlock(&types.Block{
		Header: types.Header{
			Height: 2,
		},
		Transactions: []*types.Transaction{
			generateUpdateCR(code, did, nickname2),
		},
	}, nil, 0)
	assert.True(t, state.existCandidate(code))
	assert.True(t, state.ExistCandidateByDID(did))
	assert.False(t, state.existCandidateByNickname(nickname))
	assert.True(t, state.existCandidateByNickname(nickname2))
	candidate = state.getCandidate(did)
	assert.Equal(t, Pending, candidate.state)

	//cancel pending CR
	state.ProcessBlock(&types.Block{
		Header: types.Header{
			Height: 3,
		},
		Transactions: []*types.Transaction{
			generateUnregisterCR(code),
		},
	}, nil, 0)
	assert.True(t, state.existCandidate(code))
	assert.True(t, state.ExistCandidateByDID(did))
	assert.False(t, state.existCandidateByNickname(nickname))
	assert.False(t, state.existCandidateByNickname(nickname2))
	candidate = state.getCandidate(did)
	assert.Equal(t, Canceled, candidate.state)
	assert.Equal(t, 0, len(state.getCandidates(Pending)))
	assert.Equal(t, 1, len(state.getCandidates(Canceled)))
}

func TestState_ProcessBlock_PendingActiveThenCancel(t *testing.T) {
	state := NewState(nil)
	height := uint32(1)
	nickname := randomString()
	publicKeyStr1 := "03c77af162438d4b7140f8544ad6523b9734cca9c7a62476d54ed5d1bddc7a39c3"
	code := getCode(publicKeyStr1)
	did := *getDid(code)

	assert.False(t, state.existCandidate(code))
	assert.False(t, state.ExistCandidateByDID(did))
	assert.False(t, state.existCandidateByNickname(nickname))

	registerFuncs(state)

	// register CR
	state.ProcessBlock(&types.Block{
		Header: types.Header{
			Height: height,
		},
		Transactions: []*types.Transaction{
			generateRegisterCR(code, did, nickname),
		},
	}, nil, 0)
	height++
	assert.True(t, state.existCandidate(code))
	assert.True(t, state.ExistCandidateByDID(did))
	assert.True(t, state.existCandidateByNickname(nickname))
	candidate := state.getCandidate(did)
	assert.Equal(t, Pending, candidate.state)

	// register CR then after 6 block should be active state
	for i := 0; i < 5; i++ {
		state.ProcessBlock(&types.Block{
			Header: types.Header{
				Height: height,
			},
			Transactions: []*types.Transaction{},
		}, nil, 0)
		height++
	}
	candidate = state.getCandidate(did)
	assert.Equal(t, Active, candidate.state)

	// update active CR
	nickname2 := randomString()
	state.ProcessBlock(&types.Block{
		Header: types.Header{
			Height: height,
		},
		Transactions: []*types.Transaction{
			generateUpdateCR(code, did, nickname2),
		},
	}, nil, 0)
	height++
	assert.True(t, state.existCandidate(code))
	assert.True(t, state.ExistCandidateByDID(did))
	assert.False(t, state.existCandidateByNickname(nickname))
	assert.True(t, state.existCandidateByNickname(nickname2))
	candidate = state.getCandidate(did)
	assert.Equal(t, Active, candidate.state)

	// cancel active CR
	state.ProcessBlock(&types.Block{
		Header: types.Header{
			Height: height,
		},
		Transactions: []*types.Transaction{
			generateUnregisterCR(code),
		},
	}, nil, 0)
	assert.True(t, state.existCandidate(code))
	assert.True(t, state.ExistCandidateByDID(did))
	assert.False(t, state.existCandidateByNickname(nickname))
	assert.False(t, state.existCandidateByNickname(nickname2))
	candidate = state.getCandidate(did)
	assert.Equal(t, Canceled, candidate.state)
	assert.Equal(t, 0, len(state.getCandidates(Pending)))
	assert.Equal(t, 1, len(state.getCandidates(Canceled)))
}

func TestState_ProcessBlock_MixedCRProcessing(t *testing.T) {
	state := State{
		StateKeyFrame: *randomStateKeyFrame(5, true),
		history:       utils.NewHistory(maxHistoryCapacity),
	}
	registerFuncs(&state)
	height := uint32(1)

	assert.Equal(t, 15, len(state.getAllCandidates()))
	assert.Equal(t, 5, len(state.getCandidates(Pending)))
	assert.Equal(t, 5, len(state.getCandidates(Active)))
	assert.Equal(t, 3, len(state.getCandidates(Canceled)))
	assert.Equal(t, 2, len(state.getCandidates(Returned)))

	for i := 0; i < 10; i++ {
		code := randomBytes(34)
		nickname := randomString()
		did := *randomUint168()

		state.ProcessBlock(&types.Block{
			Header: types.Header{
				Height: height,
			},
			Transactions: []*types.Transaction{
				generateRegisterCR(code, did, nickname),
			},
		}, nil, 0)
		height++
	}
	assert.Equal(t, 25, len(state.getAllCandidates()))
	assert.Equal(t, 5, len(state.getCandidates(Pending)))
	assert.Equal(t, 15, len(state.getCandidates(Active)))
	assert.Equal(t, 3, len(state.getCandidates(Canceled)))
	assert.Equal(t, 2, len(state.getCandidates(Returned)))

	for i := 0; i < 5; i++ {
		state.ProcessBlock(&types.Block{
			Header: types.Header{
				Height: height,
			},
			Transactions: []*types.Transaction{},
		}, nil, 0)
		height++
	}
	assert.Equal(t, 25, len(state.getAllCandidates()))
	assert.Equal(t, 0, len(state.getCandidates(Pending)))
	assert.Equal(t, 20, len(state.getCandidates(Active)))
	assert.Equal(t, 3, len(state.getCandidates(Canceled)))
	assert.Equal(t, 2, len(state.getCandidates(Returned)))
}

func TestState_ProcessBlock_VotingAndCancel(t *testing.T) {
	keyframe := randomStateKeyFrame(5, true)
<<<<<<< HEAD
	state := State{
		params:        &config.DefaultParams,
		StateKeyFrame: *keyframe,
		history:       utils.NewHistory(maxHistoryCapacity),
	}
=======
	state := NewState(nil)
	state.StateKeyFrame = *keyframe
	state.history = utils.NewHistory(maxHistoryCapacity)
>>>>>>> 6ad7a1c3
	height := uint32(1)

	activeDIDs := make([][]byte, 0, 5)
	for k, v := range keyframe.Candidates {
		v.votes = 0
		activeDIDs = append(activeDIDs, k.Bytes())
	}

	registerFuncs(&state)
	references := make(map[*types.Input]*types.Output)
	state.getTxReference = func(tx *types.Transaction) (
		map[*types.Input]*types.Output, error) {
		return references, nil
	}

	// vote for the active candidates
	voteTx := mockNewVoteTx(activeDIDs)
	state.ProcessBlock(&types.Block{
		Header: types.Header{
			Height: height,
		},
		Transactions: []*types.Transaction{voteTx},
	}, nil, 0)
	height++

	for i, v := range activeDIDs {
		did, _ := common.Uint168FromBytes(v)
		candidate := state.getCandidate(*did)
		assert.Equal(t, common.Fixed64((i+1)*10), candidate.votes)
	}

	input := &types.Input{
		Previous: *types.NewOutPoint(voteTx.Hash(), uint16(0)),
	}
	references[input] = voteTx.Outputs[0]

	// cancel votes the active candidates
	state.ProcessBlock(&types.Block{
		Header: types.Header{
			Height: height,
		},
		Transactions: []*types.Transaction{
			{
				Inputs: []*types.Input{input},
			},
		},
	}, nil, 0)

	for _, v := range activeDIDs {
		did, _ := common.Uint168FromBytes(v)
		candidate := state.getCandidate(*did)
		assert.Equal(t, common.Fixed64(0), candidate.votes)
	}
}

func TestState_ProcessBlock_DepositAndReturnDeposit(t *testing.T) {
	state := NewState(&config.DefaultParams)
	registerFuncs(state)
	height := uint32(1)

	_, pk, _ := crypto.GenerateKeyPair()
	cont, _ := contract.CreateStandardContract(pk)
	code := cont.Code
	did := *getDid(code)

	depositCont, _ := contract.CreateDepositContractByPubKey(pk)

	// register CR
	registerCRTx := &types.Transaction{
		TxType: types.RegisterCR,
		Payload: &payload.CRInfo{
			Code:     code,
			DID:      *getDid(code),
			NickName: randomString(),
		},
		Outputs: []*types.Output{
			{
				ProgramHash: *depositCont.ToProgramHash(),
				Value:       common.Fixed64(6000 * 1e8),
			},
		},
	}
	state.ProcessBlock(&types.Block{
		Header: types.Header{
			Height: height,
		},
		Transactions: []*types.Transaction{registerCRTx},
	}, nil, 0)
	height++
	candidate := state.getCandidate(did)
	assert.Equal(t, common.Fixed64(5000*1e8),
		state.getDepositAmount(candidate.info.DID))
	assert.Equal(t, common.Fixed64(6000*1e8),
		state.getTotalAmount(candidate.info.DID))

	// deposit though normal tx
	tranferTx := &types.Transaction{
		TxType:  types.TransferAsset,
		Payload: &payload.TransferAsset{},
		Outputs: []*types.Output{
			{
				ProgramHash: *depositCont.ToProgramHash(),
				Value:       common.Fixed64(1000*1e8),
			},
		},
	}
	state.ProcessBlock(&types.Block{
		Header: types.Header{
			Height: height,
		},
		Transactions: []*types.Transaction{tranferTx},
	}, nil, 0)
	height++
	assert.Equal(t, common.Fixed64(5000*1e8),
		state.getDepositAmount(candidate.info.DID))
	assert.Equal(t, common.Fixed64(7000*1e8),
		state.getTotalAmount(candidate.info.DID))

	// cancel candidate
	for i := 0; i < 4; i++ {
		state.ProcessBlock(&types.Block{
			Header: types.Header{
				Height: height,
			},
			Transactions: []*types.Transaction{},
		}, nil, 0)
		height++
	}
	assert.Equal(t, Active, candidate.state)
	state.ProcessBlock(&types.Block{
		Header: types.Header{
			Height: height,
		},
		Transactions: []*types.Transaction{
			generateUnregisterCR(code),
		},
	}, nil, 0)
	height++
	for i := 0; i < 5; i++ {
		state.ProcessBlock(&types.Block{
			Header: types.Header{
				Height: height,
			},
			Transactions: []*types.Transaction{},
		}, nil, 0)
		height++
	}
	assert.Equal(t, Canceled, candidate.state)

	// return deposit
	rdTx := generateReturnCRDeposit(code)
	rdTx.Inputs = []*types.Input{
		{
			Previous: types.OutPoint{
				TxID:  registerCRTx.Hash(),
				Index: 0,
			},
		},
		{
			Previous: types.OutPoint{
				TxID:  tranferTx.Hash(),
				Index: 0,
			},
		},
	}
	state.ProcessBlock(&types.Block{
		Header: types.Header{
			Height: height,
		},
		Transactions: []*types.Transaction{rdTx},
	}, nil, 0)
	state.history.Commit(height)
	assert.Equal(t, common.Fixed64(0), state.getDepositAmount(candidate.info.DID))
}

func mockNewVoteTx(dids [][]byte) *types.Transaction {
	candidateVotes := make([]outputpayload.CandidateVotes, 0, len(dids))
	for i, did := range dids {
		//code := getCode(common.BytesToHexString(pk))
		candidateVotes = append(candidateVotes,
			outputpayload.CandidateVotes{
				Candidate: did,
				Votes:     common.Fixed64((i + 1) * 10)})
	}
	output := &types.Output{
		Value: 100,
		Type:  types.OTVote,
		Payload: &outputpayload.VoteOutput{
			Version: outputpayload.VoteProducerAndCRVersion,
			Contents: []outputpayload.VoteContent{
				{outputpayload.CRC, candidateVotes},
			},
		},
	}

	return &types.Transaction{
		Version: types.TxVersion09,
		TxType:  types.TransferAsset,
		Outputs: []*types.Output{output},
	}
}

func generateRegisterCR(code []byte, did common.Uint168,
	nickname string) *types.Transaction {
	return &types.Transaction{
		TxType: types.RegisterCR,
		Payload: &payload.CRInfo{
			Code:     code,
			DID:      did,
			NickName: nickname,
		},
	}
}

func generateUpdateCR(code []byte, did common.Uint168,
	nickname string) *types.Transaction {
	return &types.Transaction{
		TxType: types.UpdateCR,
		Payload: &payload.CRInfo{
			Code:     code,
			DID:      did,
			NickName: nickname,
		},
	}
}

func generateUnregisterCR(code []byte) *types.Transaction {
	return &types.Transaction{
		TxType: types.UnregisterCR,
		Payload: &payload.UnregisterCR{
			DID: *getDid(code),
		},
	}
}

func getDid(code []byte) *common.Uint168 {
	ct1, _ := contract.CreateCRDIDContractByCode(code)
	return ct1.ToProgramHash()
}

func generateReturnCRDeposit(code []byte) *types.Transaction {
	return &types.Transaction{
		TxType:  types.ReturnCRDepositCoin,
		Payload: &payload.ReturnDepositCoin{},
		Programs: []*program.Program{
			&program.Program{
				Code: code,
			},
		},
	}
}

func registerFuncs(state *State) {
	state.registerFunctions(&FunctionsConfig{
		GetHistoryMember: func(code []byte) *CRMember { return nil },
		ProcessCRCRelatedAmount: func(tx *types.Transaction, height uint32,
			history *utils.History, foundationInputsAmounts map[string]common.Fixed64,
			committeeInputsAmounts map[string]common.Fixed64) {
		},
		GetTxReference: func(tx *types.Transaction) (
			map[*types.Input]*types.Output, error) {
			return make(map[*types.Input]*types.Output), nil
		}})
}<|MERGE_RESOLUTION|>--- conflicted
+++ resolved
@@ -274,17 +274,9 @@
 
 func TestState_ProcessBlock_VotingAndCancel(t *testing.T) {
 	keyframe := randomStateKeyFrame(5, true)
-<<<<<<< HEAD
-	state := State{
-		params:        &config.DefaultParams,
-		StateKeyFrame: *keyframe,
-		history:       utils.NewHistory(maxHistoryCapacity),
-	}
-=======
-	state := NewState(nil)
+	state := NewState(&config.DefaultParams)
 	state.StateKeyFrame = *keyframe
 	state.history = utils.NewHistory(maxHistoryCapacity)
->>>>>>> 6ad7a1c3
 	height := uint32(1)
 
 	activeDIDs := make([][]byte, 0, 5)
@@ -293,7 +285,7 @@
 		activeDIDs = append(activeDIDs, k.Bytes())
 	}
 
-	registerFuncs(&state)
+	registerFuncs(state)
 	references := make(map[*types.Input]*types.Output)
 	state.getTxReference = func(tx *types.Transaction) (
 		map[*types.Input]*types.Output, error) {
@@ -387,7 +379,7 @@
 		Outputs: []*types.Output{
 			{
 				ProgramHash: *depositCont.ToProgramHash(),
-				Value:       common.Fixed64(1000*1e8),
+				Value:       common.Fixed64(1000 * 1e8),
 			},
 		},
 	}
