--- conflicted
+++ resolved
@@ -555,21 +555,13 @@
 	p := output.Payload.(*outputpayload.VoteOutput)
 	for _, vote := range p.Contents {
 		for _, cv := range vote.CandidateVotes {
-<<<<<<< HEAD
-=======
-			did, err := common.Uint168FromBytes(cv.Candidate)
-			if err != nil {
-				continue
-			}
-			candidate := s.getCandidateByDID(*did)
-			if candidate == nil {
-				continue
-			}
-
->>>>>>> 8bb926aa
 			switch vote.VoteType {
 			case outputpayload.CRC:
-				candidate := s.getCandidate(cv.Candidate)
+				did, err := common.Uint168FromBytes(cv.Candidate)
+				if err != nil {
+					continue
+				}
+				candidate := s.getCandidateByDID(*did)
 				if candidate == nil {
 					continue
 				}
