package elanet

import (
	"bytes"
	"errors"
	"fmt"

	"github.com/elastos/Elastos.ELA/blockchain"
	"github.com/elastos/Elastos.ELA/common"
	"github.com/elastos/Elastos.ELA/common/config"
	"github.com/elastos/Elastos.ELA/core/types"
	"github.com/elastos/Elastos.ELA/core/types/payload"
	"github.com/elastos/Elastos.ELA/elanet/bloom"
	"github.com/elastos/Elastos.ELA/elanet/filter"
	"github.com/elastos/Elastos.ELA/elanet/filter/sidefilter"
	"github.com/elastos/Elastos.ELA/elanet/netsync"
	"github.com/elastos/Elastos.ELA/elanet/pact"
	"github.com/elastos/Elastos.ELA/elanet/peer"
	"github.com/elastos/Elastos.ELA/elanet/routes"
	"github.com/elastos/Elastos.ELA/mempool"
	"github.com/elastos/Elastos.ELA/p2p"
	"github.com/elastos/Elastos.ELA/p2p/msg"
	svr "github.com/elastos/Elastos.ELA/p2p/server"
)

const (
	// defaultServices describes the default services that are supported by
	// the server.
	defaultServices = pact.SFNodeNetwork | pact.SFTxFiltering | pact.SFNodeBloom
)

// naFilter defines a network address filter for the main chain server, for now
// it is used to filter SPV wallet addresses from relaying to other peers.
type naFilter struct{}

func (f *naFilter) Filter(na *p2p.NetAddress) bool {
	service := pact.ServiceFlag(na.Services)
	return service&pact.SFNodeNetwork == pact.SFNodeNetwork
}

// newPeerMsg represent a new connected peer.
type newPeerMsg struct {
	svr.IPeer
<<<<<<< HEAD
=======
	reply chan struct{}
>>>>>>> 7c5f8e7a
}

// donePeerMsg represent a disconnected peer.
type donePeerMsg struct {
	svr.IPeer
<<<<<<< HEAD
=======
	reply chan struct{}
>>>>>>> 7c5f8e7a
}

// relayMsg packages an inventory vector along with the newly discovered
// inventory so the relay has access to that information.
type relayMsg struct {
	invVect *msg.InvVect
	data    interface{}
}

// server provides a server for handling communications to and from peers.
type server struct {
	svr.IServer
	syncManager  *netsync.SyncManager
	chain        *blockchain.BlockChain
	chainParams  *config.Params
	txMemPool    *mempool.TxPool
	blockMemPool *mempool.BlockPool
	routes       *routes.Routes

	peerQueue chan interface{}
	relayInv  chan relayMsg
	quit      chan struct{}
	services  pact.ServiceFlag
}

// serverPeer extends the peer to maintain state shared by the server and
// the blockmanager.
type serverPeer struct {
	*peer.Peer

	server        *server
	continueHash  *common.Uint256
	isWhitelisted bool
	filter        *filter.Filter
	quit          chan struct{}
	// The following chans are used to sync blockmanager and server.
	txProcessed    chan struct{}
	blockProcessed chan struct{}
}

// newServerPeer returns a new serverPeer instance. The peer needs to be set by
// the caller.
func newServerPeer(s *server) *serverPeer {
	filter := filter.New(func(typ uint8) filter.TxFilter {
		switch typ {
		case filter.FTBloom:
			return bloom.NewTxFilter()
		case filter.FTDPOS:
			return sidefilter.New(s.chain.GetState())
		}
		return nil
	})

	return &serverPeer{
		server:         s,
		filter:         filter,
		quit:           make(chan struct{}),
		txProcessed:    make(chan struct{}, 1),
		blockProcessed: make(chan struct{}, 1),
	}
}

// OnMemPool is invoked when a peer receives a mempool message.
// It creates and sends an inventory message with the contents of the memory
// pool up to the maximum inventory allowed per message.  When the peer has a
// bloom filter loaded, the contents are filtered accordingly.
func (sp *serverPeer) OnMemPool(_ *peer.Peer, _ *msg.MemPool) {
	// Only allow mempool requests if the server has bloom filtering
	// enabled.
	if sp.server.services&pact.SFTxFiltering != pact.SFTxFiltering {
		log.Debugf("peer %v sent mempool request with bloom "+
			"filtering disabled -- disconnecting", sp)
		sp.Disconnect()
		return
	}

	// A decaying ban score increase is applied to prevent flooding.
	// The ban score accumulates and passes the ban threshold if a burst of
	// mempool messages comes from a peer. The score decays each minute to
	// half of its value.
	sp.AddBanScore(0, 33, "mempool")

	// Generate inventory message with the available transactions in the
	// transaction memory pool.  Limit it to the max allowed inventory
	// per message.  The NewMsgInvSizeHint function automatically limits
	// the passed hint to the maximum allowed, so it's safe to pass it
	// without double checking it here.
	txs := sp.server.txMemPool.GetTxsInPool()
	invMsg := msg.NewInvSize(uint(len(txs)))

	for _, tx := range txs {
		// Either add all transactions when there is no bloom filter,
		// or only the transactions that match the filter when there is
		// one.
		txId := tx.Hash()
		if !sp.filter.IsLoaded() || sp.filter.MatchUnconfirmed(tx) {
			iv := msg.NewInvVect(msg.InvTypeTx, &txId)
			invMsg.AddInvVect(iv)
			if len(invMsg.InvList)+1 > msg.MaxInvPerMsg {
				break
			}
		}
	}

	// Send the inventory message if there is anything to send.
	if len(invMsg.InvList) > 0 {
		sp.QueueMessage(invMsg, nil)
	}
}

// OnTx is invoked when a peer receives a tx message.  It blocks
// until the transaction has been fully processed.  Unlock the block
// handler this does not serialize all transactions through a single thread
// transactions don't rely on the previous one in a linear fashion like blocks.
func (sp *serverPeer) OnTx(_ *peer.Peer, msgTx *msg.Tx) {
	// Add the transaction to the known inventory for the peer.
	// Convert the raw MsgTx to a btcutil.Tx which provides some convenience
	// methods and things such as hash caching.
	tx := msgTx.Serializable.(*types.Transaction)
	txId := tx.Hash()
	iv := msg.NewInvVect(msg.InvTypeTx, &txId)
	sp.AddKnownInventory(iv)

	// Queue the transaction up to be handled by the sync manager and
	// intentionally block further receives until the transaction is fully
	// processed and known good or bad.  This helps prevent a malicious peer
	// from queuing up a bunch of bad transactions before disconnecting (or
	// being disconnected) and wasting memory.
	sp.server.syncManager.QueueTx(tx, sp.Peer, sp.txProcessed)
	<-sp.txProcessed
}

// OnBlock is invoked when a peer receives a block message.  It
// blocks until the block has been fully processed.
func (sp *serverPeer) OnBlock(_ *peer.Peer, msgBlock *msg.Block) {
	block := msgBlock.Serializable.(*types.DposBlock)
	blockHash := block.Block.Hash()
	iv := msg.NewInvVect(msg.InvTypeBlock, &blockHash)
	if block.HaveConfirm {
		iv.Type = msg.InvTypeConfirmedBlock
	}

	// Add the block to the known inventory for the peer.
	sp.AddKnownInventory(iv)

	// Queue the block up to be handled by the block
	// manager and intentionally block further receives
	// until the block is fully processed and known
	// good or bad.  This helps prevent a malicious peer
	// from queuing up a bunch of bad blocks before
	// disconnecting (or being disconnected) and wasting
	// memory.  Additionally, this behavior is depended on
	// by at least the block acceptance test tool as the
	// reference implementation processes blocks in the same
	// thread and therefore blocks further messages until
	// the block has been fully processed.
	sp.server.syncManager.QueueBlock(block, sp.Peer, sp.blockProcessed)
	<-sp.blockProcessed
}

// OnInv is invoked when a peer receives an inv message and is
// used to examine the inventory being advertised by the remote peer and react
// accordingly.  We pass the message down to blockmanager which will call
// QueueMessage with any appropriate responses.
func (sp *serverPeer) OnInv(_ *peer.Peer, inv *msg.Inv) {
	if len(inv.InvList) > 0 {
		sp.server.syncManager.QueueInv(inv, sp.Peer)
<<<<<<< HEAD
		sp.server.routes.QueueInv(sp.Peer, inv)
=======
>>>>>>> 7c5f8e7a
	}
}

// OnNotFound is invoked when a peer receives an notfounc message.
// A peer should not response a notfound message so we just disconnect it.
func (sp *serverPeer) OnNotFound(_ *peer.Peer, notFound *msg.NotFound) {
	for _, i := range notFound.InvList {
		if i.Type == msg.InvTypeTx {
			continue
		}

		log.Debugf("%s sent us notfound message --  disconnecting", sp)
		sp.AddBanScore(100, 0, notFound.CMD())
		sp.Disconnect()
		return
	}
}

// handleGetData is invoked when a peer receives a getdata message and
// is used to deliver block and transaction information.
func (sp *serverPeer) OnGetData(_ *peer.Peer, getData *msg.GetData) {
	// Notify the GetData message to DPOS routes.
	sp.server.routes.QueueGetData(sp.Peer, getData)

	numAdded := 0
	notFound := msg.NewNotFound()

	length := len(getData.InvList)
	// A decaying ban score increase is applied to prevent exhausting resources
	// with unusually large inventory queries.
	// Requesting more than the maximum inventory vector length within a short
	// period of time yields a score above the default ban threshold. Sustained
	// bursts of small requests are not penalized as that would potentially ban
	// peers performing IBD.
	// This incremental score decays each minute to half of its value.
	sp.AddBanScore(0, uint32(length)*99/msg.MaxInvPerMsg, "getdata")

	// We wait on this wait channel periodically to prevent queuing
	// far more data than we can send in a reasonable time, wasting memory.
	// The waiting occurs after the database fetch for the next one to
	// provide a little pipelining.
	var waitChan chan struct{}
	doneChan := make(chan struct{}, 1)

	for i, iv := range getData.InvList {
		var c chan struct{}
		// If this will be the last message we send.
		if i == length-1 && len(notFound.InvList) == 0 {
			c = doneChan
		} else if (i+1)%5 == 0 {
			// Buffered so as to not make the send goroutine block.
			c = make(chan struct{}, 1)
		}
		var err error
		switch iv.Type {
		case msg.InvTypeTx:
			err = sp.server.pushTxMsg(sp, &iv.Hash, c, waitChan)
		case msg.InvTypeBlock:
			err = sp.server.pushBlockMsg(sp, &iv.Hash, c, waitChan)
		case msg.InvTypeConfirmedBlock:
			err = sp.server.pushConfirmedBlockMsg(sp, &iv.Hash, c, waitChan)
		case msg.InvTypeFilteredBlock:
			err = sp.server.pushMerkleBlockMsg(sp, &iv.Hash, c, waitChan)
		default:
			log.Warnf("Unknown type in inventory request %d", iv.Type)
			continue
		}
		if err != nil {
			notFound.AddInvVect(iv)

			// When there is a failure fetching the final entry
			// and the done channel was sent in due to there
			// being no outstanding not found inventory, consume
			// it here because there is now not found inventory
			// that will use the channel momentarily.
			if i == length-1 && c != nil {
				<-c
			}
		}
		numAdded++
		waitChan = c
	}
	if len(notFound.InvList) != 0 {
		sp.QueueMessage(notFound, doneChan)
	}

	// Wait for messages to be sent. We can send quite a lot of data at this
	// point and this will keep the peer busy for a decent amount of time.
	// We don't process anything else by them in this time so that we
	// have an idea of when we should hear back from them - else the idle
	// timeout could fire when we were only half done sending the blocks.
	if numAdded > 0 {
		<-doneChan
	}
}

// OnGetBlocks is invoked when a peer receives a getblocks
// message.
func (sp *serverPeer) OnGetBlocks(_ *peer.Peer, m *msg.GetBlocks) {
	// Find the most recent known block in the best chain based on the block
	// locator and fetch all of the block hashes after it until either
	// wire.MaxBlocksPerMsg have been fetched or the provided stop hash is
	// encountered.
	//
	// Use the block after the genesis block if no other blocks in the
	// provided locator are known.  This does mean the client will start
	// over with the genesis block if unknown block locators are provided.
	//
	// This mirrors the behavior in the reference implementation.
	chain := sp.server.chain
	hashList := chain.LocateBlocks(m.Locator, &m.HashStop, pact.MaxBlocksPerMsg)

	// Generate inventory message.
	invMsg := msg.NewInv()
	for i := range hashList {
		invType := msg.InvTypeConfirmedBlock
		if sp.filter.IsLoaded() { // Compatible for SPV client.
			invType = msg.InvTypeBlock
		}
		iv := msg.NewInvVect(invType, hashList[i])
		invMsg.AddInvVect(iv)
	}

	// Send the inventory message if there is anything to send.
	if len(invMsg.InvList) > 0 {
		invListLen := len(invMsg.InvList)
		if invListLen == pact.MaxBlocksPerMsg {
			// Intentionally use a copy of the final hash so there
			// is not a reference into the inventory slice which
			// would prevent the entire slice from being eligible
			// for GC as soon as it's sent.
			continueHash := invMsg.InvList[invListLen-1].Hash
			sp.continueHash = &continueHash
		}
		sp.QueueMessage(invMsg, nil)
	}
}

// enforceTxFilterFlag disconnects the peer if the server is not configured to
// allow tx filters.  Additionally, if the peer has negotiated to a protocol
// version  that is high enough to observe the bloom filter service support bit,
// it will be banned since it is intentionally violating the protocol.
func (sp *serverPeer) enforceTxFilterFlag(cmd string) bool {
	if sp.server.services&pact.SFTxFiltering != pact.SFTxFiltering {
		// Disconnect the peer regardless of protocol version or banning
		// state.
		log.Debugf("%s sent an unsupported %s request -- "+
			"disconnecting", sp, cmd)
		sp.AddBanScore(100, 0, cmd)
		sp.Disconnect()
		return false
	}

	return true
}

// OnFilterAdd is invoked when a peer receives a filteradd
// message and is used by remote peers to add data to an already loaded bloom
// filter.  The peer will be disconnected if a filter is not loaded when this
// message is received or the server is not configured to allow bloom filters.
func (sp *serverPeer) OnFilterAdd(_ *peer.Peer, filterAdd *msg.FilterAdd) {
	// Disconnect and/or ban depending on the node bloom services flag and
	// negotiated protocol version.
	if !sp.enforceTxFilterFlag(filterAdd.CMD()) {
		return
	}

	if !sp.filter.IsLoaded() {
		log.Debugf("%s sent a filteradd request with no filter "+
			"loaded -- disconnecting", sp)
		sp.Disconnect()
		return
	}

	err := sp.filter.Add(filterAdd.Data)
	if err != nil {
		log.Debugf("%s sent invalid filteradd request with error %s"+
			" -- disconnecting", sp, err)
		sp.Disconnect()
	}
}

// OnFilterClear is invoked when a peer receives a filterclear
// message and is used by remote peers to clear an already loaded bloom filter.
// The peer will be disconnected if a filter is not loaded when this message is
// received  or the server is not configured to allow bloom filters.
func (sp *serverPeer) OnFilterClear(_ *peer.Peer, filterClear *msg.FilterClear) {
	// Disconnect and/or ban depending on the node bloom services flag and
	// negotiated protocol version.
	if !sp.enforceTxFilterFlag(filterClear.CMD()) {
		return
	}

	if !sp.filter.IsLoaded() {
		log.Debugf("%s sent a filterclear request with no "+
			"filter loaded -- disconnecting", sp)
		sp.Disconnect()
		return
	}

	sp.filter.Clear()

	sp.SetDisableRelayTx(true)
}

// OnFilterLoad is invoked when a peer receives a filterload
// message and it used to load a bloom filter that should be used for
// delivering merkle blocks and associated transactions that match the filter.
// The peer will be disconnected if the server is not configured to allow bloom
// filters.
func (sp *serverPeer) OnFilterLoad(_ *peer.Peer, filterLoad *msg.FilterLoad) {
	// Disconnect and/or ban depending on the node bloom services flag and
	// negotiated protocol version.
	if !sp.enforceTxFilterFlag(filterLoad.CMD()) {
		return
	}

	sp.SetDisableRelayTx(false)

	buf := new(bytes.Buffer)
	filterLoad.Serialize(buf)
	err := sp.filter.Load(&msg.TxFilterLoad{
		Type: filter.FTBloom,
		Data: buf.Bytes(),
	})
	if err != nil {
		log.Debugf("%s sent invalid filterload request with error %s"+
			" -- disconnecting", sp, err)
		sp.Disconnect()
	}
}

// OnTxFilterLoad is invoked when a peer receives a txfilter message and it used to
// load a transaction filter that should be used for delivering merkle blocks and
// associated transactions that match the filter. The peer will be disconnected
// if the server is not configured to allow transaction filtering.
func (sp *serverPeer) OnTxFilterLoad(_ *peer.Peer, tf *msg.TxFilterLoad) {
	// Disconnect and/or ban depending on the tx filter services flag and
	// negotiated protocol version.
	if !sp.enforceTxFilterFlag(tf.CMD()) {
		return
	}

	sp.SetDisableRelayTx(false)

	err := sp.filter.Load(tf)
	if err != nil {
		log.Debugf("%s sent invalid txfilter request with error %s"+
			" -- disconnecting", sp, err)
		sp.Disconnect()
		return
	}
}

// OnReject is invoked when a peer receives a reject message.
func (sp *serverPeer) OnReject(_ *peer.Peer, msg *msg.Reject) {
	log.Infof("%s sent a reject message Code: %s, Hash %s, Reason: %s",
		sp, msg.Code.String(), msg.Hash.String(), msg.Reason)
}

// pushTxMsg sends a tx message for the provided transaction hash to the
// connected peer.  An error is returned if the transaction hash is not known.
func (s *server) pushTxMsg(sp *serverPeer, hash *common.Uint256, doneChan chan<- struct{},
	waitChan <-chan struct{}) error {

	// Attempt to fetch the requested transaction from the pool.  A
	// call could be made to check for existence first, but simply trying
	// to fetch a missing transaction results in the same behavior.
	tx := s.txMemPool.GetTransaction(*hash)
	if tx == nil {
		if doneChan != nil {
			doneChan <- struct{}{}
		}
		return fmt.Errorf("unable to fetch tx %v from transaction pool", hash)
	}

	// Once we have fetched data wait for any previous operation to finish.
	if waitChan != nil {
		<-waitChan
	}

	sp.QueueMessage(msg.NewTx(tx), doneChan)

	return nil
}

// pushBlockMsg sends a block message for the provided block hash to the
// connected peer.  An error is returned if the block hash is not known.
func (s *server) pushBlockMsg(sp *serverPeer, hash *common.Uint256, doneChan chan<- struct{},
	waitChan <-chan struct{}) error {

	// Fetch the block from the database.
	block, _ := s.blockMemPool.GetDposBlockByHash(*hash)
	if block == nil {
		block, _ = s.chain.GetDposBlockByHash(*hash)
		if block == nil {
			if doneChan != nil {
				doneChan <- struct{}{}
			}
			return errors.New("not found block")
		}
	}
	block.HaveConfirm = false
	block.Confirm = nil

	// Once we have fetched data wait for any previous operation to finish.
	if waitChan != nil {
		<-waitChan
	}

	// We only send the channel for this message if we aren't sending
	// an inv straight after.
	var dc chan<- struct{}
	continueHash := sp.continueHash
	sendInv := continueHash != nil && continueHash.IsEqual(*hash)
	if !sendInv {
		dc = doneChan
	}
	sp.QueueMessage(msg.NewBlock(block), dc)

	// When the peer requests the final block that was advertised in
	// response to a getblocks message which requested more blocks than
	// would fit into a single message, send it a new inventory message
	// to trigger it to issue another getblocks message for the next
	// batch of inventory.
	if sendInv {
		best := sp.server.chain.BestChain
		invMsg := msg.NewInvSize(1)
		iv := msg.NewInvVect(msg.InvTypeBlock, best.Hash)
		invMsg.AddInvVect(iv)
		sp.QueueMessage(invMsg, doneChan)
		sp.continueHash = nil
	}
	return nil
}

// pushBlockMsg sends a block message for the provided block hash to the
// connected peer.  An error is returned if the block hash is not known.
func (s *server) pushConfirmedBlockMsg(sp *serverPeer, hash *common.Uint256, doneChan chan<- struct{},
	waitChan <-chan struct{}) error {

	// Fetch the block from the database.
	block, err := s.chain.GetDposBlockByHash(*hash)
	if block == nil {
		if doneChan != nil {
			doneChan <- struct{}{}
		}
		return err
	}

	// Once we have fetched data wait for any previous operation to finish.
	if waitChan != nil {
		<-waitChan
	}

	// We only send the channel for this message if we aren't sending
	// an inv straight after.
	var dc chan<- struct{}
	continueHash := sp.continueHash
	sendInv := continueHash != nil && continueHash.IsEqual(*hash)
	if !sendInv {
		dc = doneChan
	}
	sp.QueueMessage(msg.NewBlock(block), dc)

	// When the peer requests the final block that was advertised in
	// response to a getblocks message which requested more blocks than
	// would fit into a single message, send it a new inventory message
	// to trigger it to issue another getblocks message for the next
	// batch of inventory.
	if sendInv {
		best := sp.server.chain.BestChain
		invMsg := msg.NewInvSize(1)
		iv := msg.NewInvVect(msg.InvTypeConfirmedBlock, best.Hash)
		invMsg.AddInvVect(iv)
		sp.QueueMessage(invMsg, doneChan)
		sp.continueHash = nil
	}
	return nil
}

// pushMerkleBlockMsg sends a merkleblock message for the provided block hash to
// the connected peer.  Since a merkle block requires the peer to have a filter
// loaded, this call will simply be ignored if there is no filter loaded.  An
// error is returned if the block hash is not known.
func (s *server) pushMerkleBlockMsg(sp *serverPeer, hash *common.Uint256,
	doneChan chan<- struct{}, waitChan <-chan struct{}) error {

	// Do not send a response if the peer doesn't have a filter loaded.
	if !sp.filter.IsLoaded() {
		if doneChan != nil {
			doneChan <- struct{}{}
		}
		return nil
	}

	// Fetch the block from the database.
	blk, err := s.chain.GetDposBlockByHash(*hash)
	if err != nil {
		if doneChan != nil {
			doneChan <- struct{}{}
		}
		return err
	}

	// Generate a merkle block by filtering the requested block according
	// to the filter for the peer.
	merkle, matchedTxIndices := filter.NewMerkleBlock(blk.Transactions,
		sp.filter)

	// Create block header.
	switch sp.filter.Filter().(type) {
	// Compatible with old version SPV clients.
	case *bloom.TxFilter:
		merkle.Header = &blk.Header

	// Side chain needs DPOS header format to receive confirm.
	case *sidefilter.Filter:
		var confirm payload.Confirm
		if blk.HaveConfirm {
			confirm = *blk.Confirm
		}
		merkle.Header = &types.DPOSHeader{
			Header:      blk.Header,
			HaveConfirm: blk.HaveConfirm,
			Confirm:     confirm,
		}
	}

	// Once we have fetched data wait for any previous operation to finish.
	if waitChan != nil {
		<-waitChan
	}

	// Send the merkleblock.  Only send the done channel with this message
	// if no transactions will be sent afterwards.
	var dc chan<- struct{}
	if len(matchedTxIndices) == 0 {
		dc = doneChan
	}
	sp.QueueMessage(merkle, dc)

	// Finally, send any matched transactions.
	blkTransactions := blk.Transactions
	for i, txIndex := range matchedTxIndices {
		// Only send the done channel on the final transaction.
		var dc chan<- struct{}
		if i == len(matchedTxIndices)-1 {
			dc = doneChan
		}
		if txIndex < uint32(len(blkTransactions)) {
			sp.QueueMessage(msg.NewTx(blkTransactions[txIndex]), dc)
		}
	}

	return nil
}

// handleRelayInvMsg deals with relaying inventory to peers that are not already
// known to have it.  It is invoked from the peerHandler goroutine.
func (s *server) handleRelayInvMsg(peers map[svr.IPeer]*serverPeer, rmsg relayMsg) {
	// TODO remove after main net growth higher than H1 for efficiency.
	current := s.chain.GetHeight()

	for _, sp := range peers {
		if !sp.Connected() {
			continue
		}

		switch rmsg.invVect.Type {
		case msg.InvTypeTx:
			// Don't relay the transaction to the peer when it has
			// transaction relaying disabled.
			if sp.RelayTxDisabled() {
				continue
			}

			tx, ok := rmsg.data.(*types.Transaction)
			if !ok {
				log.Warnf("Underlying data for tx inv "+
					"relay is not a *core.Transaction: %T",
					rmsg.data)
				return
			}

			// Don't relay the transaction if there is a bloom
			// filter loaded and the transaction doesn't match it.
			if sp.filter.IsLoaded() &&
				!sp.filter.MatchUnconfirmed(tx) {
				continue
			}

<<<<<<< HEAD
		case msg.InvTypeBlock:
			fallthrough
		case msg.InvTypeConfirmedBlock:
			// Compatible for old version SPV client.
			if sp.filter.IsLoaded() {
				// Do not send unconfirmed block to SPV client after H1.
				if current > s.chainParams.CRCOnlyDPOSHeight &&
					rmsg.invVect.Type == msg.InvTypeBlock {
					continue
				}

				// Change inv type to InvTypeBlock for compatible.
				invVect := *rmsg.invVect
				invVect.Type = msg.InvTypeBlock

				go sp.QueueInventory(&invVect)
				continue
			}
=======
		// Compatible for old version SPV client.
		if rmsg.invVect.Type != msg.InvTypeTx && sp.filter.IsLoaded() {
			// Do not send unconfirmed block to SPV client after H1.
			if current > s.chainParams.CRCOnlyDPOSHeight &&
				rmsg.invVect.Type == msg.InvTypeBlock {
				continue
			}

			// Change inv type to InvTypeBlock for compatible.
			invVect := *rmsg.invVect
			invVect.Type = msg.InvTypeBlock

			go sp.QueueInventory(&invVect)
			continue
>>>>>>> 7c5f8e7a
		}

		// Queue the inventory to be relayed with the next batch.
		// It will be ignored if the peer is already known to
		// have the inventory.
		go sp.QueueInventory(rmsg.invVect)
	}
}

// peerHandler is used to handle peer operations such as adding and removing
// peers to and from the server, banning peers, and broadcasting messages to
// peers.  It must be run in a goroutine.
func (s *server) peerHandler() {
	// Start the address manager and sync manager, both of which are needed
	// by peers.  This is done here since their lifecycle is closely tied
	// to this handler and rather than adding more channels to sychronize
	// things, it's easier and slightly faster to simply start and stop them
	// in this handler.
	s.syncManager.Start()

	peers := make(map[svr.IPeer]*serverPeer)

out:
	for {
		select {
		// Deal with peer messages.
		case peer := <-s.peerQueue:
			s.handlePeerMsg(peers, peer)

			// New inventory to potentially be relayed to other peers.
		case invMsg := <-s.relayInv:
			s.handleRelayInvMsg(peers, invMsg)

		case <-s.quit:
			break out
		}
	}

	s.syncManager.Stop()

	// Drain channels before exiting so nothing is left waiting around
	// to send.
cleanup:
	for {
		select {
		case <-s.peerQueue:
		case <-s.relayInv:
		default:
			break cleanup
		}
	}
}

// handlePeerMsg deals with adding and removing peers.
func (s *server) handlePeerMsg(peers map[svr.IPeer]*serverPeer, p interface{}) {
	switch p := p.(type) {
	case newPeerMsg:
		sp := newServerPeer(s)
		sp.Peer = peer.New(p, &peer.Listeners{
			OnMemPool:      sp.OnMemPool,
			OnTx:           sp.OnTx,
			OnBlock:        sp.OnBlock,
			OnInv:          sp.OnInv,
			OnNotFound:     sp.OnNotFound,
			OnGetData:      sp.OnGetData,
			OnGetBlocks:    sp.OnGetBlocks,
			OnFilterAdd:    sp.OnFilterAdd,
			OnFilterClear:  sp.OnFilterClear,
			OnFilterLoad:   sp.OnFilterLoad,
			OnTxFilterLoad: sp.OnTxFilterLoad,
			OnReject:       sp.OnReject,
			OnDAddr:        s.routes.QueueDAddr,
		})
		sp.Start()

		peers[p.IPeer] = sp
<<<<<<< HEAD
		s.routes.NewPeer(sp.Peer)
=======
>>>>>>> 7c5f8e7a
		s.syncManager.NewPeer(sp.Peer)
		p.reply <- struct{}{}

	case donePeerMsg:
		sp, ok := peers[p.IPeer]
		if !ok {
			log.Errorf("unknown done peer %v", p)
			p.reply <- struct{}{}
			return
		}

		delete(peers, p.IPeer)
<<<<<<< HEAD
		s.routes.DonePeer(sp.Peer)
=======
>>>>>>> 7c5f8e7a
		s.syncManager.DonePeer(sp.Peer)
		p.reply <- struct{}{}
	}
}

// Services returns the service flags the server supports.
func (s *server) Services() pact.ServiceFlag {
	return s.services
}

// NewPeer adds a new peer that has already been connected to the server.
func (s *server) NewPeer(p svr.IPeer) {
<<<<<<< HEAD
	s.peerQueue <- newPeerMsg{p}
=======
	reply := make(chan struct{})
	s.peerQueue <- newPeerMsg{p, reply}
	<-reply
>>>>>>> 7c5f8e7a
}

// DonePeer removes a peer that has already been connected to the server by ip.
func (s *server) DonePeer(p svr.IPeer) {
<<<<<<< HEAD
	s.peerQueue <- donePeerMsg{p}
=======
	reply := make(chan struct{})
	s.peerQueue <- donePeerMsg{p, reply}
	<-reply
>>>>>>> 7c5f8e7a
}

// RelayInventory relays the passed inventory vector to all connected peers
// that are not already known to have it.
func (s *server) RelayInventory(invVect *msg.InvVect, data interface{}) {
	s.relayInv <- relayMsg{invVect: invVect, data: data}
}

// IsCurrent returns whether or not the sync manager believes it is synced with
// the connected peers.
func (s *server) IsCurrent() bool {
	return s.syncManager.IsCurrent()
}

// Start begins accepting connections from peers.
func (s *server) Start() {
	s.routes.Start()
	s.IServer.Start()

	go s.peerHandler()
}

// Stop gracefully shuts down the server by stopping and disconnecting all
// peers and the main listener.
func (s *server) Stop() error {
	s.routes.Stop()
	err := s.IServer.Stop()

	// Signal the remaining goroutines to quit.
	close(s.quit)
	return err
}

// NewServer returns a new elanet server configured to listen on addr for the
// network type specified by chainParams.  Use start to begin accepting
// connections from peers.
func NewServer(dataDir string, cfg *Config) (*server, error) {
	services := defaultServices
	params := cfg.ChainParams
	if params.DisableTxFilters {
		services &^= pact.SFNodeBloom
		services &^= pact.SFTxFiltering
	}

	// If no listeners added, create default listener.
	if len(params.ListenAddrs) == 0 {
		params.ListenAddrs = []string{fmt.Sprint(":", params.DefaultPort)}
	}

	svrCfg := svr.NewDefaultConfig(
		params.Magic,
		pact.DPOSStartVersion,
		uint64(services),
		params.DefaultPort,
		params.SeedList,
		params.ListenAddrs,
		nil, nil, makeEmptyMessage,
		func() uint64 { return uint64(cfg.Chain.GetHeight()) },
	)
	svrCfg.DataDir = dataDir
	svrCfg.NAFilter = &naFilter{}
<<<<<<< HEAD
=======
	svrCfg.PermanentPeers = cfg.PermanentPeers
>>>>>>> 7c5f8e7a

	s := server{
		chain:        cfg.Chain,
		chainParams:  cfg.ChainParams,
		txMemPool:    cfg.TxMemPool,
		blockMemPool: cfg.BlockMemPool,
		routes:       cfg.Routes,
		peerQueue:    make(chan interface{}, svrCfg.MaxPeers),
		relayInv:     make(chan relayMsg, svrCfg.MaxPeers),
		quit:         make(chan struct{}),
		services:     services,
	}
	svrCfg.OnNewPeer = s.NewPeer
	svrCfg.OnDonePeer = s.DonePeer

	p2pServer, err := svr.NewServer(svrCfg)
	if err != nil {
		return nil, err
	}
	s.IServer = p2pServer

	s.syncManager = netsync.New(&netsync.Config{
		PeerNotifier: &s,
		Chain:        cfg.Chain,
		ChainParams:  cfg.ChainParams,
		TxMemPool:    cfg.TxMemPool,
		BlockMemPool: cfg.BlockMemPool,
		MaxPeers:     svrCfg.MaxPeers,
	})

	return &s, nil
}

func makeEmptyMessage(cmd string) (p2p.Message, error) {
	var message p2p.Message
	switch cmd {
	case p2p.CmdMemPool:
		message = &msg.MemPool{}

	case p2p.CmdTx:
		message = msg.NewTx(&types.Transaction{})

	case p2p.CmdBlock:
		message = msg.NewBlock(&types.DposBlock{})

	case p2p.CmdInv:
		message = &msg.Inv{}

	case p2p.CmdNotFound:
		message = &msg.NotFound{}

	case p2p.CmdGetData:
		message = &msg.GetData{}

	case p2p.CmdGetBlocks:
		message = &msg.GetBlocks{}

	case p2p.CmdFilterAdd:
		message = &msg.FilterAdd{}

	case p2p.CmdFilterClear:
		message = &msg.FilterClear{}

	case p2p.CmdFilterLoad:
		message = &msg.FilterLoad{}

	case p2p.CmdTxFilter:
		message = &msg.TxFilterLoad{}

	case p2p.CmdReject:
		message = &msg.Reject{}

	case p2p.CmdDAddr:
		message = &msg.DAddr{}

	default:
		return nil, fmt.Errorf("unhandled command [%s]", cmd)
	}
	return message, nil
}<|MERGE_RESOLUTION|>--- conflicted
+++ resolved
@@ -41,19 +41,13 @@
 // newPeerMsg represent a new connected peer.
 type newPeerMsg struct {
 	svr.IPeer
-<<<<<<< HEAD
-=======
 	reply chan struct{}
->>>>>>> 7c5f8e7a
 }
 
 // donePeerMsg represent a disconnected peer.
 type donePeerMsg struct {
 	svr.IPeer
-<<<<<<< HEAD
-=======
 	reply chan struct{}
->>>>>>> 7c5f8e7a
 }
 
 // relayMsg packages an inventory vector along with the newly discovered
@@ -221,10 +215,7 @@
 func (sp *serverPeer) OnInv(_ *peer.Peer, inv *msg.Inv) {
 	if len(inv.InvList) > 0 {
 		sp.server.syncManager.QueueInv(inv, sp.Peer)
-<<<<<<< HEAD
 		sp.server.routes.QueueInv(sp.Peer, inv)
-=======
->>>>>>> 7c5f8e7a
 	}
 }
 
@@ -717,7 +708,6 @@
 				continue
 			}
 
-<<<<<<< HEAD
 		case msg.InvTypeBlock:
 			fallthrough
 		case msg.InvTypeConfirmedBlock:
@@ -736,22 +726,6 @@
 				go sp.QueueInventory(&invVect)
 				continue
 			}
-=======
-		// Compatible for old version SPV client.
-		if rmsg.invVect.Type != msg.InvTypeTx && sp.filter.IsLoaded() {
-			// Do not send unconfirmed block to SPV client after H1.
-			if current > s.chainParams.CRCOnlyDPOSHeight &&
-				rmsg.invVect.Type == msg.InvTypeBlock {
-				continue
-			}
-
-			// Change inv type to InvTypeBlock for compatible.
-			invVect := *rmsg.invVect
-			invVect.Type = msg.InvTypeBlock
-
-			go sp.QueueInventory(&invVect)
-			continue
->>>>>>> 7c5f8e7a
 		}
 
 		// Queue the inventory to be relayed with the next batch.
@@ -825,13 +799,9 @@
 			OnReject:       sp.OnReject,
 			OnDAddr:        s.routes.QueueDAddr,
 		})
-		sp.Start()
 
 		peers[p.IPeer] = sp
-<<<<<<< HEAD
 		s.routes.NewPeer(sp.Peer)
-=======
->>>>>>> 7c5f8e7a
 		s.syncManager.NewPeer(sp.Peer)
 		p.reply <- struct{}{}
 
@@ -844,10 +814,7 @@
 		}
 
 		delete(peers, p.IPeer)
-<<<<<<< HEAD
 		s.routes.DonePeer(sp.Peer)
-=======
->>>>>>> 7c5f8e7a
 		s.syncManager.DonePeer(sp.Peer)
 		p.reply <- struct{}{}
 	}
@@ -860,24 +827,16 @@
 
 // NewPeer adds a new peer that has already been connected to the server.
 func (s *server) NewPeer(p svr.IPeer) {
-<<<<<<< HEAD
-	s.peerQueue <- newPeerMsg{p}
-=======
 	reply := make(chan struct{})
 	s.peerQueue <- newPeerMsg{p, reply}
 	<-reply
->>>>>>> 7c5f8e7a
 }
 
 // DonePeer removes a peer that has already been connected to the server by ip.
 func (s *server) DonePeer(p svr.IPeer) {
-<<<<<<< HEAD
-	s.peerQueue <- donePeerMsg{p}
-=======
 	reply := make(chan struct{})
 	s.peerQueue <- donePeerMsg{p, reply}
 	<-reply
->>>>>>> 7c5f8e7a
 }
 
 // RelayInventory relays the passed inventory vector to all connected peers
@@ -939,10 +898,7 @@
 	)
 	svrCfg.DataDir = dataDir
 	svrCfg.NAFilter = &naFilter{}
-<<<<<<< HEAD
-=======
 	svrCfg.PermanentPeers = cfg.PermanentPeers
->>>>>>> 7c5f8e7a
 
 	s := server{
 		chain:        cfg.Chain,
