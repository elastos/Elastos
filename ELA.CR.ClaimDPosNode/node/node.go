package node

import (
	"errors"
	"math/rand"
	"net"
	"sync"
	"sync/atomic"
	"time"

	chain "github.com/elastos/Elastos.ELA/blockchain"
	"github.com/elastos/Elastos.ELA/bloom"
	. "github.com/elastos/Elastos.ELA/common"
	. "github.com/elastos/Elastos.ELA/common/config"
	"github.com/elastos/Elastos.ELA/common/log"
	. "github.com/elastos/Elastos.ELA/core/types"
	"github.com/elastos/Elastos.ELA/mempool"
	"github.com/elastos/Elastos.ELA/p2p"
	"github.com/elastos/Elastos.ELA/p2p/msg"
	"github.com/elastos/Elastos.ELA/protocol"
)

const (
	// dialTimeout is the time limit to finish dialing to an address.
	dialTimeout = 10 * time.Second

	// stateMonitorInterval is the interval to monitor connection and syncing state.
	stateMonitorInterval = 10 * time.Second

	// pingInterval is the interval of time to wait in between sending ping
	// messages.
	pingInterval = 30 * time.Second

	// syncBlockTimeout is the time limit to trigger restart sync block.
	syncBlockTimeout = 30 * time.Second
)

var LocalNode *node

type Semaphore chan struct{}

func MakeSemaphore(n int) Semaphore {
	return make(chan struct{}, n)
}

func (s Semaphore) acquire() { s <- struct{}{} }
func (s Semaphore) release() { <-s }

type node struct {
	//sync.RWMutex	//The Lock not be used as expected to use function channel instead of lock
<<<<<<< HEAD
	state             int32         // node state
	lastActive        time.Time     // The lastActive of node
	id                uint64        // The nodes's id
	version           uint32        // The network protocol the node used
	services          uint64        // The services the node supplied
	relay             bool          // The relay capability of the node (merge into capability flag)
	height            uint64        // The node latest block height
	external          bool          // Indicate if this is an external node
	txnCnt            uint64        // The transactions be transmit by this node
	rxTxnCnt          uint64        // The transaction received by this node
	link                            // The link status and information
	neighbours                      // The neighbor node connect with currently node except itself
	mempool.TxPool                  // Unconfirmed transaction pool
	mempool.BlockPool               // Unconfirmed block pool
	idCache                         // The buffer to store the id of the items which already be processed
	filter            *bloom.Filter // The bloom filter of a spv node
	naFilter          p2p.NAFilter
=======
	state      int32         // node state
	lastActive time.Time     // The lastActive of node
	id         uint64        // The nodes's id
	version    uint32        // The network protocol the node used
	services   uint64        // The services the node supplied
	relay      bool          // The relay capability of the node (merge into capbility flag)
	height     uint64        // The node latest block height
	external   bool          // Indicate if this is an external node
	txnCnt     uint64        // The transactions be transmit by this node
	rxTxnCnt   uint64        // The transaction received by this node
	link                     // The link status and infomation
	neighbours               // The neighbor node connect with currently node except itself
	chain.TxPool             // Unconfirmed transaction pool
	idCache                  // The buffer to store the id of the items which already be processed
	filter     *bloom.Filter // The bloom filter of a spv node
>>>>>>> 885c6d2a
	/*
	 * |--|--|--|--|--|--|isSyncFailed|isSyncHeaders|
	 */
	syncFlag           uint8
	flagLock           sync.RWMutex
	requestedBlockLock sync.RWMutex
	ConnectingNodes
	KnownAddressList
	DefaultMaxPeers    uint
	RequestedBlockList map[Uint256]time.Time
	syncTimer          *syncTimer
	SyncBlkReqSem      Semaphore
	StartHash          Uint256
	StopHash           Uint256
}

type ConnectingNodes struct {
	sync.RWMutex
	List map[string]struct{}
}

func (cn *ConnectingNodes) init() {
	cn.List = make(map[string]struct{})
}

func (cn *ConnectingNodes) add(addr string) bool {
	cn.Lock()
	defer cn.Unlock()
	_, ok := cn.List[addr]
	if !ok {
		cn.List[addr] = struct{}{}
	}
	return !ok
}

func (cn *ConnectingNodes) del(addr string) {
	cn.Lock()
	defer cn.Unlock()
	delete(cn.List, addr)
}

func NewNode(conn net.Conn, inbound bool) *node {
	log.Debugf("new connection %s <-> %s with %s",
		conn.LocalAddr(), conn.RemoteAddr(), conn.RemoteAddr().Network())

	addr := conn.RemoteAddr().String()
	ip, _, err := net.SplitHostPort(addr)
	if err != nil {
		log.Error("node init err:", err)
	}
	n := node{
		link: link{
			magic:     Parameters.Magic,
			addr:      addr,
			ip:        net.ParseIP(ip),
			conn:      conn,
			inbound:   inbound,
			sendQueue: make(chan p2p.Message, 1),
			quit:      make(chan struct{}),
		},
		filter: bloom.LoadFilter(nil),
	}

	n.handler = NewHandlerBase(&n)
	n.start(inbound)

	return &n
}

func InitLocalNode() protocol.Noder {
	LocalNode = &node{
		id:                 rand.New(rand.NewSource(time.Now().Unix())).Uint64(),
		version:            protocol.ProtocolVersion,
		services:           protocol.FlagNode | protocol.OpenService,
		relay:              true,
		SyncBlkReqSem:      MakeSemaphore(protocol.MaxSyncHdrReq),
		RequestedBlockList: make(map[Uint256]time.Time),
		syncTimer:          newSyncTimer(stopSyncing),
		height:             uint64(chain.DefaultLedger.Blockchain.GetBestHeight()),
		link: link{
			magic: Parameters.Magic,
			port:  Parameters.NodePort,
		},
	}

	if !Parameters.OpenService {
		LocalNode.services &^= protocol.OpenService
	}

	LocalNode.neighbours.init()
	LocalNode.ConnectingNodes.init()
	LocalNode.KnownAddressList.init()
	LocalNode.TxPool.Init()
	LocalNode.BlockPool.Init()
	LocalNode.idCache.init()
	LocalNode.handshakeQueue.init()
	LocalNode.initConnection()

	go func() {
		LocalNode.ConnectNodes()
		LocalNode.waitForNeighbourConnections()

		ticker := time.NewTicker(stateMonitorInterval)
		for {
			go LocalNode.ConnectNodes()
			go LocalNode.SyncBlocks()
			<-ticker.C
		}
	}()

	go LocalNode.nodeHeartBeat()
	go monitorNodeState()
	return LocalNode
}

func (node *node) nodeHeartBeat() {
	ticker := time.NewTicker(pingInterval)
	for {
		log.Info("node heart beat")
		for _, peer := range node.GetNeighborNodes() {
<<<<<<< HEAD
			if time.Now().Sub(peer.GetLastActive()) > time.Minute {
=======
			if time.Now().Sub(peer.GetLastActive()) > 10 * time.Minute {
>>>>>>> 885c6d2a
				log.Warn("does not update last active time for 10 minutes.")
				peer.Disconnect()
			}
		}
		<-ticker.C
	}
}

<<<<<<< HEAD
func DisconnectNode(node protocol.Noder) {
	if n, ok := LocalNode.DelNeighborNode(node); ok {
=======
func DisconnectNode(id uint64) {
	if n, ok := LocalNode.DelNeighborNode(id); ok {
>>>>>>> 885c6d2a
		n.Disconnect()
	}
}

func (node *node) AddToConnectingList(addr string) bool {
	return node.ConnectingNodes.add(addr)
}

func (node *node) RemoveFromConnectingList(addr string) {
	node.ConnectingNodes.del(addr)
}

func (node *node) UpdateInfo(t time.Time, version uint32, services uint64,
	port uint16, nonce uint64, relay bool, height uint64) {

	node.lastActive = t
	node.id = nonce
	node.version = version
	node.services = services
	node.port = port
	node.relay = relay
	node.height = uint64(height)
}

func (node *node) State() protocol.State {
	return protocol.State(atomic.LoadInt32(&node.state))
}

func (node *node) SetState(state protocol.State) {
	atomic.StoreInt32(&node.state, int32(state))
}

func (node *node) ID() uint64 {
	return node.id
}

func (node *node) GetConn() net.Conn {
	return node.conn
}

func (node *node) Port() uint16 {
	return node.port
}

func (node *node) IsExternal() bool {
	return node.external
}

func (node *node) HttpInfoPort() int {
	return int(node.httpInfoPort)
}

func (node *node) SetHttpInfoPort(nodeInfoPort uint16) {
	node.httpInfoPort = nodeInfoPort
}

func (node *node) IsRelay() bool {
	return node.relay
}

func (node *node) Version() uint32 {
	return node.version
}

func (node *node) Services() uint64 {
	return node.services
}

func (node *node) IncRxTxnCnt() {
	node.rxTxnCnt++
}

func (node *node) GetTxnCnt() uint64 {
	return node.txnCnt
}

func (node *node) GetRxTxnCnt() uint64 {
	return node.rxTxnCnt
}

func (node *node) Height() uint64 {
	return node.height
}

func (node *node) SetHeight(height uint64) {
	node.height = height
}

func (node *node) SetLastActive(now time.Time) {
	node.lastActive = now
}

func (node *node) GetLastActive() time.Time {
	return node.lastActive
}

func (node *node) Addr() string {
	return node.addr
}

func (node *node) IP() net.IP {
	return node.ip
}

func (node *node) SetNAFilter(filter p2p.NAFilter) {
	node.naFilter = filter
}

func (node *node) NAFilter() p2p.NAFilter {
	return node.naFilter
}

func (node *node) WaitForSyncFinish(interrupt <-chan struct{}) {
	if len(Parameters.SeedList) == 0 {
		return
	}

out:
	for {
		select {
		case <-time.After(time.Second * 5):
			addresses, heights := node.GetInternalNeighborAddressAndHeights()
			// Can not connect to neighbors.
			if len(heights) == 0 {
				break out
			}
			log.Debug("others height is (internal only) ", heights)
			log.Debug("others address is (internal only) ", addresses)
			// Sync finished.
			if node.IsCurrent() {
				LocalNode.SetSyncHeaders(false)
				break out
			}

		case <-interrupt:
			break out
		}
	}
}

func (node *node) waitForNeighbourConnections() {
	if len(Parameters.SeedList) <= 0 {
		return
	}
	ticker := time.NewTicker(time.Millisecond * 100)
	timer := time.NewTimer(time.Second * 10)
	for {
		select {
		case <-ticker.C:
			if node.GetNeighbourCount() > 0 {
				log.Info("successfully connect to neighbours, neighbour count:", node.GetNeighbourCount())
				return
			}
		case <-timer.C:
			log.Warn("cannot connect to any neighbours, waiting for neighbour connections time out")
			return
		}
	}
}

func (node *node) LoadFilter(filter *msg.FilterLoad) {
	node.filter.Reload(filter)
}

func (node *node) BloomFilter() *bloom.Filter {
	return node.filter
}

func (node *node) Relay(from protocol.Noder, message interface{}) error {
	log.Debug()
	if from != nil && LocalNode.IsSyncHeaders() {
		return nil
	}

	for _, nbr := range node.GetNeighborNodes() {
		if from == nil || nbr.ID() != from.ID() {

			switch message := message.(type) {
			case *Transaction:
				log.Debug("Relay transaction message")
				if nbr.BloomFilter().IsLoaded() && nbr.BloomFilter().MatchTxAndUpdate(message) {
					inv := msg.NewInventory()
					txID := message.Hash()
					inv.AddInvVect(msg.NewInvVect(msg.InvTypeTx, &txID))
					go nbr.SendMessage(inv)
					continue
				}

				if nbr.IsRelay() {
					nbr.SendMessage(msg.NewTx(message))
					node.txnCnt++
				}
			case *DposBlock:
				log.Debug("Relay block message")
				if nbr.BloomFilter().IsLoaded() && message.BlockFlag {
					inv := msg.NewInventory()
					blockHash := message.Block.Hash()
					inv.AddInvVect(msg.NewInvVect(msg.InvTypeBlock, &blockHash))
					go nbr.SendMessage(inv)
					continue
				}

				if nbr.IsRelay() {
					nbr.SendMessage(msg.NewBlock(message))
				}
			default:
				log.Warn("unknown relay message type")
				return errors.New("unknown relay message type")
			}
		}
	}

	return nil
}

func (node *node) IsSyncHeaders() bool {
	node.flagLock.RLock()
	defer node.flagLock.RUnlock()
	if (node.syncFlag & 0x01) == 0x01 {
		return true
	} else {
		return false
	}
}

func (node *node) SetSyncHeaders(b bool) {
	node.flagLock.Lock()
	defer node.flagLock.Unlock()
	if b == true {
		node.syncFlag = node.syncFlag | 0x01
	} else {
		node.syncFlag = node.syncFlag & 0xFE
	}
}

// IsCurrent returns if node believes it was synced to current height.
func (node *node) IsCurrent() bool {
	addresses, heights := node.GetInternalNeighborAddressAndHeights()
	log.Info("internal nbr height-->", heights, chain.DefaultLedger.Blockchain.BlockHeight)
	log.Info("internal nbr address ", addresses)
	return CompareHeight(uint64(chain.DefaultLedger.Blockchain.BlockHeight), heights) > 0
}

func CompareHeight(localHeight uint64, heights []uint64) int {
	for _, height := range heights {
		if localHeight < height {
			return -1
		}
	}
	return 1
}

func (node *node) GetRequestBlockList() map[Uint256]time.Time {
	return node.RequestedBlockList
}

func (node *node) IsRequestedBlock(hash Uint256) bool {
	node.requestedBlockLock.Lock()
	defer node.requestedBlockLock.Unlock()
	_, ok := node.RequestedBlockList[hash]
	return ok
}

func (node *node) AddRequestedBlock(hash Uint256) {
	node.requestedBlockLock.Lock()
	defer node.requestedBlockLock.Unlock()
	node.RequestedBlockList[hash] = time.Now()
}

func (node *node) ResetRequestedBlock() {
	node.requestedBlockLock.Lock()
	defer node.requestedBlockLock.Unlock()

	node.RequestedBlockList = make(map[Uint256]time.Time)
}

func (node *node) DeleteRequestedBlock(hash Uint256) {
	node.requestedBlockLock.Lock()
	defer node.requestedBlockLock.Unlock()
	_, ok := node.RequestedBlockList[hash]
	if ok == false {
		return
	}
	delete(node.RequestedBlockList, hash)
}

func (node *node) AcqSyncBlkReqSem() {
	node.SyncBlkReqSem.acquire()
}

func (node *node) RelSyncBlkReqSem() {
	node.SyncBlkReqSem.release()
}

func (node *node) SetStartHash(hash Uint256) {
	node.StartHash = hash
}

func (node *node) GetStartHash() Uint256 {
	return node.StartHash
}

func (node *node) SetStopHash(hash Uint256) {
	node.StopHash = hash
}

func (node *node) GetStopHash() Uint256 {
	return node.StopHash
}

func (node *node) RegisterTxPoolListener(listener protocol.TxnPoolListener) {
	node.TxPool.Listeners[listener] = nil
}

func (node *node) UnregisterTxPoolListener(listener protocol.TxnPoolListener) {
	delete(node.TxPool.Listeners, listener)
}<|MERGE_RESOLUTION|>--- conflicted
+++ resolved
@@ -48,7 +48,6 @@
 
 type node struct {
 	//sync.RWMutex	//The Lock not be used as expected to use function channel instead of lock
-<<<<<<< HEAD
 	state             int32         // node state
 	lastActive        time.Time     // The lastActive of node
 	id                uint64        // The nodes's id
@@ -66,23 +65,6 @@
 	idCache                         // The buffer to store the id of the items which already be processed
 	filter            *bloom.Filter // The bloom filter of a spv node
 	naFilter          p2p.NAFilter
-=======
-	state      int32         // node state
-	lastActive time.Time     // The lastActive of node
-	id         uint64        // The nodes's id
-	version    uint32        // The network protocol the node used
-	services   uint64        // The services the node supplied
-	relay      bool          // The relay capability of the node (merge into capbility flag)
-	height     uint64        // The node latest block height
-	external   bool          // Indicate if this is an external node
-	txnCnt     uint64        // The transactions be transmit by this node
-	rxTxnCnt   uint64        // The transaction received by this node
-	link                     // The link status and infomation
-	neighbours               // The neighbor node connect with currently node except itself
-	chain.TxPool             // Unconfirmed transaction pool
-	idCache                  // The buffer to store the id of the items which already be processed
-	filter     *bloom.Filter // The bloom filter of a spv node
->>>>>>> 885c6d2a
 	/*
 	 * |--|--|--|--|--|--|isSyncFailed|isSyncHeaders|
 	 */
@@ -203,12 +185,8 @@
 	for {
 		log.Info("node heart beat")
 		for _, peer := range node.GetNeighborNodes() {
-<<<<<<< HEAD
 			if time.Now().Sub(peer.GetLastActive()) > time.Minute {
-=======
-			if time.Now().Sub(peer.GetLastActive()) > 10 * time.Minute {
->>>>>>> 885c6d2a
-				log.Warn("does not update last active time for 10 minutes.")
+				log.Warn("does not update last active time for 1 minutes.")
 				peer.Disconnect()
 			}
 		}
@@ -216,13 +194,8 @@
 	}
 }
 
-<<<<<<< HEAD
 func DisconnectNode(node protocol.Noder) {
 	if n, ok := LocalNode.DelNeighborNode(node); ok {
-=======
-func DisconnectNode(id uint64) {
-	if n, ok := LocalNode.DelNeighborNode(id); ok {
->>>>>>> 885c6d2a
 		n.Disconnect()
 	}
 }
