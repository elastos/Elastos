--- conflicted
+++ resolved
@@ -116,15 +116,19 @@
 	CrossChainAmounts   []common.Fixed64
 }
 
-<<<<<<< HEAD
 type WithdrawFromSideChainInfo struct {
 	BlockHeight                uint32
 	GenesisBlockAddress        string
 	SideChainTransactionHashes []string
-=======
-type WithdrawAssetInfo struct {
-	BlockHeight uint32
->>>>>>> 13353e94
+}
+
+type UTXOInfo struct {
+	AssetId       string `json:"assetid"`
+	Txid          string `json:"txid"`
+	VOut          uint32 `json:"vout"`
+	Address       string `json:"address"`
+	Amount        string `json:"amount"`
+	Confirmations uint32 `json:"confirmations"`
 }
 
 type UTXOInfo struct {
