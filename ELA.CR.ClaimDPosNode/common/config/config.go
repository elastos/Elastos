// Copyright (c) 2017-2019 The Elastos Foundation
// Use of this source code is governed by an MIT
// license that can be found in the LICENSE file.
//

package config

import (
	"time"

	"github.com/elastos/Elastos.ELA/common"
	"github.com/elastos/Elastos.ELA/utils/elalog"
)

var (
	Parameters *Configuration
)

// PowConfiguration defines the Proof-of-Work parameters.
type PowConfiguration struct {
	PayToAddr    string `json:"PayToAddr"`
	AutoMining   bool   `json:"AutoMining"`
	MinerInfo    string `json:"MinerInfo"`
	MinTxFee     int    `json:"MinTxFee"`
	InstantBlock bool   `json:"InstantBlock"`
}

// RpcConfiguration defines the JSON-RPC authenticate parameters.
type RpcConfiguration struct {
	User        string   `json:"User"`
	Pass        string   `json:"Pass"`
	WhiteIPList []string `json:"WhiteIPList"`
}

// Configuration defines the configurable parameters to run a ELA node.
type Configuration struct {
	ActiveNet                   string            `json:"ActiveNet"`
	Magic                       uint32            `json:"Magic"`
	DNSSeeds                    []string          `json:"DNSSeeds"`
	DisableDNS                  bool              `json:"DisableDNS"`
	PermanentPeers              []string          `json:"PermanentPeers"`
	HttpInfoPort                uint16            `json:"HttpInfoPort"`
	HttpInfoStart               bool              `json:"HttpInfoStart"`
	HttpRestPort                int               `json:"HttpRestPort"`
	HttpRestStart               bool              `json:"HttpRestStart"`
	HttpWsPort                  int               `json:"HttpWsPort"`
	HttpWsStart                 bool              `json:"HttpWsStart"`
	HttpJsonPort                int               `json:"HttpJsonPort"`
	EnableRPC                   bool              `json:"EnableRPC"`
	NodePort                    uint16            `json:"NodePort"`
	PrintLevel                  elalog.Level      `json:"PrintLevel"`
	MaxLogsSize                 int64             `json:"MaxLogsSize"`
	MaxPerLogSize               int64             `json:"MaxPerLogSize"`
	RestCertPath                string            `json:"RestCertPath"`
	RestKeyPath                 string            `json:"RestKeyPath"`
	MinCrossChainTxFee          common.Fixed64    `json:"MinCrossChainTxFee"`
	FoundationAddress           string            `json:"FoundationAddress"`
	CRCAddress                  string            `json:"CRCAddress"`
	CRCFoundation               string            `json:"CRCFoundation"`
	CRCCommitteeAddress         string            `json:"CRCCommitteeAddress"`
	PowConfiguration            PowConfiguration  `json:"PowConfiguration"`
	RpcConfiguration            RpcConfiguration  `json:"RpcConfiguration"`
	DPoSConfiguration           DPoSConfiguration `json:"DPoSConfiguration"`
	CRConfiguration             CRConfiguration   `json:"CRConfiguration"`
	CheckAddressHeight          uint32            `json:"CheckAddressHeight"`
	VoteStartHeight             uint32            `json:"VoteStartHeight"`
	CRCOnlyDPOSHeight           uint32            `json:"CRCOnlyDPOSHeight"`
	PublicDPOSHeight            uint32            `json:"PublicDPOSHeight"`
	EnableActivateIllegalHeight uint32            `json:"EnableActivateIllegalHeight"`
	CheckRewardHeight           uint32            `json:"CheckRewardHeight"`
	CRVotingStartHeight         uint32            `json:"CRVotingStartHeight"`
	CRCommitteeStartHeight      uint32            `json:"CRCommitteeStartHeight"`
<<<<<<< HEAD
	MaxCommitteeProposalCount   uint32            `json:"MaxCommitteeProposalCount"`
	CheckRewardHeight           uint32            `json:"CheckRewardHeight"`
=======
	VoteStatisticsHeight        uint32            `json:"VoteStatisticsHeight"`
>>>>>>> 6ad7a1c3
	ProfilePort                 uint32            `json:"ProfilePort"`
	MaxBlockSize                uint32            `json:"MaxBlockSize"`
	EnableHistory               bool              `json:"EnableHistory"`
	HistoryStartHeight          uint32            `json:"HistoryStartHeight"`
	EnableUtxoDB                bool              `json:"EnableUtxoDB"`
	WalletPath                  string            `json:"WalletPath"`
}

// DPoSConfiguration defines the DPoS consensus parameters.
type DPoSConfiguration struct {
	EnableArbiter            bool           `json:"EnableArbiter"`
	Magic                    uint32         `json:"Magic"`
	IPAddress                string         `json:"IPAddress"`
	DPoSPort                 uint16         `json:"DPoSPort"`
	SignTolerance            time.Duration  `json:"SignTolerance"`
	OriginArbiters           []string       `json:"OriginArbiters"`
	CRCArbiters              []string       `json:"CRCArbiters"`
	NormalArbitratorsCount   int            `json:"NormalArbitratorsCount"`
	CandidatesCount          int            `json:"CandidatesCount"`
	EmergencyInactivePenalty common.Fixed64 `json:"EmergencyInactivePenalty"`
	MaxInactiveRounds        uint32         `json:"MaxInactiveRounds"`
	InactivePenalty          common.Fixed64 `json:"InactivePenalty"`
	PreConnectOffset         uint32         `json:"PreConnectOffset"`
}

type CRConfiguration struct {
	MemberCount                uint32  `json:"MemberCount"`
	VotingPeriod               uint32  `json:"VotingPeriod"`
	DutyPeriod                 uint32  `json:"DutyPeriod"`
	DepositLockupBlocks        uint32  `json:"DepositLockupBlocks"`
	ProposalCRVotingPeriod     uint32  `json:"ProposalCRVotingPeriod"`
	ProposalPublicVotingPeriod uint32  `json:"ProposalPublicVotingPeriod"`
	CRAgreementCount           uint32  `json:"CRAgreementCount"`
	VoterRejectPercentage      float64 `json:"VoterRejectPercentage"`
	CRCAppropriatePercentage   float64 `json:"CRCAppropriatePercentage"`
	MaxCommitteeProposalCount  uint32  `json:"MaxCommitteeProposalCount"`
	SecretaryGeneral           string  `json:"SecretaryGeneral"`
	MaxProposalTrackingCount   uint8   `json:"MaxProposalTrackingCount"`
}<|MERGE_RESOLUTION|>--- conflicted
+++ resolved
@@ -70,12 +70,8 @@
 	CheckRewardHeight           uint32            `json:"CheckRewardHeight"`
 	CRVotingStartHeight         uint32            `json:"CRVotingStartHeight"`
 	CRCommitteeStartHeight      uint32            `json:"CRCommitteeStartHeight"`
-<<<<<<< HEAD
 	MaxCommitteeProposalCount   uint32            `json:"MaxCommitteeProposalCount"`
-	CheckRewardHeight           uint32            `json:"CheckRewardHeight"`
-=======
 	VoteStatisticsHeight        uint32            `json:"VoteStatisticsHeight"`
->>>>>>> 6ad7a1c3
 	ProfilePort                 uint32            `json:"ProfilePort"`
 	MaxBlockSize                uint32            `json:"MaxBlockSize"`
 	EnableHistory               bool              `json:"EnableHistory"`
