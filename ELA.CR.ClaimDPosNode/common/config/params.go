--- conflicted
+++ resolved
@@ -158,12 +158,9 @@
 	CRCOnlyDPOSHeight:           343400,
 	PublicDPOSHeight:            402680,
 	EnableActivateIllegalHeight: 439000,
-<<<<<<< HEAD
 	CRVotingStartHeight:         1800000, // todo correct me when height has been confirmed
 	CRCommitteeStartHeight:      2000000, // todo correct me when height has been confirmed
-=======
 	CheckRewardHeight:           436812,
->>>>>>> c9392190
 	ToleranceDuration:           5 * time.Second,
 	MaxInactiveRounds:           720 * 2,
 	InactivePenalty:             0, //there will be no penalty in this version
@@ -226,7 +223,7 @@
 	copy.CRVotingStartHeight = 900000          // todo correct me when height has been confirmed
 	copy.CRCommitteeStartHeight = 1000000      // todo correct me when height has been confirmed
 	copy.EnableActivateIllegalHeight = 1000000 //todo correct me later
-	copy.CheckRewardHeight = 1000000           //todo correct me later
+	copy.CheckRewardHeight = 100               //todo correct me later
 	return &copy
 }
 
@@ -276,7 +273,7 @@
 	copy.CRVotingStartHeight = 900000          // todo correct me when height has been confirmed
 	copy.CRCommitteeStartHeight = 1000000      // todo correct me when height has been confirmed
 	copy.EnableActivateIllegalHeight = 1000000 //todo correct me later
-	copy.CheckRewardHeight = 1000000           //todo correct me later
+	copy.CheckRewardHeight = 100               //todo correct me later
 	return &copy
 }
 
