package main

import (
	"bytes"
	"os"
	"runtime"
	"runtime/debug"
	"strconv"
	"time"

	"github.com/elastos/Elastos.ELA/blockchain"
	"github.com/elastos/Elastos.ELA/blockchain/interfaces"
	cmdcom "github.com/elastos/Elastos.ELA/cmd/common"
	"github.com/elastos/Elastos.ELA/common/config"
	"github.com/elastos/Elastos.ELA/common/log"
	"github.com/elastos/Elastos.ELA/core/types"
	"github.com/elastos/Elastos.ELA/dpos"
	"github.com/elastos/Elastos.ELA/dpos/state"
	"github.com/elastos/Elastos.ELA/dpos/store"
	"github.com/elastos/Elastos.ELA/elanet"
	"github.com/elastos/Elastos.ELA/mempool"
	"github.com/elastos/Elastos.ELA/p2p"
	"github.com/elastos/Elastos.ELA/p2p/msg"
	"github.com/elastos/Elastos.ELA/pow"
	"github.com/elastos/Elastos.ELA/servers"
	"github.com/elastos/Elastos.ELA/servers/httpjsonrpc"
	"github.com/elastos/Elastos.ELA/servers/httpnodeinfo"
	"github.com/elastos/Elastos.ELA/servers/httprestful"
	"github.com/elastos/Elastos.ELA/servers/httpwebsocket"
	"github.com/elastos/Elastos.ELA/version"
	"github.com/elastos/Elastos.ELA/version/verconf"

	"github.com/elastos/Elastos.ELA.Utility/elalog"
	"github.com/elastos/Elastos.ELA.Utility/signal"
)

var (
	// Build version generated when build program.
	Version string

	// The go source code version at build.
	GoVersion string

	// printStateInterval is the interval to print out peer-to-peer network
	// state.
	printStateInterval = time.Minute
)

func main() {
	// Use all processor cores.
	runtime.GOMAXPROCS(runtime.NumCPU())

<<<<<<< HEAD
func startConsensus() {
	if config.Parameters.PowConfiguration.AutoMining {
		log.Info("Start POW Services")
		go servers.LocalPow.Start()
	}
}
=======
	// Block and transaction processing can cause bursty allocations.  This
	// limits the garbage collector from excessively overallocating during
	// bursts.  This value was arrived at with the help of profiling live
	// usage.
	debug.SetGCPercent(10)

	log.Infof("Node version: %s", Version)
	log.Info(GoVersion)
>>>>>>> 0bd066cc

	var interrupt = signal.NewInterrupt()

	// fixme remove singleton Ledger
	ledger := blockchain.Ledger{}

	// Initializes the foundation address
	blockchain.FoundationAddress = activeNetParams.Foundation

	var dposStore interfaces.IDposStore
	chainStore, err := blockchain.NewChainStore(dataDir,
		activeNetParams.GenesisBlock)
	if err != nil {
		printErrorAndExit(err)
	}
	defer chainStore.Close()
	ledger.Store = chainStore // fixme

	dposStore, err = store.NewDposStore(dataDir)
	if err != nil {
		printErrorAndExit(err)
	}
	defer dposStore.Close()

	txMemPool := mempool.NewTxPool()
	blockMemPool := mempool.NewBlockPool()
	verconf := verconf.Config{
		ChainStore:   chainStore,
		ChainParams:  activeNetParams,
		TxMemPool:    txMemPool,
		BlockMemPool: blockMemPool,
	}
	versions := version.NewVersions(&verconf)
	verconf.Versions = versions
	ledger.HeightVersions = versions   // fixme
	blockchain.DefaultLedger = &ledger // fixme

	arbiters, err := state.NewArbitrators(&state.ArbitratorsConfig{
		ArbitratorsCount: config.Parameters.ArbiterConfiguration.
			NormalArbitratorsCount + uint32(len(activeNetParams.CRCArbiters)),
		CandidatesCount: config.Parameters.ArbiterConfiguration.CandidatesCount,
		CRCArbitrators:  activeNetParams.CRCArbiters,
		Versions:        versions,
		GetBestHeight: func() uint32 {
			return chainStore.GetHeight()
		},
		GetCurrentHeader: func() (*types.Header, error) {
			b, err := chainStore.GetBlock(chainStore.GetCurrentBlockHash())
			if err != nil {
				return nil, err
			}
			return &b.Header, nil
		},
	})
	if err != nil {
		printErrorAndExit(err)
	}
	arbiters.State = state.NewState(arbiters, activeNetParams)
	verconf.Arbitrators = arbiters
	ledger.Arbitrators = arbiters // fixme

	chain, err := blockchain.New(chainStore, activeNetParams, versions, arbiters.State)
	if err != nil {
		printErrorAndExit(err)
	}
	verconf.Chain = chain
	ledger.Blockchain = chain // fixme
	blockMemPool.Chain = chain

	// initialize producer state after arbiters has initialized
	if err = chain.InitializeProducersState(interrupt.C); err != nil {
		printErrorAndExit(err)
	}

	log.Info("Start the P2P networks")
	server, err := elanet.NewServer(dataDir, &elanet.Config{
		Chain:        chain,
		ChainParams:  activeNetParams,
		Versions:     versions,
		TxMemPool:    txMemPool,
		BlockMemPool: blockMemPool,
	})
	if err != nil {
		printErrorAndExit(err)
	}
	server.Start()
	defer server.Stop()
	verconf.Server = server

	if config.Parameters.EnableArbiter {
		log.Info("Start the manager")
		pwd, err := cmdcom.GetFlagPassword()
		if err != nil {
			printErrorAndExit(err)
		}
		arbitrator, err := dpos.NewArbitrator(pwd, dpos.ArbitratorConfig{
			EnableEventLog: true,
			EnableEventRecord: config.Parameters.ArbiterConfiguration.
				EnableEventRecord,
			Params:       cfg.ArbiterConfiguration,
			ChainParams:  activeNetParams,
			Arbitrators:  arbiters,
			Store:        dposStore,
			TxMemPool:    txMemPool,
			BlockMemPool: blockMemPool,
			Broadcast: func(msg p2p.Message) {
				server.BroadcastMessage(msg)
			},
		})
		if err != nil {
			printErrorAndExit(err)
		}
		defer arbitrator.Stop()
		arbitrator.Start()
		servers.Arbiter = arbitrator
	}

<<<<<<< HEAD
	servers.ServerNode = noder
	servers.ServerNode.RegisterTxPoolListener(arbitrator)
	servers.ServerNode.RegisterTxPoolListener(chainStore)
	servers.LocalPow = pow.NewPowService()
=======
	servers.Chain = chain
	servers.Store = chainStore
	servers.TxMemPool = txMemPool
	servers.Server = server
	servers.Versions = versions
	servers.Arbiters = arbiters
	servers.Pow = pow.NewService(&pow.Config{
		PayToAddr:   cfg.PowConfiguration.PayToAddr,
		MinerInfo:   cfg.PowConfiguration.MinerInfo,
		Chain:       chain,
		ChainParams: activeNetParams,
		TxMemPool:   txMemPool,
		Versions:    versions,
		BroadcastBlock: func(block *types.Block) {
			hash := block.Hash()
			server.RelayInventory(msg.NewInvVect(msg.InvTypeBlock, &hash), block)
		},
	})
>>>>>>> 0bd066cc

	log.Info("Start services")
	go httpjsonrpc.StartRPCServer()
	go httprestful.StartServer()
	go httpwebsocket.StartServer()
	if config.Parameters.HttpInfoStart {
		go httpnodeinfo.StartServer()
	}

	go printSyncState(chainStore, server)

	waitForSyncFinish(server, interrupt.C)
	if interrupt.Interrupted() {
		return
	}
	log.Info("Start consensus")
	if config.Parameters.PowConfiguration.AutoMining {
		log.Info("Start POW Services")
		go servers.Pow.Start()
	}

	<-interrupt.C
}

func printErrorAndExit(err error) {
	log.Error(err)
	os.Exit(-1)
}

func waitForSyncFinish(server elanet.Server, interrupt <-chan struct{}) {
	ticker := time.NewTicker(time.Second * 5)
	defer ticker.Stop()

out:
	for {
		select {
		case <-ticker.C:
			if server.IsCurrent() {
				break out
			}

		case <-interrupt:
			break out
		}
	}
}

func printSyncState(db blockchain.IChainStore, server elanet.Server) {
	statlog := elalog.NewBackend(logger.Writer()).Logger("STAT",
		elalog.LevelInfo)

	ticker := time.NewTicker(printStateInterval)
	defer ticker.Stop()

	for range ticker.C {
		var buf bytes.Buffer
		buf.WriteString("-> ")
		buf.WriteString(strconv.FormatUint(uint64(db.GetHeight()), 10))
		peers := server.ConnectedPeers()
		buf.WriteString(" [")
		for i, p := range peers {
			buf.WriteString(strconv.FormatUint(uint64(p.ToPeer().Height()), 10))
			buf.WriteString(" ")
			buf.WriteString(p.ToPeer().String())
			if i != len(peers)-1 {
				buf.WriteString(", ")
			}
		}
		buf.WriteString("]")
		statlog.Info(buf.String())
	}
}<|MERGE_RESOLUTION|>--- conflicted
+++ resolved
@@ -50,14 +50,6 @@
 	// Use all processor cores.
 	runtime.GOMAXPROCS(runtime.NumCPU())
 
-<<<<<<< HEAD
-func startConsensus() {
-	if config.Parameters.PowConfiguration.AutoMining {
-		log.Info("Start POW Services")
-		go servers.LocalPow.Start()
-	}
-}
-=======
 	// Block and transaction processing can cause bursty allocations.  This
 	// limits the garbage collector from excessively overallocating during
 	// bursts.  This value was arrived at with the help of profiling live
@@ -66,7 +58,6 @@
 
 	log.Infof("Node version: %s", Version)
 	log.Info(GoVersion)
->>>>>>> 0bd066cc
 
 	var interrupt = signal.NewInterrupt()
 
@@ -184,12 +175,6 @@
 		servers.Arbiter = arbitrator
 	}
 
-<<<<<<< HEAD
-	servers.ServerNode = noder
-	servers.ServerNode.RegisterTxPoolListener(arbitrator)
-	servers.ServerNode.RegisterTxPoolListener(chainStore)
-	servers.LocalPow = pow.NewPowService()
-=======
 	servers.Chain = chain
 	servers.Store = chainStore
 	servers.TxMemPool = txMemPool
@@ -208,7 +193,6 @@
 			server.RelayInventory(msg.NewInvVect(msg.InvTypeBlock, &hash), block)
 		},
 	})
->>>>>>> 0bd066cc
 
 	log.Info("Start services")
 	go httpjsonrpc.StartRPCServer()
