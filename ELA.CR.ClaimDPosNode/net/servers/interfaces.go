--- conflicted
+++ resolved
@@ -256,16 +256,9 @@
 
 func GenerateAuxBlock(addr string) (*ledger.Block, string, bool) {
 	msgBlock := &ledger.Block{}
-
-<<<<<<< HEAD
 	if NodeForServers.Height() == 0 || PreChainHeight != NodeForServers.Height() || (time.Now().Unix()-PreTime > AUXBLOCK_GENERATED_INTERVAL_SECONDS && Pow.GetTransactionCount() != PreTransactionCount) {
 		if PreChainHeight != NodeForServers.Height() {
 			PreChainHeight = NodeForServers.Height()
-=======
-	if NodeForServers.GetHeight() == 0 || PreChainHeight != NodeForServers.GetHeight() || (time.Now().Unix()-PreTime > AUXBLOCK_GENERATED_INTERVAL_SECONDS) {
-		if PreChainHeight != NodeForServers.GetHeight() {
-			PreChainHeight = NodeForServers.GetHeight()
->>>>>>> 39cb4f19
 			PreTime = time.Now().Unix()
 			PreTransactionCount = Pow.GetTransactionCount()
 		}
@@ -321,13 +314,8 @@
 	preHashStr := BytesToHexString(preHash.ToArray())
 
 	SendToAux := AuxBlock{
-<<<<<<< HEAD
-		ChainId:           1,
+		ChainId:           auxpow.AuxPowChainID,
 		Height:            NodeForServers.Height(),
-=======
-		ChainId:           auxpow.AuxPowChainID,
-		Height:            NodeForServers.GetHeight(),
->>>>>>> 39cb4f19
 		CoinBaseValue:     1,                                          //transaction content
 		Bits:              fmt.Sprintf("%x", msgBlock.Blockdata.Bits), //difficulty
 		Hash:              curHashStr,
