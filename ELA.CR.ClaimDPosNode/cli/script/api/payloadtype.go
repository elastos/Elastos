package api

import (
	"bytes"
	"encoding/hex"
	"fmt"
	"os"

	"github.com/elastos/Elastos.ELA/common"
	"github.com/elastos/Elastos.ELA/core/types/payload"
	"github.com/elastos/Elastos.ELA/crypto"

	"github.com/yuin/gopher-lua"
)

const (
	luaCoinBaseTypeName      = "coinbase"
	luaTransferAssetTypeName = "transferasset"
	luaRegisterProducerName  = "registerproducer"
	luaUpdateProducerName    = "updateproducer"
	luaCancelProducerName    = "cancelproducer"
	luaReturnDepositCoinName = "returndepositcoin"
)

func RegisterCoinBaseType(L *lua.LState) {
	mt := L.NewTypeMetatable(luaCoinBaseTypeName)
	L.SetGlobal("coinbase", mt)
	L.SetField(mt, "new", L.NewFunction(newCoinBase))
	// methods
	L.SetField(mt, "__index", L.SetFuncs(L.NewTable(), coinbaseMethods))
}

// Constructor
func newCoinBase(L *lua.LState) int {
	data, _ := hex.DecodeString(L.ToString(1))
	cb := &payload.CoinBase{
		Content: data,
	}
	ud := L.NewUserData()
	ud.Value = cb
	L.SetMetatable(ud, L.GetTypeMetatable(luaCoinBaseTypeName))
	L.Push(ud)

	return 1
}

// Checks whether the first lua argument is a *LUserData with *CoinBase and
// returns this *CoinBase.
func checkCoinBase(L *lua.LState, idx int) *payload.CoinBase {
	ud := L.CheckUserData(idx)
	if v, ok := ud.Value.(*payload.CoinBase); ok {
		return v
	}
	L.ArgError(1, "CoinBase expected")
	return nil
}

var coinbaseMethods = map[string]lua.LGFunction{
	"get": coinbaseGet,
}

// Getter and setter for the Person#Name
func coinbaseGet(L *lua.LState) int {
	p := checkCoinBase(L, 1)
	fmt.Println(p)

	return 0
}

// Registers my person type to given L.
func RegisterTransferAssetType(L *lua.LState) {
	mt := L.NewTypeMetatable(luaTransferAssetTypeName)
	L.SetGlobal("transferasset", mt)
	// static attributes
	L.SetField(mt, "new", L.NewFunction(newTransferAsset))
	// methods
	L.SetField(mt, "__index", L.SetFuncs(L.NewTable(), transferassetMethods))
}

// Constructor
func newTransferAsset(L *lua.LState) int {
	ta := &payload.TransferAsset{}
	ud := L.NewUserData()
	ud.Value = ta
	L.SetMetatable(ud, L.GetTypeMetatable(luaTransferAssetTypeName))
	L.Push(ud)

	return 1
}

// Checks whether the first lua argument is a *LUserData with *TransferAsset and
// returns this *TransferAsset.
func checkTransferAsset(L *lua.LState, idx int) *payload.TransferAsset {
	ud := L.CheckUserData(idx)
	if v, ok := ud.Value.(*payload.TransferAsset); ok {
		return v
	}
	L.ArgError(1, "TransferAsset expected")
	return nil
}

var transferassetMethods = map[string]lua.LGFunction{
	"get": transferassetGet,
}

// Getter and setter for the Person#Name
func transferassetGet(L *lua.LState) int {
	p := checkTransferAsset(L, 1)
	fmt.Println(p)

	return 0
}

func RegisterUpdateProducerType(L *lua.LState) {
	mt := L.NewTypeMetatable(luaUpdateProducerName)
	L.SetGlobal("updateproducer", mt)
	// static attributes
	L.SetField(mt, "new", L.NewFunction(newUpdateProducer))
	// methods
	L.SetField(mt, "__index", L.SetFuncs(L.NewTable(), updateProducerMethods))
}

// Constructor
func newUpdateProducer(L *lua.LState) int {
	ownerPublicKeyStr := L.ToString(1)
	nodePublicKeyStr := L.ToString(2)
	nickName := L.ToString(3)
	url := L.ToString(4)
	location := L.ToInt64(5)
	address := L.ToString(6)
	client := checkClient(L, 7)

	ownerPublicKey, err := common.HexStringToBytes(ownerPublicKeyStr)
	if err != nil {
		fmt.Println("wrong producer public key")
		os.Exit(1)
	}
	nodePublicKey, err := common.HexStringToBytes(nodePublicKeyStr)
	if err != nil {
		fmt.Println("wrong producer public key")
		os.Exit(1)
	}
<<<<<<< HEAD
	updateProducer := &payload.ProducerInfo{
		PublicKey: []byte(publicKey),
		NickName:  nickName,
		Url:       url,
		Location:  uint64(location),
		Address:   address,
=======

	updateProducer := &payload.PayloadUpdateProducer{
		OwnerPublicKey: []byte(ownerPublicKey),
		NodePublicKey:  []byte(nodePublicKey),
		NickName:       nickName,
		Url:            url,
		Location:       uint64(location),
		Address:        address,
>>>>>>> bfcc4166
	}

	upSignBuf := new(bytes.Buffer)
	err = updateProducer.SerializeUnsigned(upSignBuf, payload.ProducerInfoVersion)
	if err != nil {
		fmt.Println(err)
		os.Exit(1)
	}
	acc, err := client.GetDefaultAccount()
	if err != nil {
		fmt.Println(err)
		os.Exit(1)
	}
	rpSig, err := crypto.Sign(acc.PrivKey(), upSignBuf.Bytes())
	if err != nil {
		fmt.Println(err)
		os.Exit(1)
	}
	updateProducer.Signature = rpSig

	ud := L.NewUserData()
	ud.Value = updateProducer
	L.SetMetatable(ud, L.GetTypeMetatable(luaUpdateProducerName))
	L.Push(ud)

	return 1
}

func checkUpdateProducer(L *lua.LState, idx int) *payload.ProducerInfo {
	ud := L.CheckUserData(idx)
	if v, ok := ud.Value.(*payload.ProducerInfo); ok {
		return v
	}
	L.ArgError(1, "ProducerInfo expected")
	return nil
}

var updateProducerMethods = map[string]lua.LGFunction{
	"get": updateProducerGet,
}

// Getter and setter for the Person#Name
func updateProducerGet(L *lua.LState) int {
	p := checkUpdateProducer(L, 1)
	fmt.Println(p)

	return 0
}

// Registers my person type to given L.
func RegisterRegisterProducerType(L *lua.LState) {
	mt := L.NewTypeMetatable(luaRegisterProducerName)
	L.SetGlobal("registerproducer", mt)
	// static attributes
	L.SetField(mt, "new", L.NewFunction(newRegisterProducer))
	// methods
	L.SetField(mt, "__index", L.SetFuncs(L.NewTable(), registerProducerMethods))
}

// Constructor
func newRegisterProducer(L *lua.LState) int {
	ownerPublicKeyStr := L.ToString(1)
	nodePublicKeyStr := L.ToString(2)
	nickName := L.ToString(3)
	url := L.ToString(4)
	location := L.ToInt64(5)
	address := L.ToString(6)
	client := checkClient(L, 7)

	ownerPublicKey, err := common.HexStringToBytes(ownerPublicKeyStr)
	if err != nil {
		fmt.Println("wrong producer public key")
		os.Exit(1)
	}
	nodePublicKey, err := common.HexStringToBytes(nodePublicKeyStr)
	if err != nil {
		fmt.Println("wrong producer public key")
		os.Exit(1)
	}
<<<<<<< HEAD
	registerProducer := &payload.ProducerInfo{
		PublicKey: []byte(publicKey),
		NickName:  nickName,
		Url:       url,
		Location:  uint64(location),
		Address:   address,
=======

	registerProducer := &payload.PayloadRegisterProducer{
		OwnerPublicKey: []byte(ownerPublicKey),
		NodePublicKey:  []byte(nodePublicKey),
		NickName:       nickName,
		Url:            url,
		Location:       uint64(location),
		Address:        address,
>>>>>>> bfcc4166
	}

	rpSignBuf := new(bytes.Buffer)
	err = registerProducer.SerializeUnsigned(rpSignBuf, payload.ProducerInfoVersion)
	if err != nil {
		fmt.Println(err)
		os.Exit(1)
	}
	acc, err := client.GetDefaultAccount()
	if err != nil {
		fmt.Println(err)
		os.Exit(1)
	}
	rpSig, err := crypto.Sign(acc.PrivKey(), rpSignBuf.Bytes())
	if err != nil {
		fmt.Println(err)
		os.Exit(1)
	}
	registerProducer.Signature = rpSig

	ud := L.NewUserData()
	ud.Value = registerProducer
	L.SetMetatable(ud, L.GetTypeMetatable(luaRegisterProducerName))
	L.Push(ud)

	return 1
}

// Checks whether the first lua argument is a *LUserData with *ProducerInfo and
// returns this *ProducerInfo.
func checkRegisterProducer(L *lua.LState, idx int) *payload.ProducerInfo {
	ud := L.CheckUserData(idx)
	if v, ok := ud.Value.(*payload.ProducerInfo); ok {
		return v
	}
	L.ArgError(1, "ProducerInfo expected")
	return nil
}

var registerProducerMethods = map[string]lua.LGFunction{
	"get": registerProducerGet,
}

// Getter and setter for the Person#Name
func registerProducerGet(L *lua.LState) int {
	p := checkRegisterProducer(L, 1)
	fmt.Println(p)

	return 0
}

func RegisterCancelProducerType(L *lua.LState) {
	mt := L.NewTypeMetatable(luaCancelProducerName)
	L.SetGlobal("cancelproducer", mt)
	// static attributes
	L.SetField(mt, "new", L.NewFunction(newCancelProducer))
	// methods
	L.SetField(mt, "__index", L.SetFuncs(L.NewTable(), cancelProducerMethods))
}

// Constructor
func newCancelProducer(L *lua.LState) int {
	publicKeyStr := L.ToString(1)
	client := checkClient(L, 2)

	publicKey, err := common.HexStringToBytes(publicKeyStr)
	if err != nil {
		fmt.Println("wrong producer public key")
		os.Exit(1)
	}
<<<<<<< HEAD
	cancelProducer := &payload.CancelProducer{
		PublicKey: []byte(publicKey),
=======
	cancelProducer := &payload.PayloadCancelProducer{
		OwnerPublicKey: []byte(publicKey),
>>>>>>> bfcc4166
	}

	cpSignBuf := new(bytes.Buffer)
	err = cancelProducer.SerializeUnsigned(cpSignBuf, payload.CancelProducerVersion)
	if err != nil {
		fmt.Println(err)
		os.Exit(1)
	}
	acc, err := client.GetDefaultAccount()
	if err != nil {
		fmt.Println(err)
		os.Exit(1)
	}
	rpSig, err := crypto.Sign(acc.PrivKey(), cpSignBuf.Bytes())
	if err != nil {
		fmt.Println(err)
		os.Exit(1)
	}
	cancelProducer.Signature = rpSig

	ud := L.NewUserData()
	ud.Value = cancelProducer
	L.SetMetatable(ud, L.GetTypeMetatable(luaCancelProducerName))
	L.Push(ud)

	return 1
}

func checkCancelProducer(L *lua.LState, idx int) *payload.CancelProducer {
	ud := L.CheckUserData(idx)
	if v, ok := ud.Value.(*payload.CancelProducer); ok {
		return v
	}
	L.ArgError(1, "CancelProducer expected")
	return nil
}

var cancelProducerMethods = map[string]lua.LGFunction{
	"get": cancelProducerGet,
}

// Getter and setter for the Person#Name
func cancelProducerGet(L *lua.LState) int {
	p := checkCancelProducer(L, 1)
	fmt.Println(p)

	return 0
}

func RegisterReturnDepositCoinType(L *lua.LState) {
	mt := L.NewTypeMetatable(luaReturnDepositCoinName)
	L.SetGlobal("returndepositcoin", mt)
	// static attributes
	L.SetField(mt, "new", L.NewFunction(newReturnDepositCoin))
	// methods
	L.SetField(mt, "__index", L.SetFuncs(L.NewTable(), returnDepositCoinMethods))
}

// Constructor
func newReturnDepositCoin(L *lua.LState) int {
	registerProducer := &payload.ReturnDepositCoin{}
	ud := L.NewUserData()
	ud.Value = registerProducer
	L.SetMetatable(ud, L.GetTypeMetatable(luaReturnDepositCoinName))
	L.Push(ud)

	return 1
}

// Checks whether the first lua argument is a *LUserData with *ReturnDepositCoin and
// returns this *ReturnDepositCoin.
func checkReturnDepositCoin(L *lua.LState, idx int) *payload.ReturnDepositCoin {
	ud := L.CheckUserData(idx)
	if v, ok := ud.Value.(*payload.ReturnDepositCoin); ok {
		return v
	}
	L.ArgError(1, "ReturnDepositCoin expected")
	return nil
}

var returnDepositCoinMethods = map[string]lua.LGFunction{
	"get": returnDepositCoinGet,
}

// Getter and setter for the Person#Name
func returnDepositCoinGet(L *lua.LState) int {
	p := checkReturnDepositCoin(L, 1)
	fmt.Println(p)

	return 0
}<|MERGE_RESOLUTION|>--- conflicted
+++ resolved
@@ -140,23 +140,13 @@
 		fmt.Println("wrong producer public key")
 		os.Exit(1)
 	}
-<<<<<<< HEAD
 	updateProducer := &payload.ProducerInfo{
-		PublicKey: []byte(publicKey),
-		NickName:  nickName,
-		Url:       url,
-		Location:  uint64(location),
-		Address:   address,
-=======
-
-	updateProducer := &payload.PayloadUpdateProducer{
 		OwnerPublicKey: []byte(ownerPublicKey),
 		NodePublicKey:  []byte(nodePublicKey),
 		NickName:       nickName,
 		Url:            url,
 		Location:       uint64(location),
 		Address:        address,
->>>>>>> bfcc4166
 	}
 
 	upSignBuf := new(bytes.Buffer)
@@ -236,23 +226,14 @@
 		fmt.Println("wrong producer public key")
 		os.Exit(1)
 	}
-<<<<<<< HEAD
+
 	registerProducer := &payload.ProducerInfo{
-		PublicKey: []byte(publicKey),
-		NickName:  nickName,
-		Url:       url,
-		Location:  uint64(location),
-		Address:   address,
-=======
-
-	registerProducer := &payload.PayloadRegisterProducer{
 		OwnerPublicKey: []byte(ownerPublicKey),
 		NodePublicKey:  []byte(nodePublicKey),
 		NickName:       nickName,
 		Url:            url,
 		Location:       uint64(location),
 		Address:        address,
->>>>>>> bfcc4166
 	}
 
 	rpSignBuf := new(bytes.Buffer)
@@ -323,13 +304,8 @@
 		fmt.Println("wrong producer public key")
 		os.Exit(1)
 	}
-<<<<<<< HEAD
 	cancelProducer := &payload.CancelProducer{
-		PublicKey: []byte(publicKey),
-=======
-	cancelProducer := &payload.PayloadCancelProducer{
 		OwnerPublicKey: []byte(publicKey),
->>>>>>> bfcc4166
 	}
 
 	cpSignBuf := new(bytes.Buffer)
