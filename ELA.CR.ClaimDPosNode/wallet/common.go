// Copyright (c) 2017-2019 Elastos Foundation
// Use of this source code is governed by an MIT
// license that can be found in the LICENSE file.
//

package wallet

import (
	"sync"

	"github.com/elastos/Elastos.ELA/blockchain"
	"github.com/elastos/Elastos.ELA/common/config"
)

var (
	Store      blockchain.IChainStore
	ChainParam *config.Params

	addressBook = make(map[string]*AddressInfo, 0)
	abMutex     sync.RWMutex
)

<<<<<<< HEAD
// GetWalletAccount retrieval an address information in wallet by address
func GetWalletAccount(address string) (*AddressInfo, bool) {
	abMutex.RLock()
	defer abMutex.RUnlock()

	addressInfo, exist := addressBook[address]
	return addressInfo, exist
}

// SetWalletAccount set an address information to wallet
func SetWalletAccount(addressInfo *AddressInfo) {
	abMutex.Lock()
	defer abMutex.Unlock()

	addressBook[addressInfo.address] = addressInfo
}
=======
var (
	Store blockchain.IChainStore
	Chain  *blockchain.BlockChain
)
>>>>>>> d5fdfa94
<|MERGE_RESOLUTION|>--- conflicted
+++ resolved
@@ -14,13 +14,13 @@
 
 var (
 	Store      blockchain.IChainStore
+	Chain      *blockchain.BlockChain
 	ChainParam *config.Params
 
 	addressBook = make(map[string]*AddressInfo, 0)
 	abMutex     sync.RWMutex
 )
 
-<<<<<<< HEAD
 // GetWalletAccount retrieval an address information in wallet by address
 func GetWalletAccount(address string) (*AddressInfo, bool) {
 	abMutex.RLock()
@@ -36,10 +36,4 @@
 	defer abMutex.Unlock()
 
 	addressBook[addressInfo.address] = addressInfo
-}
-=======
-var (
-	Store blockchain.IChainStore
-	Chain  *blockchain.BlockChain
-)
->>>>>>> d5fdfa94
+}