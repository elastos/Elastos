// Copyright (c) 2017-2019 Elastos Foundation
// Use of this source code is governed by an MIT
// license that can be found in the LICENSE file.
//

package state

import (
	"bytes"
	"encoding/hex"
	"fmt"
	"io"
	"math"
	"sync"

	"github.com/elastos/Elastos.ELA/common"
	"github.com/elastos/Elastos.ELA/common/config"
	"github.com/elastos/Elastos.ELA/core/contract"
	"github.com/elastos/Elastos.ELA/core/types"
	"github.com/elastos/Elastos.ELA/core/types/outputpayload"
	"github.com/elastos/Elastos.ELA/core/types/payload"
	"github.com/elastos/Elastos.ELA/utils"
)

// ProducerState represents the state of a producer.
type ProducerState byte

const (
	// Pending indicates the producer is just registered and didn't get 6
	// confirmations yet.
	Pending ProducerState = iota

	// Active indicates the producer is registered and confirmed by more than
	// 6 blocks.
	Active

	// Inactive indicates the producer has been inactivated for a period which shall
	// be punished and will be activated later.
	Inactive

	// Canceled indicates the producer was canceled.
	Canceled

	// Illegal indicates the producer was found to break the consensus.
	Illegal

	// Returned indicates the producer has canceled and deposit returned.
	Returned
)

// CacheVotesSize indicate the size to cache votes information.
const CacheVotesSize = 6

// producerStateStrings is a array of producer states back to their constant
// names for pretty printing.
var producerStateStrings = []string{"Pending", "Active", "Inactive",
	"Canceled", "Illegal", "Returned"}

func (ps ProducerState) String() string {
	if int(ps) < len(producerStateStrings) {
		return producerStateStrings[ps]
	}
	return fmt.Sprintf("ProducerState-%d", ps)
}

// Producer holds a producer's info.  It provides read only methods to access
// producer's info.
type Producer struct {
	info                   payload.ProducerInfo
	state                  ProducerState
	registerHeight         uint32
	cancelHeight           uint32
	inactiveCountingHeight uint32
	inactiveSince          uint32
	activateRequestHeight  uint32
	illegalHeight          uint32
	penalty                common.Fixed64
	votes                  common.Fixed64
	depositAmount          common.Fixed64
	depositHash            common.Uint168
}

// Info returns a copy of the origin registered producer info.
func (p *Producer) Info() payload.ProducerInfo {
	return p.info
}

// State returns the producer's state, can be pending, active or canceled.
func (p *Producer) State() ProducerState {
	return p.state
}

// RegisterHeight returns the height when the producer was registered.
func (p *Producer) RegisterHeight() uint32 {
	return p.registerHeight
}

// CancelHeight returns the height when the producer was canceled.
func (p *Producer) CancelHeight() uint32 {
	return p.cancelHeight
}

// Votes returns the votes of the producer.
func (p *Producer) Votes() common.Fixed64 {
	return p.votes
}

func (p *Producer) NodePublicKey() []byte {
	return p.info.NodePublicKey
}

func (p *Producer) OwnerPublicKey() []byte {
	return p.info.OwnerPublicKey
}

func (p *Producer) Penalty() common.Fixed64 {
	return p.penalty
}

func (p *Producer) InactiveSince() uint32 {
	return p.inactiveSince
}

func (p *Producer) IllegalHeight() uint32 {
	return p.illegalHeight
}

func (p *Producer) ActivateRequestHeight() uint32 {
	return p.activateRequestHeight
}

func (p *Producer) DepositAmount() common.Fixed64 {
	return p.depositAmount
}

func (p *Producer) Serialize(w io.Writer) error {
	if err := p.info.Serialize(w, payload.ProducerInfoVersion); err != nil {
		return err
	}

	if err := common.WriteUint8(w, uint8(p.state)); err != nil {
		return err
	}

	if err := common.WriteUint32(w, p.registerHeight); err != nil {
		return err
	}

	if err := common.WriteUint32(w, p.cancelHeight); err != nil {
		return err
	}

	if err := common.WriteUint32(w, p.inactiveCountingHeight); err != nil {
		return err
	}

	if err := common.WriteUint32(w, p.inactiveSince); err != nil {
		return err
	}

	if err := common.WriteUint32(w, p.activateRequestHeight); err != nil {
		return err
	}

	if err := common.WriteUint32(w, p.illegalHeight); err != nil {
		return err
	}

	if err := common.WriteUint64(w, uint64(p.penalty)); err != nil {
		return err
	}

	if err := common.WriteUint64(w, uint64(p.votes)); err != nil {
		return err
	}

	return p.depositHash.Serialize(w)
}

func (p *Producer) Deserialize(r io.Reader) (err error) {
	if err = p.info.Deserialize(r, payload.ProducerInfoVersion); err != nil {
		return
	}

	var state uint8
	if state, err = common.ReadUint8(r); err != nil {
		return
	}
	p.state = ProducerState(state)

	if p.registerHeight, err = common.ReadUint32(r); err != nil {
		return
	}

	if p.cancelHeight, err = common.ReadUint32(r); err != nil {
		return
	}

	if p.inactiveCountingHeight, err = common.ReadUint32(r); err != nil {
		return
	}

	if p.inactiveSince, err = common.ReadUint32(r); err != nil {
		return
	}

	if p.activateRequestHeight, err = common.ReadUint32(r); err != nil {
		return
	}

	if p.illegalHeight, err = common.ReadUint32(r); err != nil {
		return
	}

	var penalty uint64
	if penalty, err = common.ReadUint64(r); err != nil {
		return
	}
	p.penalty = common.Fixed64(penalty)

	var votes uint64
	if votes, err = common.ReadUint64(r); err != nil {
		return
	}
	p.votes = common.Fixed64(votes)

	return p.depositHash.Deserialize(r)
}

const (
	// maxHistoryCapacity indicates the maximum capacity of change history.
	maxHistoryCapacity = 10

	// ActivateDuration is about how long we should activate from pending or
	// inactive state
	ActivateDuration = 6
)

// State is a memory database storing DPOS producers state, like pending
// producers active producers and their votes.
type State struct {
	*StateKeyFrame

	// getArbiters defines methods about get current arbiters
	getArbiters              func() [][]byte
	getProducerDepositAmount func(programHash common.Uint168) (
		common.Fixed64, error)
	chainParams *config.Params

	mtx     sync.RWMutex
<<<<<<< HEAD
	history *utils.History
=======
	history *history

	votesCacheKeys map[uint32][]string
	votesCache     map[string]*types.Output

	cursor int
>>>>>>> c9392190
}

// getProducerKey returns the producer's owner public key string, whether the
// given public key is the producer's node public key or owner public key.
func (s *State) getProducerKey(publicKey []byte) string {
	key := hex.EncodeToString(publicKey)

	// If the given public key is node public key, get the producer's owner
	// public key.
	if owner, ok := s.NodeOwnerKeys[key]; ok {
		return owner
	}

	return key
}

// getProducer returns a producer with the producer's node public key or it's
// owner public key, if no matches return nil.
func (s *State) getProducer(publicKey []byte) *Producer {
	key := s.getProducerKey(publicKey)
	return s.getProducerByOwnerPublicKey(key)
}

// getProducer returns a producer with the producer's owner public key,
// if no matches return nil.
func (s *State) getProducerByOwnerPublicKey(key string) *Producer {
	if producer, ok := s.ActivityProducers[key]; ok {
		return producer
	}
	if producer, ok := s.CanceledProducers[key]; ok {
		return producer
	}
	if producer, ok := s.IllegalProducers[key]; ok {
		return producer
	}
	if producer, ok := s.PendingProducers[key]; ok {
		return producer
	}
	if producer, ok := s.InactiveProducers[key]; ok {
		return producer
	}
	return nil
}

// updateProducerInfo updates the producer's info with value compare, any change
// will be updated.
func (s *State) updateProducerInfo(origin *payload.ProducerInfo, update *payload.ProducerInfo) {
	producer := s.getProducer(origin.OwnerPublicKey)

	// compare and update node nickname.
	if origin.NickName != update.NickName {
		delete(s.Nicknames, origin.NickName)
		s.Nicknames[update.NickName] = struct{}{}
	}

	// compare and update node public key, we only query pending and active node
	// because canceled and illegal node can not be updated.
	if !bytes.Equal(origin.NodePublicKey, update.NodePublicKey) {
		oldKey := hex.EncodeToString(origin.NodePublicKey)
		newKey := hex.EncodeToString(update.NodePublicKey)
		delete(s.NodeOwnerKeys, oldKey)
		s.NodeOwnerKeys[newKey] = hex.EncodeToString(origin.OwnerPublicKey)
	}

	producer.info = *update
}

// GetProducer returns a producer with the producer's node public key or it's
// owner public key including canceled and illegal producers.  If no matches
// return nil.
func (s *State) GetProducer(publicKey []byte) *Producer {
	s.mtx.RLock()
	producer := s.getProducer(publicKey)
	s.mtx.RUnlock()
	return producer
}

// GetProducers returns all producers including pending and active producers (no
// canceled and illegal producers).
func (s *State) GetProducers() []*Producer {
	s.mtx.RLock()
	producers := make([]*Producer, 0, len(s.PendingProducers)+
		len(s.ActivityProducers))
	for _, producer := range s.PendingProducers {
		producers = append(producers, producer)
	}
	for _, producer := range s.ActivityProducers {
		producers = append(producers, producer)
	}
	s.mtx.RUnlock()
	return producers
}

// GetAllProducers returns all producers including pending, active, canceled, illegal and inactive producers.
func (s *State) GetAllProducers() []*Producer {
	s.mtx.RLock()
	defer s.mtx.RUnlock()
	return s.getAllProducers()
}

func (s *State) getAllProducers() []*Producer {
	producers := make([]*Producer, 0, len(s.PendingProducers)+
		len(s.ActivityProducers))
	for _, producer := range s.PendingProducers {
		producers = append(producers, producer)
	}
	for _, producer := range s.ActivityProducers {
		producers = append(producers, producer)
	}
	for _, producer := range s.InactiveProducers {
		producers = append(producers, producer)
	}
	for _, producer := range s.CanceledProducers {
		producers = append(producers, producer)
	}
	for _, producer := range s.IllegalProducers {
		producers = append(producers, producer)
	}
	return producers
}

// GetPendingProducers returns all producers that in pending state.
func (s *State) GetPendingProducers() []*Producer {
	s.mtx.RLock()
	producers := make([]*Producer, 0, len(s.PendingProducers))
	for _, producer := range s.PendingProducers {
		producers = append(producers, producer)
	}
	s.mtx.RUnlock()
	return producers
}

// GetActiveProducers returns all producers that in active state.
func (s *State) GetActiveProducers() []*Producer {
	s.mtx.RLock()
	producers := make([]*Producer, 0, len(s.ActivityProducers))
	for _, producer := range s.ActivityProducers {
		producers = append(producers, producer)
	}
	s.mtx.RUnlock()
	return producers
}

// GetVotedProducers returns all producers that in active state with votes.
func (s *State) GetVotedProducers() []*Producer {
	s.mtx.RLock()
	producers := make([]*Producer, 0, len(s.ActivityProducers))
	for _, producer := range s.ActivityProducers {
		// limit arbiters can only be producers who have votes
		if producer.Votes() > 0 {
			producers = append(producers, producer)
		}
	}
	s.mtx.RUnlock()
	return producers
}

// GetCanceledProducers returns all producers that in cancel state.
func (s *State) GetCanceledProducers() []*Producer {
	s.mtx.RLock()
	producers := make([]*Producer, 0, len(s.CanceledProducers))
	for _, producer := range s.CanceledProducers {
		producers = append(producers, producer)
	}
	s.mtx.RUnlock()
	return producers
}

// GetPendingCanceledProducers returns all producers that in pending canceled state.
func (s *State) GetPendingCanceledProducers() []*Producer {
	s.mtx.RLock()
	producers := make([]*Producer, 0, len(s.PendingCanceledProducers))
	for _, producer := range s.PendingCanceledProducers {
		producers = append(producers, producer)
	}
	s.mtx.RUnlock()
	return producers
}

// GetReturnedDepositProducers returns producers that in returned deposit state.
func (s *State) GetReturnedDepositProducers() []*Producer {
	s.mtx.RLock()
	producers := make([]*Producer, 0, len(s.CanceledProducers))
	for _, producer := range s.CanceledProducers {
		if producer.state == Returned {
			producers = append(producers, producer)
		}
	}
	s.mtx.RUnlock()
	return producers
}

// GetIllegalProducers returns all illegal producers.
func (s *State) GetIllegalProducers() []*Producer {
	s.mtx.RLock()
	producers := make([]*Producer, 0, len(s.IllegalProducers))
	for _, producer := range s.IllegalProducers {
		producers = append(producers, producer)
	}
	s.mtx.RUnlock()
	return producers
}

func (s *State) GetInactiveProducers() []*Producer {
	s.mtx.RLock()
	producers := make([]*Producer, 0, len(s.InactiveProducers))
	for _, producer := range s.InactiveProducers {
		producers = append(producers, producer)
	}
	s.mtx.RUnlock()
	return producers
}

// IsPendingProducer returns if a producer is in pending list according to the
// public key.
func (s *State) IsPendingProducer(publicKey []byte) bool {
	s.mtx.RLock()
	_, ok := s.PendingProducers[s.getProducerKey(publicKey)]
	s.mtx.RUnlock()
	return ok
}

// IsActiveProducer returns if a producer is in activate list according to the
// public key.
func (s *State) IsActiveProducer(publicKey []byte) bool {
	s.mtx.RLock()
	_, ok := s.ActivityProducers[s.getProducerKey(publicKey)]
	s.mtx.RUnlock()
	return ok
}

// IsInactiveProducer returns if a producer is in inactivate list according to
// the public key.
func (s *State) IsInactiveProducer(publicKey []byte) bool {
	s.mtx.RLock()
	ok := s.isInactiveProducer(publicKey)
	s.mtx.RUnlock()
	return ok
}

func (s *State) isInactiveProducer(publicKey []byte) bool {
	_, ok := s.InactiveProducers[s.getProducerKey(publicKey)]
	return ok
}

// IsCanceledProducer returns if a producer is in canceled list according to the
// public key.
func (s *State) IsCanceledProducer(publicKey []byte) bool {
	s.mtx.RLock()
	_, ok := s.CanceledProducers[s.getProducerKey(publicKey)]
	s.mtx.RUnlock()
	return ok
}

// IsIllegalProducer returns if a producer is in illegal list according to the
// public key.
func (s *State) IsIllegalProducer(publicKey []byte) bool {
	s.mtx.RLock()
	_, ok := s.IllegalProducers[s.getProducerKey(publicKey)]
	s.mtx.RUnlock()
	return ok
}

// IsAbleToRecoverFromInactiveMode returns if most of the emergency arbiters have activated
// and able to work again
func (s *State) IsAbleToRecoverFromInactiveMode() bool {
	activatedNum := 0

	s.mtx.RLock()
	totalNum := len(s.EmergencyInactiveArbiters)
	for k := range s.EmergencyInactiveArbiters {
		if _, ok := s.InactiveProducers[k]; !ok {
			activatedNum++
		}
	}
	s.mtx.RUnlock()

	return totalNum == 0 || float64(activatedNum)/float64(totalNum) >
		MajoritySignRatioNumerator/MajoritySignRatioDenominator
}

// IsAbleToRecoverFromInactiveMode returns if there are enough active arbiters
func (s *State) IsAbleToRecoverFromUnderstaffedState() bool {
	s.mtx.RLock()
	result := len(s.ActivityProducers) >= s.chainParams.GeneralArbiters
	s.mtx.RUnlock()
	return result
}

// LeaveEmergency will reset EmergencyInactiveArbiters variable
func (s *State) LeaveEmergency() {
	s.mtx.Lock()
	s.EmergencyInactiveArbiters = map[string]struct{}{}
	s.mtx.Unlock()
}

// NicknameExists returns if a nickname is exists.
func (s *State) NicknameExists(nickname string) bool {
	s.mtx.RLock()
	_, ok := s.Nicknames[nickname]
	s.mtx.RUnlock()
	return ok
}

// ProducerExists returns if a producer is exists by it's node public key or
// owner public key.
func (s *State) ProducerExists(publicKey []byte) bool {
	s.mtx.RLock()
	producer := s.getProducer(publicKey)
	s.mtx.RUnlock()
	return producer != nil
}

// ProducerExists returns if a producer is exists by it's owner public key.
func (s *State) ProducerOwnerPublicKeyExists(publicKey []byte) bool {
	s.mtx.RLock()
	key := hex.EncodeToString(publicKey)
	producer := s.getProducerByOwnerPublicKey(key)
	s.mtx.RUnlock()
	return producer != nil
}

// ProducerExists returns if a producer is exists by it's node public key.
func (s *State) ProducerNodePublicKeyExists(publicKey []byte) bool {
	s.mtx.RLock()
	key := hex.EncodeToString(publicKey)
	_, ok := s.NodeOwnerKeys[key]
	s.mtx.RUnlock()
	return ok
}

// SpecialTxExists returns if a special tx (typically means illegal and
// inactive tx) is exists by it's hash
func (s *State) SpecialTxExists(tx *types.Transaction) bool {
	illegalData, ok := tx.Payload.(payload.DPOSIllegalData)
	if !ok {
		log.Error("special tx payload cast failed, tx:", tx.Hash())
		return false
	}

	hash := illegalData.Hash()
	s.mtx.RLock()
	_, ok = s.SpecialTxHashes[hash]
	s.mtx.RUnlock()
	return ok
}

// IsDPOSTransaction returns if a transaction will change the producers and
// votes state.
func (s *State) IsDPOSTransaction(tx *types.Transaction) bool {
	switch tx.TxType {
	// Transactions will changes the producers state.
	case types.RegisterProducer, types.UpdateProducer, types.CancelProducer,
		types.ActivateProducer, types.IllegalProposalEvidence,
		types.IllegalVoteEvidence, types.IllegalBlockEvidence,
		types.IllegalSidechainEvidence, types.InactiveArbitrators,
		types.ReturnDepositCoin:
		return true

	// Transactions will change the producer votes state.
	case types.TransferAsset:
		if tx.Version >= types.TxVersion09 {
			// Votes to producers.
			for _, output := range tx.Outputs {
				if output.Type != types.OTVote {
					continue
				}
				p, _ := output.Payload.(*outputpayload.VoteOutput)
				if p.Version == outputpayload.VoteProducerVersion {
					return true
				} else {
					for _, content := range p.Contents {
						if content.VoteType == outputpayload.Delegate {
							return true
						}
					}
				}
			}
		}
	}

	s.mtx.RLock()
	defer s.mtx.RUnlock()
	// Cancel votes.
	for _, input := range tx.Inputs {
		_, ok := s.Votes[input.ReferKey()]
		if ok {
			return true
		}
		_, ok = s.votesCache[input.ReferKey()]
		if ok {
			return true
		}
	}

	return false
}

// ProcessBlock takes a block and it's confirm to update producers state and
// votes accordingly.
func (s *State) ProcessBlock(block *types.Block, confirm *payload.Confirm) {
	s.mtx.Lock()
	defer s.mtx.Unlock()

	s.tryInitProducerAssetAmounts(block.Height)
	s.processTransactions(block.Transactions, block.Height)

	if confirm != nil {
		s.countArbitratorsInactivity(block.Height, confirm)
	}

	// Commit changes here if no errors found.
	s.history.Commit(block.Height)
}

// processTransactions takes the transactions and the height when they have been
// packed into a block.  Then loop through the transactions to update producers
// state and votes according to transactions content.
func (s *State) processTransactions(txs []*types.Transaction, height uint32) {

	// Remove cached votes
	if len(s.votesCacheKeys) >= CacheVotesSize {
		for k, v := range s.votesCacheKeys {
			if k <= height-CacheVotesSize {
				for _, referKey := range v {
					delete(s.votesCache, referKey)
				}
				delete(s.votesCacheKeys, k)
			}
		}
	}

	for _, tx := range txs {
		s.processTransaction(tx, height)
	}

	// Check if any pending producers has got 6 confirms, set them to activate.
	activateProducerFromPending := func(key string, producer *Producer) {
		s.history.Append(height, func() {
			producer.state = Active
			s.ActivityProducers[key] = producer
			delete(s.PendingProducers, key)
		}, func() {
			producer.state = Pending
			s.PendingProducers[key] = producer
			delete(s.ActivityProducers, key)
		})
	}

	// Check if any pending inactive producers has got 6 confirms,
	// then set them to activate.
	activateProducerFromInactive := func(key string, producer *Producer) {
		s.history.Append(height, func() {
			producer.state = Active
			s.ActivityProducers[key] = producer
			delete(s.InactiveProducers, key)
		}, func() {
			producer.state = Inactive
			s.InactiveProducers[key] = producer
			delete(s.ActivityProducers, key)
		})
	}

	// Check if any pending illegal producers has got 6 confirms,
	// then set them to activate.
	activateProducerFromIllegal := func(key string, producer *Producer) {
		s.history.Append(height, func() {
			producer.state = Active
			s.ActivityProducers[key] = producer
			delete(s.IllegalProducers, key)
		}, func() {
			producer.state = Illegal
			s.IllegalProducers[key] = producer
			delete(s.ActivityProducers, key)
		})
	}

	if len(s.PendingProducers) > 0 {
		for key, producer := range s.PendingProducers {
			if height-producer.registerHeight+1 >= ActivateDuration {
				activateProducerFromPending(key, producer)
			}
		}

	}
	if len(s.InactiveProducers) > 0 {
		for key, producer := range s.InactiveProducers {
			if height > producer.activateRequestHeight &&
				height-producer.activateRequestHeight+1 >= ActivateDuration {
				activateProducerFromInactive(key, producer)
			}
		}
	}
	if height >= s.chainParams.EnableActivateIllegalHeight &&
		len(s.IllegalProducers) > 0 {
		for key, producer := range s.IllegalProducers {
			if height > producer.activateRequestHeight &&
				height-producer.activateRequestHeight+1 >= ActivateDuration {
				activateProducerFromIllegal(key, producer)
			}
		}
	}
}

// processTransaction take a transaction and the height it has been packed into
// a block, then update producers state and votes according to the transaction
// content.
func (s *State) processTransaction(tx *types.Transaction, height uint32) {
	switch tx.TxType {
	case types.RegisterProducer:
		s.registerProducer(tx, height)

	case types.UpdateProducer:
		s.updateProducer(tx.Payload.(*payload.ProducerInfo), height)

	case types.CancelProducer:
		s.cancelProducer(tx.Payload.(*payload.ProcessProducer), height)

	case types.ActivateProducer:
		s.activateProducer(tx.Payload.(*payload.ActivateProducer), height)

	case types.TransferAsset:
		s.processVotes(tx, height)
		s.processDeposit(tx, height)

	case types.IllegalProposalEvidence, types.IllegalVoteEvidence,
		types.IllegalBlockEvidence, types.IllegalSidechainEvidence:
		s.processIllegalEvidence(tx.Payload, height)
		s.recordSpecialTx(tx, height)

	case types.InactiveArbitrators:
		s.processEmergencyInactiveArbitrators(
			tx.Payload.(*payload.InactiveArbitrators), height)
		s.recordSpecialTx(tx, height)

	case types.ReturnDepositCoin:
		s.returnDeposit(tx, height)

	case types.UpdateVersion:
		s.updateVersion(tx, height)
	}

	s.processCancelVotes(tx, height)
}

// registerProducer handles the register producer transaction.
func (s *State) registerProducer(tx *types.Transaction, height uint32) {
	info := tx.Payload.(*payload.ProducerInfo)
	nickname := info.NickName
	nodeKey := hex.EncodeToString(info.NodePublicKey)
	ownerKey := hex.EncodeToString(info.OwnerPublicKey)
	// ignore error here because this converting process has been ensured in
	// the context check already
	programHash, _ := contract.PublicKeyToDepositProgramHash(info.
		OwnerPublicKey)

	amount := common.Fixed64(0)
	for i, output := range tx.Outputs {
		if output.ProgramHash.IsEqual(*programHash) {
			amount += output.Value
			op := types.NewOutPoint(tx.Hash(), uint16(i))
			s.DepositOutputs[op.ReferKey()] = output
		}
	}

	producer := Producer{
		info:                   *info,
		registerHeight:         height,
		votes:                  0,
		inactiveSince:          0,
		inactiveCountingHeight: 0,
		penalty:                common.Fixed64(0),
		activateRequestHeight:  math.MaxUint32,
		depositAmount:          amount,
		depositHash:            *programHash,
	}

	s.history.Append(height, func() {
		s.Nicknames[nickname] = struct{}{}
		s.NodeOwnerKeys[nodeKey] = ownerKey
		s.PendingProducers[ownerKey] = &producer
	}, func() {
		delete(s.Nicknames, nickname)
		delete(s.NodeOwnerKeys, nodeKey)
		delete(s.PendingProducers, ownerKey)
	})
}

// updateProducer handles the update producer transaction.
func (s *State) updateProducer(info *payload.ProducerInfo, height uint32) {
	producer := s.getProducer(info.OwnerPublicKey)
	producerInfo := producer.info
	s.history.Append(height, func() {
		s.updateProducerInfo(&producerInfo, info)
	}, func() {
		s.updateProducerInfo(info, &producerInfo)
	})
}

// cancelProducer handles the cancel producer transaction.
func (s *State) cancelProducer(payload *payload.ProcessProducer, height uint32) {
	key := hex.EncodeToString(payload.OwnerPublicKey)
	producer := s.getProducer(payload.OwnerPublicKey)
	isPending := producer.state == Pending
	s.history.Append(height, func() {
		producer.state = Canceled
		producer.cancelHeight = height
		s.CanceledProducers[key] = producer
		if isPending {
			delete(s.PendingProducers, key)
			s.PendingCanceledProducers[key] = producer
		} else {
			delete(s.ActivityProducers, key)
		}
		delete(s.Nicknames, producer.info.NickName)
	}, func() {
		producer.cancelHeight = 0
		delete(s.CanceledProducers, key)
		if isPending {
			producer.state = Pending
			s.PendingProducers[key] = producer
			delete(s.PendingCanceledProducers, key)
		} else {
			producer.state = Active
			s.ActivityProducers[key] = producer
		}
		s.Nicknames[producer.info.NickName] = struct{}{}
	})
}

// activateProducer handles the activate producer transaction.
func (s *State) activateProducer(p *payload.ActivateProducer, height uint32) {
	producer := s.getProducer(p.NodePublicKey)
	if producer == nil {
		log.Error("can't find producer to activate")
		return
	}
	s.history.Append(height, func() {
		producer.activateRequestHeight = height
	}, func() {
		producer.activateRequestHeight = math.MaxUint32
	})
}

// processVotes takes a transaction, if the transaction including any vote
// inputs or outputs, validate and update producers votes.
func (s *State) processVotes(tx *types.Transaction, height uint32) {
	if tx.Version >= types.TxVersion09 {
		// Votes to producers.
		for i, output := range tx.Outputs {
			if output.Type != types.OTVote {
				continue
			}
			p, _ := output.Payload.(*outputpayload.VoteOutput)
			if p.Version == outputpayload.VoteProducerVersion {
				op := types.NewOutPoint(tx.Hash(), uint16(i))
				s.Votes[op.ReferKey()] = output
				s.processVoteOutput(output, height)
			} else {
				var exist bool
				for _, content := range p.Contents {
					if content.VoteType == outputpayload.Delegate {
						exist = true
						break
					}
				}
				if exist {
					op := types.NewOutPoint(tx.Hash(), uint16(i))
					s.Votes[op.ReferKey()] = output
					s.processVoteOutput(output, height)
				}
			}
		}
	}
}

// tryInitProducerAssetAmounts will initialize deposit amount of all
// producers after CR voting start height.
func (s *State) tryInitProducerAssetAmounts(blockHeight uint32) {
	if blockHeight != s.chainParams.CRVotingStartHeight {
		return
	}

	setAmount := func(producer *Producer, amount common.Fixed64) {
		s.history.Append(blockHeight, func() {
			producer.depositAmount = amount
		}, func() {
			producer.depositAmount = common.Fixed64(0)
		})
	}

	producers := s.getAllProducers()
	for _, v := range producers {
		programHash, err := contract.PublicKeyToStandardProgramHash(
			v.info.OwnerPublicKey)
		if err != nil {
			log.Warn(err)
			continue
		}

		amount, err := s.getProducerDepositAmount(*programHash)
		if err != nil {
			log.Warn(err)
			continue
		}

		producer := v
		setAmount(producer, amount)
	}
}

// processDeposit takes a transaction output with deposit program hash.
func (s *State) processDeposit(tx *types.Transaction, height uint32) {
	for i, output := range tx.Outputs {
		if contract.GetPrefixType(output.ProgramHash) ==
			contract.PrefixDeposit {
			if s.addProducerAssert(output, height) {
				op := types.NewOutPoint(tx.Hash(), uint16(i))
				s.DepositOutputs[op.ReferKey()] = output
			}
		}
	}
}

// getProducerByDepositHash will try to get producer with specified program
// hash, note the producer state should be pending active or inactive.
func (s *State) getProducerByDepositHash(hash common.Uint168) *Producer {
	for _, producer := range s.PendingProducers {
		if producer.depositHash.IsEqual(hash) {
			return producer
		}
	}
	for _, producer := range s.ActivityProducers {
		if producer.depositHash.IsEqual(hash) {
			return producer
		}
	}
	for _, producer := range s.InactiveProducers {
		if producer.depositHash.IsEqual(hash) {
			return producer
		}
	}
	return nil
}

// addProducerAssert will plus deposit amount for producers referenced in
// program hash of transaction output.
func (s *State) addProducerAssert(output *types.Output, height uint32) bool {
	if producer := s.getProducerByDepositHash(output.ProgramHash); producer != nil {
		s.history.Append(height, func() {
			producer.depositAmount += output.Value
		}, func() {
			producer.depositAmount -= output.Value
		})
		return true
	}
	return false
}

// processCancelVotes takes a transaction output with vote payload.
func (s *State) processCancelVotes(tx *types.Transaction, height uint32) {
	for _, input := range tx.Inputs {
		referKey := input.ReferKey()
		output, ok := s.Votes[referKey]
		if ok {
			if output == nil {
				output, ok = s.votesCache[referKey]
				if !ok {
					log.Errorf("invalid votes output")
					return
				}
			}
			s.processVoteCancel(output, height)
<<<<<<< HEAD
			// todo consider rollback
=======

			if _, exist := s.votesCacheKeys[height]; !exist {
				s.votesCacheKeys[height] = make([]string, 0)
			}
			s.votesCacheKeys[height] = append(s.votesCacheKeys[height], referKey)
			s.votesCache[referKey] = output

>>>>>>> c9392190
			s.Votes[referKey] = nil
		}
	}
}

// processVoteOutput takes a transaction output with vote payload.
func (s *State) processVoteOutput(output *types.Output, height uint32) {
	countByGross := func(producer *Producer) {
		s.history.Append(height, func() {
			producer.votes += output.Value
		}, func() {
			producer.votes -= output.Value
		})
	}

	countByVote := func(producer *Producer, vote common.Fixed64) {
		s.history.Append(height, func() {
			producer.votes += vote
		}, func() {
			producer.votes -= vote
		})
	}

	p := output.Payload.(*outputpayload.VoteOutput)
	for _, vote := range p.Contents {
		for _, cv := range vote.CandidateVotes {
			producer := s.getProducer(cv.Candidate)
			if producer == nil {
				continue
			}

			switch vote.VoteType {
			case outputpayload.Delegate:
				if p.Version == outputpayload.VoteProducerVersion {
					countByGross(producer)
				} else {
					v := cv.Votes
					countByVote(producer, v)
				}
			}
		}
	}
}

// processVoteCancel takes a previous vote output and decrease producers votes.
func (s *State) processVoteCancel(output *types.Output, height uint32) {
	subtractByGross := func(producer *Producer) {
		s.history.Append(height, func() {
			producer.votes -= output.Value
		}, func() {
			producer.votes += output.Value
		})
	}

	subtractByVote := func(producer *Producer, vote common.Fixed64) {
		s.history.Append(height, func() {
			producer.votes -= vote
		}, func() {
			producer.votes += vote
		})
	}

	p := output.Payload.(*outputpayload.VoteOutput)
	for _, vote := range p.Contents {
		for _, cv := range vote.CandidateVotes {
			producer := s.getProducer(cv.Candidate)
			if producer == nil {
				continue
			}
			switch vote.VoteType {
			case outputpayload.Delegate:
				if p.Version == outputpayload.VoteProducerVersion {
					subtractByGross(producer)
				} else {
					v := cv.Votes
					subtractByVote(producer, v)
				}
			}
		}
	}
}

// returnDeposit change producer state to ReturnedDeposit
func (s *State) returnDeposit(tx *types.Transaction, height uint32) {
	var inputValue common.Fixed64
	for _, input := range tx.Inputs {
		inputValue += s.DepositOutputs[input.ReferKey()].Value
	}

	returnAction := func(producer *Producer) {
		s.history.Append(height, func() {
			if height >= s.chainParams.CRVotingStartHeight {
				producer.depositAmount -= inputValue
			}
			producer.state = Returned
		}, func() {
			if height >= s.chainParams.CRVotingStartHeight {
				producer.depositAmount += inputValue
			}
			producer.state = Canceled
		})
	}

	for _, program := range tx.Programs {
		pk := program.Code[1 : len(program.Code)-1]
		if producer := s.getProducer(pk); producer != nil && producer.state == Canceled {
			returnAction(producer)
		}
	}
}

// updateVersion record the update period during that inactive arbitrators
// will not need to pay the penalty
func (s *State) updateVersion(tx *types.Transaction, height uint32) {
	p, ok := tx.Payload.(*payload.UpdateVersion)
	if !ok {
		log.Error("tx payload cast failed, tx:", tx.Hash())
		return
	}

	start := p.StartHeight
	end := p.EndHeight
	s.history.Append(height, func() {
		s.VersionStartHeight = start
		s.VersionEndHeight = end
	}, func() {
		s.VersionStartHeight = 0
		s.VersionEndHeight = 0
	})
}

// processEmergencyInactiveArbitrators change producer state according to
// emergency inactive arbitrators
func (s *State) processEmergencyInactiveArbitrators(
	inactivePayload *payload.InactiveArbitrators, height uint32) {

	addEmergencyInactiveArbitrator := func(key string, producer *Producer) {
		s.history.Append(height, func() {
			s.setInactiveProducer(producer, key, height, true)
			s.EmergencyInactiveArbiters[key] = struct{}{}
		}, func() {
			s.revertSettingInactiveProducer(producer, key, height, true)
			delete(s.EmergencyInactiveArbiters, key)
		})
	}

	for _, v := range inactivePayload.Arbitrators {
		nodeKey := hex.EncodeToString(v)
		key, ok := s.NodeOwnerKeys[nodeKey]
		if !ok {
			continue
		}

		if p, ok := s.ActivityProducers[key]; ok {
			addEmergencyInactiveArbitrator(key, p)
		}
		if p, ok := s.InactiveProducers[key]; ok {
			addEmergencyInactiveArbitrator(key, p)
		}
	}
}

// recordSpecialTx record hash of a special tx
func (s *State) recordSpecialTx(tx *types.Transaction, height uint32) {
	illegalData, ok := tx.Payload.(payload.DPOSIllegalData)
	if !ok {
		log.Error("special tx payload cast failed, tx:", tx.Hash())
		return
	}

	hash := illegalData.Hash()
	s.history.Append(height, func() {
		s.SpecialTxHashes[hash] = struct{}{}
	}, func() {
		delete(s.SpecialTxHashes, hash)
	})
}

// processIllegalEvidence takes the illegal evidence payload and change producer
// state according to the evidence.
func (s *State) processIllegalEvidence(payloadData types.Payload,
	height uint32) {
	// Get illegal producers from evidence.
	var illegalProducers [][]byte
	switch p := payloadData.(type) {
	case *payload.DPOSIllegalProposals:
		illegalProducers = [][]byte{p.Evidence.Proposal.Sponsor}

	case *payload.DPOSIllegalVotes:
		illegalProducers = [][]byte{p.Evidence.Vote.Signer}

	case *payload.DPOSIllegalBlocks:
		signers := make(map[string]interface{})
		for _, pk := range p.Evidence.Signers {
			signers[hex.EncodeToString(pk)] = nil
		}

		for _, pk := range p.CompareEvidence.Signers {
			key := hex.EncodeToString(pk)
			if _, ok := signers[key]; ok {
				illegalProducers = append(illegalProducers, pk)
			}
		}

	case *payload.SidechainIllegalData:
		illegalProducers = [][]byte{p.IllegalSigner}

	default:
		return
	}

	// Set illegal producers to FoundBad state
	for _, pk := range illegalProducers {
		key, ok := s.NodeOwnerKeys[hex.EncodeToString(pk)]
		if !ok {
			continue
		}
		if producer, ok := s.ActivityProducers[key]; ok {
			s.history.Append(height, func() {
				producer.state = Illegal
				producer.illegalHeight = height
				s.IllegalProducers[key] = producer
				producer.activateRequestHeight = math.MaxUint32
				delete(s.ActivityProducers, key)
				delete(s.Nicknames, producer.info.NickName)
			}, func() {
				producer.state = Active
				producer.illegalHeight = 0
				s.ActivityProducers[key] = producer
				producer.activateRequestHeight = math.MaxUint32
				delete(s.IllegalProducers, key)
				s.Nicknames[producer.info.NickName] = struct{}{}
			})
			continue
		}

		if producer, ok := s.CanceledProducers[key]; ok {
			s.history.Append(height, func() {
				producer.state = Illegal
				producer.illegalHeight = height
				s.IllegalProducers[key] = producer
				delete(s.CanceledProducers, key)
				delete(s.Nicknames, producer.info.NickName)
			}, func() {
				producer.state = Canceled
				producer.illegalHeight = 0
				s.CanceledProducers[key] = producer
				delete(s.IllegalProducers, key)
				s.Nicknames[producer.info.NickName] = struct{}{}
			})
			continue
		}
	}
}

// ProcessIllegalBlockEvidence takes a illegal block payload and change the
// producers state immediately.  This is a spacial case that can be handled
// before it packed into a block.
func (s *State) ProcessSpecialTxPayload(p types.Payload, height uint32) {
	s.mtx.Lock()
	defer s.mtx.Unlock()

	if inactivePayload, ok := p.(*payload.InactiveArbitrators); ok {
		s.processEmergencyInactiveArbitrators(inactivePayload, 0)
	} else {
		s.processIllegalEvidence(p, 0)
	}

	// Commit changes here if no errors found.
	s.history.Commit(height)
}

// setInactiveProducer set active producer to inactive state
func (s *State) setInactiveProducer(producer *Producer, key string,
	height uint32, emergency bool) {
	producer.inactiveSince = height
	producer.activateRequestHeight = math.MaxUint32
	producer.state = Inactive
	s.InactiveProducers[key] = producer
	delete(s.ActivityProducers, key)

	if height < s.VersionStartHeight || height >= s.VersionEndHeight {
		if !emergency {
			producer.penalty += s.chainParams.InactivePenalty
		} else {
			producer.penalty += s.chainParams.EmergencyInactivePenalty
		}
	}
}

// revertSettingInactiveProducer revert operation about setInactiveProducer
func (s *State) revertSettingInactiveProducer(producer *Producer, key string,
	height uint32, emergency bool) {
	producer.inactiveSince = 0
	producer.activateRequestHeight = math.MaxUint32
	producer.state = Active
	s.ActivityProducers[key] = producer
	delete(s.InactiveProducers, key)

	if height < s.VersionStartHeight || height >= s.VersionEndHeight {
		penalty := s.chainParams.InactivePenalty
		if emergency {
			penalty = s.chainParams.EmergencyInactivePenalty
		}

		if producer.penalty < penalty {
			producer.penalty = common.Fixed64(0)
		} else {
			producer.penalty -= penalty
		}
	}
}

// countArbitratorsInactivity count arbitrators inactive rounds, and change to
// inactive if more than "MaxInactiveRounds"
func (s *State) countArbitratorsInactivity(height uint32,
	confirm *payload.Confirm) {
	// check inactive arbitrators after producers has participated in
	if height < s.chainParams.PublicDPOSHeight {
		return
	}

	// changingArbiters indicates the arbiters that should reset inactive
	// counting state. With the value of true means the producer is on duty or
	// is not current arbiter any more, or just becoming current arbiter; and
	// false means producer is arbiter in both heights and not on duty.
	changingArbiters := make(map[string]bool)
	for k := range s.PreBlockArbiters {
		changingArbiters[k] = true
	}
	s.PreBlockArbiters = make(map[string]struct{})
	for _, a := range s.getArbiters() {
		key := s.getProducerKey(a)
		s.PreBlockArbiters[key] = struct{}{}
		if _, exist := changingArbiters[key]; exist {
			changingArbiters[key] = false
		}
	}
	changingArbiters[s.getProducerKey(confirm.Proposal.Sponsor)] = true

	// CRC producers are not in the ActivityProducers,
	// so they will not be inactive
	for k, v := range changingArbiters {
		key := k // avoiding pass iterator to closure
		producer, ok := s.ActivityProducers[key]
		if !ok {
			continue
		}
		countingHeight := producer.inactiveCountingHeight
		needReset := v // avoiding pass iterator to closure

		s.history.Append(height, func() {
			s.tryUpdateInactivity(key, producer, needReset, height)
		}, func() {
			s.tryRevertInactivity(key, producer, needReset, height, countingHeight)
		})
	}
}

func (s *State) tryRevertInactivity(key string, producer *Producer,
	needReset bool, height, startHeight uint32) {
	if needReset {
		producer.inactiveCountingHeight = startHeight
		return
	}

	if producer.inactiveCountingHeight == height {
		producer.inactiveCountingHeight = 0
	}

	if producer.state == Inactive {
		s.revertSettingInactiveProducer(producer, key, height, false)
		producer.inactiveCountingHeight = startHeight
	}
}

func (s *State) tryUpdateInactivity(key string, producer *Producer,
	needReset bool, height uint32) {
	if needReset {
		producer.inactiveCountingHeight = 0
		return
	}

	if producer.inactiveCountingHeight == 0 {
		producer.inactiveCountingHeight = height
	}

	if height-producer.inactiveCountingHeight >= s.chainParams.MaxInactiveRounds {
		s.setInactiveProducer(producer, key, height, false)
		producer.inactiveCountingHeight = 0
	}
}

// RollbackTo restores the database state to the given height, if no enough
// history to rollback to return error.
func (s *State) RollbackTo(height uint32) error {
	s.mtx.Lock()
	defer s.mtx.Unlock()
	return s.history.RollbackTo(height)
}

// GetHistory returns a history state instance storing the producers and votes
// on the historical height.
func (s *State) GetHistory(height uint32) (*StateKeyFrame, error) {
	s.mtx.RLock()
	defer s.mtx.RUnlock()

	// Seek to state to target height.
	if err := s.history.SeekTo(height); err != nil {
		return nil, err
	}

	// Take a snapshot of the history.
	return s.snapshot(), nil
}

// NewState returns a new State instance.
func NewState(chainParams *config.Params, getArbiters func() [][]byte,
	getProducerDepositAmount func(programHash common.Uint168) (common.Fixed64,
	error)) *State {
	return &State{
<<<<<<< HEAD
		chainParams:              chainParams,
		getArbiters:              getArbiters,
		getProducerDepositAmount: getProducerDepositAmount,
		history:                  utils.NewHistory(maxHistoryCapacity),
		StateKeyFrame:            NewStateKeyFrame(),
=======
		chainParams: chainParams,
		getArbiters: getArbiters,
		history:     newHistory(maxHistoryCapacity),
		StateKeyFrame: &StateKeyFrame{
			NodeOwnerKeys:             make(map[string]string),
			PendingProducers:          make(map[string]*Producer),
			ActivityProducers:         make(map[string]*Producer),
			InactiveProducers:         make(map[string]*Producer),
			CanceledProducers:         make(map[string]*Producer),
			IllegalProducers:          make(map[string]*Producer),
			PendingCanceledProducers:  make(map[string]*Producer),
			Votes:                     make(map[string]*types.Output),
			Nicknames:                 make(map[string]struct{}),
			SpecialTxHashes:           make(map[common.Uint256]struct{}),
			PreBlockArbiters:          make(map[string]struct{}),
			EmergencyInactiveArbiters: make(map[string]struct{}),
			VersionStartHeight:        0,
			VersionEndHeight:          0,
		},
		votesCacheKeys: make(map[uint32][]string),
		votesCache:     make(map[string]*types.Output),
>>>>>>> c9392190
	}
}<|MERGE_RESOLUTION|>--- conflicted
+++ resolved
@@ -248,16 +248,12 @@
 	chainParams *config.Params
 
 	mtx     sync.RWMutex
-<<<<<<< HEAD
 	history *utils.History
-=======
-	history *history
 
 	votesCacheKeys map[uint32][]string
 	votesCache     map[string]*types.Output
 
 	cursor int
->>>>>>> c9392190
 }
 
 // getProducerKey returns the producer's owner public key string, whether the
@@ -1031,17 +1027,12 @@
 				}
 			}
 			s.processVoteCancel(output, height)
-<<<<<<< HEAD
-			// todo consider rollback
-=======
-
 			if _, exist := s.votesCacheKeys[height]; !exist {
 				s.votesCacheKeys[height] = make([]string, 0)
 			}
 			s.votesCacheKeys[height] = append(s.votesCacheKeys[height], referKey)
 			s.votesCache[referKey] = output
 
->>>>>>> c9392190
 			s.Votes[referKey] = nil
 		}
 	}
@@ -1461,36 +1452,14 @@
 // NewState returns a new State instance.
 func NewState(chainParams *config.Params, getArbiters func() [][]byte,
 	getProducerDepositAmount func(programHash common.Uint168) (common.Fixed64,
-	error)) *State {
+		error)) *State {
 	return &State{
-<<<<<<< HEAD
 		chainParams:              chainParams,
 		getArbiters:              getArbiters,
 		getProducerDepositAmount: getProducerDepositAmount,
 		history:                  utils.NewHistory(maxHistoryCapacity),
 		StateKeyFrame:            NewStateKeyFrame(),
-=======
-		chainParams: chainParams,
-		getArbiters: getArbiters,
-		history:     newHistory(maxHistoryCapacity),
-		StateKeyFrame: &StateKeyFrame{
-			NodeOwnerKeys:             make(map[string]string),
-			PendingProducers:          make(map[string]*Producer),
-			ActivityProducers:         make(map[string]*Producer),
-			InactiveProducers:         make(map[string]*Producer),
-			CanceledProducers:         make(map[string]*Producer),
-			IllegalProducers:          make(map[string]*Producer),
-			PendingCanceledProducers:  make(map[string]*Producer),
-			Votes:                     make(map[string]*types.Output),
-			Nicknames:                 make(map[string]struct{}),
-			SpecialTxHashes:           make(map[common.Uint256]struct{}),
-			PreBlockArbiters:          make(map[string]struct{}),
-			EmergencyInactiveArbiters: make(map[string]struct{}),
-			VersionStartHeight:        0,
-			VersionEndHeight:          0,
-		},
-		votesCacheKeys: make(map[uint32][]string),
-		votesCache:     make(map[string]*types.Output),
->>>>>>> c9392190
+		votesCacheKeys:           make(map[uint32][]string),
+		votesCache:               make(map[string]*types.Output),
 	}
 }