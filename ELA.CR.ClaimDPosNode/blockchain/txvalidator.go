package blockchain

import (
	"errors"
	"fmt"
	"math"

<<<<<<< HEAD
	. "github.com/elastos/Elastos.ELA.Utility/common"
=======
>>>>>>> 5e210ef8
	"github.com/elastos/Elastos.ELA/config"
	. "github.com/elastos/Elastos.ELA/core"
	. "github.com/elastos/Elastos.ELA/errors"
	"github.com/elastos/Elastos.ELA/log"
)

// CheckTransactionSanity verifys received single transaction
func CheckTransactionSanity(version uint32, txn *Transaction) ErrCode {

	if err := CheckTransactionSize(txn); err != nil {
		log.Warn("[CheckTransactionSize],", err)
		return ErrTransactionSize
	}

	if err := CheckTransactionInput(txn); err != nil {
		log.Warn("[CheckTransactionInput],", err)
		return ErrInvalidInput
	}

	if err := CheckTransactionOutput(version, txn); err != nil {
		log.Warn("[CheckTransactionOutput],", err)
		return ErrInvalidOutput
	}

	if err := CheckAssetPrecision(txn); err != nil {
		log.Warn("[CheckAssetPrecesion],", err)
		return ErrAssetPrecision
	}

	if err := CheckAttributeProgram(txn); err != nil {
		log.Warn("[CheckTransactionAttribute],", err)
		return ErrAttributeProgram
	}

	if err := CheckTransactionPayload(txn); err != nil {
		log.Warn("[CheckTransactionPayload],", err)
		return ErrTransactionPayload
	}

	if err := CheckDuplicateSidechainTx(txn); err != nil {
		log.Warn("[CheckDuplicateSidechainTx],", err)
		return ErrSidechainTxHashDuplicate
	}

	// check iterms above for Coinbase transaction
	if txn.IsCoinBaseTx() {
		return Success
	}

	return Success
}

// CheckTransactionContext verifys a transaction with history transaction in ledger
func CheckTransactionContext(txn *Transaction) ErrCode {
	// check if duplicated with transaction in ledger
	if exist := DefaultLedger.Store.IsTxHashDuplicate(txn.Hash()); exist {
		log.Info("[CheckTransactionContext] duplicate transaction check faild.")
		return ErrTxHashDuplicate
	}

	if txn.IsCoinBaseTx() {
		return Success
	}

	if txn.IsWithdrawTx() {
		witPayload := txn.Payload.(*PayloadWithdrawAsset)
		for _, hash := range witPayload.SideChainTransactionHash {
			if exist := DefaultLedger.Store.IsSidechainTxHashDuplicate(hash); exist {
				return ErrSidechainTxHashDuplicate
			}
		}
	}

	// check double spent transaction
	if DefaultLedger.IsDoubleSpend(txn) {
		log.Info("[CheckTransactionContext] IsDoubleSpend check faild.")
		return ErrDoubleSpend
	}

	if err := CheckTransactionUTXOLock(txn); err != nil {
		log.Warn("[CheckTransactionUTXOLock],", err)
		return ErrUTXOLocked
	}

	if err := CheckTransactionBalance(txn); err != nil {
		log.Warn("[CheckTransactionBalance],", err)
		return ErrTransactionBalance
	}

	if err := CheckTransactionSignature(txn); err != nil {
		log.Warn("[CheckTransactionSignature],", err)
		return ErrTransactionSignature
	}
	// check referenced Output value
	for _, input := range txn.Inputs {
		referHash := input.Previous.TxID
		referTxnOutIndex := input.Previous.Index
		referTxn, _, err := DefaultLedger.Store.GetTransaction(referHash)
		if err != nil {
			log.Warn("Referenced transaction can not be found", BytesToHexString(referHash.Bytes()))
			return ErrUnknownReferedTxn
		}
		referTxnOut := referTxn.Outputs[referTxnOutIndex]
		if referTxnOut.Value <= 0 {
			log.Warn("Value of referenced transaction output is invalid")
			return ErrInvalidReferedTxn
		}
		// coinbase transaction only can be spent after got SpendCoinbaseSpan times confirmations
		if referTxn.IsCoinBaseTx() {
			lockHeight := referTxn.LockTime
			currentHeight := DefaultLedger.Store.GetHeight()
			if currentHeight-lockHeight < config.Parameters.ChainParam.SpendCoinbaseSpan {
				return ErrIneffectiveCoinbase
			}
		}
	}

	return Success
}

//validate the transaction of duplicate UTXO input
func CheckTransactionInput(txn *Transaction) error {
	if txn.IsCoinBaseTx() {
		if len(txn.Inputs) != 1 {
			return errors.New("coinbase must has only one input")
		}
		coinbaseInputHash := txn.Inputs[0].Previous.TxID
		coinbaseInputIndex := txn.Inputs[0].Previous.Index
		//TODO :check sequence
		if !coinbaseInputHash.IsEqual(EmptyHash) || coinbaseInputIndex != math.MaxUint16 {
			return errors.New("invalid coinbase input")
		}

		return nil
	}

	if len(txn.Inputs) <= 0 {
		return errors.New("transaction has no inputs")
	}
	for i, utxoin := range txn.Inputs {
		if utxoin.Previous.TxID.IsEqual(EmptyHash) && (utxoin.Previous.Index == math.MaxUint16) {
			return errors.New("invalid transaction input")
		}
		for j := 0; j < i; j++ {
			if utxoin.Previous.IsEqual(txn.Inputs[j].Previous) {
				return errors.New("duplicated transaction inputs")
			}
		}
	}

	return nil
}

func CheckTransactionOutput(version uint32, txn *Transaction) error {
	if txn.IsCoinBaseTx() {
		if len(txn.Outputs) < 2 {
			return errors.New("coinbase output is not enough, at least 2")
		}
		found := false
		for _, output := range txn.Outputs {
			if output.AssetID != DefaultLedger.Blockchain.AssetID {
				return errors.New("asset ID in coinbase is invalid")
			}
			address, err := output.ProgramHash.ToAddress()
			if err != nil {
				return err
			}
			if address == FoundationAddress {
				found = true
			}
		}
		if !found {
			return errors.New("no foundation address in coinbase output")
		}

		return nil
	}

	if len(txn.Outputs) < 1 {
		return errors.New("transaction has no outputs")
	}

	// check if output address is valid
	if version&CheckTxOut == CheckTxOut {
		for _, output := range txn.Outputs {
			if output.AssetID != DefaultLedger.Blockchain.AssetID {
				return errors.New("asset ID in coinbase is invalid")
			}

			if !output.ProgramHash.IsValid() {
				return errors.New("output address is invalid")
			}
		}
	}

	return nil
}

func CheckTransactionUTXOLock(txn *Transaction) error {
	if txn.IsCoinBaseTx() {
		return nil
	}
	if len(txn.Inputs) <= 0 {
		return errors.New("Transaction has no inputs")
	}
	references, err := DefaultLedger.Store.GetTxReference(txn)
	if err != nil {
		return errors.New(fmt.Sprintf("GetReference failed: %s", err))
	}
	for input, output := range references {

		if output.OutputLock == 0 {
			//check next utxo
			continue
		}
		if input.Sequence != math.MaxUint32-1 {
			return errors.New("Invalid input sequence")
		}
		if txn.LockTime < output.OutputLock {
			return errors.New("UTXO output locked")
		}
	}
	return nil
}

func CheckTransactionSize(txn *Transaction) error {
	size := txn.GetSize()
	if size <= 0 || size > config.Parameters.MaxBlockSize {
		return errors.New(fmt.Sprintf("Invalid transaction size: %d bytes", size))
	}

	return nil
}

func CheckAssetPrecision(txn *Transaction) error {
	if len(txn.Outputs) == 0 {
		return nil
	}
	assetOutputs := make(map[Uint256][]*Output, len(txn.Outputs))

	for _, v := range txn.Outputs {
		assetOutputs[v.AssetID] = append(assetOutputs[v.AssetID], v)
	}
	for k, outputs := range assetOutputs {
		asset, err := DefaultLedger.GetAsset(k)
		if err != nil {
			return errors.New("The asset not exist in local blockchain.")
		}
		precision := asset.Precision
		for _, output := range outputs {
			if checkAmountPrecise(output.Value, precision) {
				return errors.New("The precision of asset is incorrect.")
			}
		}
	}
	return nil
}

func CheckTransactionBalance(txn *Transaction) error {
	if txn.IsWithdrawTx() {
		return nil
	}

	// TODO: check coinbase balance 30%-70%
	for _, v := range txn.Outputs {
<<<<<<< HEAD
		if v.Value <= Fixed64(0) {
=======
		if v.Value < Fixed64(0) {
>>>>>>> 5e210ef8
			return errors.New("Invalide transaction UTXO output.")
		}
	}
	results, err := GetTxFeeMap(txn)
	if err != nil {
		return err
	}
	for k, v := range results {
		if v < Fixed64(config.Parameters.PowConfiguration.MinTxFee) {
			log.Debug(fmt.Sprintf("AssetID %x in Transfer transactions %x , input < output .\n", k, txn.Hash()))
			return errors.New(fmt.Sprintf("AssetID %x in Transfer transactions %x , input < output .\n", k, txn.Hash()))
		}
	}
	return nil
}

func CheckAttributeProgram(txn *Transaction) error {
	//TODO: implement CheckAttributeProgram
	return nil
}

func CheckTransactionSignature(txn *Transaction) error {
	return VerifySignature(txn)
}

func checkAmountPrecise(amount Fixed64, precision byte) bool {
	return amount.IntValue()%int64(math.Pow(10, 8-float64(precision))) != 0
}

func CheckTransactionPayload(txn *Transaction) error {

	switch pld := txn.Payload.(type) {
	case *PayloadRegisterAsset:
		if pld.Asset.Precision < MinPrecision || pld.Asset.Precision > MaxPrecision {
			return errors.New("Invalide asset Precision.")
		}
		if checkAmountPrecise(pld.Amount, pld.Asset.Precision) {
			return errors.New("Invalide asset value,out of precise.")
		}
	case *PayloadTransferAsset:
	case *PayloadRecord:
	case *PayloadCoinBase:
	case *PayloadSideMining:
	case *PayloadWithdrawAsset:
	case *PayloadTransferCrossChainAsset:
	default:
		return errors.New("[txValidator],invalidate transaction payload type.")
	}
	return nil
}

//validate the transaction of duplicate sidechain transaction
func CheckDuplicateSidechainTx(txn *Transaction) error {
	if txn.IsWithdrawTx() {
		witPayload := txn.Payload.(*PayloadWithdrawAsset)
		existingHashs := make(map[string]struct{})
		for _, hash := range witPayload.SideChainTransactionHash {
			if _, exist := existingHashs[hash]; exist {
				return errors.New("there are duplicate sidechain tx in a transaction")
			}
			existingHashs[hash] = struct{}{}
		}
	}
	return nil
}<|MERGE_RESOLUTION|>--- conflicted
+++ resolved
@@ -5,14 +5,12 @@
 	"fmt"
 	"math"
 
-<<<<<<< HEAD
-	. "github.com/elastos/Elastos.ELA.Utility/common"
-=======
->>>>>>> 5e210ef8
 	"github.com/elastos/Elastos.ELA/config"
 	. "github.com/elastos/Elastos.ELA/core"
 	. "github.com/elastos/Elastos.ELA/errors"
 	"github.com/elastos/Elastos.ELA/log"
+
+	. "github.com/elastos/Elastos.ELA.Utility/common"
 )
 
 // CheckTransactionSanity verifys received single transaction
@@ -274,11 +272,7 @@
 
 	// TODO: check coinbase balance 30%-70%
 	for _, v := range txn.Outputs {
-<<<<<<< HEAD
-		if v.Value <= Fixed64(0) {
-=======
 		if v.Value < Fixed64(0) {
->>>>>>> 5e210ef8
 			return errors.New("Invalide transaction UTXO output.")
 		}
 	}
