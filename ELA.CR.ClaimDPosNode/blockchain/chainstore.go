--- conflicted
+++ resolved
@@ -71,11 +71,7 @@
 func (c *ChainStore) Close() {
 	closed := make(chan bool)
 	c.quit <- closed
-<<<<<<< HEAD
-	<- closed
-=======
 	<-closed
->>>>>>> 7784f7da
 	c.IStore.Close()
 }
 
