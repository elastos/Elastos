--- conflicted
+++ resolved
@@ -461,14 +461,8 @@
 	return txInputs, changeOutputs, nil
 }
 
-<<<<<<< HEAD
 func (b *BlockChain) CreateCRCAppropriationTransaction() (*Transaction, error) {
-	utxos, err := b.db.GetUnspentFromProgramHash(
-		b.chainParams.CRCFoundation, *elaact.SystemAssetID)
-=======
-func (b *BlockChain) CreateCRCAppropriationTransaction() *Transaction {
 	utxos, err := b.db.GetFFLDB().GetUTXO(&b.chainParams.CRCFoundation)
->>>>>>> 012c9219
 	if err != nil {
 		return nil, err
 	}
