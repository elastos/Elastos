package blockchain

import (
	"bytes"
	"crypto/rand"
	math "math/rand"
	"sort"
	"testing"

	"github.com/elastos/Elastos.ELA/core/contract"
	"github.com/elastos/Elastos.ELA/core/contract/program"
	"github.com/elastos/Elastos.ELA/core/types"
	"github.com/elastos/Elastos.ELA/core/types/payload"
	"github.com/elastos/Elastos.ELA/crypto"

	"github.com/elastos/Elastos.ELA.Utility/common"
	"github.com/stretchr/testify/assert"
)

type act interface {
	RedeemScript() []byte
	ProgramHash() *common.Uint168
	Sign(data []byte) ([]byte, error)
}

type account struct {
	private      []byte
	public       *crypto.PublicKey
	redeemScript []byte
	programHash  *common.Uint168
}

func (a *account) RedeemScript() []byte {
	return a.redeemScript
}

func (a *account) ProgramHash() *common.Uint168 {
	return a.programHash
}

func (a *account) Sign(data []byte) ([]byte, error) {
	return sign(a.private, data)
}

type multiAccount struct {
	accounts     []*account
	redeemScript []byte
	programHash  *common.Uint168
}

func (a *multiAccount) RedeemScript() []byte {
	return a.redeemScript
}

func (a *multiAccount) ProgramHash() *common.Uint168 {
	return a.programHash
}

func (a *multiAccount) Sign(data []byte) ([]byte, error) {
	var signatures []byte
	for _, act := range a.accounts {
		signature, err := sign(act.private, data)
		if err != nil {
			return nil, err
		}
		signatures = append(signatures, signature...)
	}
	return signatures, nil
}

func TestCheckCheckSigSignature(t *testing.T) {
	var tx *types.Transaction

	tx = buildTx()
	data := getData(tx)
	act := newAccount(t)
	signature, err := act.Sign(data)
	if err != nil {
		t.Errorf("Generate signature failed, error %s", err.Error())
	}

	// Normal
	err = checkStandardSignature(program.Program{Code: act.redeemScript, Parameter: signature}, data)
	assert.NoError(t, err, "[CheckChecksigSignature] failed, %v", err)

	// invalid signature length
	var fakeSignature = make([]byte, crypto.SignatureScriptLength-math.Intn(64)-1)
	rand.Read(fakeSignature)
	err = checkStandardSignature(program.Program{Code: act.redeemScript, Parameter: fakeSignature}, data)
	assert.Error(t, err, "[CheckChecksigSignature] with invalid signature length")
	assert.Equal(t, "Invalid signature length", err.Error())

	// invalid signature content
	fakeSignature = make([]byte, crypto.SignatureScriptLength)
	err = checkStandardSignature(program.Program{Code: act.redeemScript, Parameter: fakeSignature}, data)
	assert.Error(t, err, "[CheckChecksigSignature] with invalid signature content")
	assert.Equal(t, "[Validation], Verify failed.", err.Error())

	// invalid data content
	err = checkStandardSignature(program.Program{Code: act.redeemScript, Parameter: fakeSignature}, nil)
	assert.Error(t, err, "[CheckChecksigSignature] with invalid data content")
	assert.Equal(t, "[Validation], Verify failed.", err.Error())

	t.Log("TestCheckChecksigSignature passed")
}

func TestCheckMultiSigSignature(t *testing.T) {
	var tx *types.Transaction

	tx = buildTx()
	data := getData(tx)

	act := newMultiAccount(math.Intn(2)+3, t)
	signature, err := act.Sign(data)
	assert.NoError(t, err, "Generate signature failed, error %v", err)

	// Normal
	err = checkMultiSigSignatures(program.Program{Code: act.redeemScript, Parameter: signature}, data)
	assert.NoError(t, err, "[CheckMultisigSignature] failed, %v", err)

	// invalid redeem script M < 1
	fakeCode := make([]byte, len(act.redeemScript))
	copy(fakeCode, act.redeemScript)
	fakeCode[0] = fakeCode[0] - fakeCode[0] + crypto.PUSH1 - 1
	err = checkMultiSigSignatures(program.Program{Code: fakeCode, Parameter: signature}, data)
	assert.Error(t, err, "[CheckMultisigSignature] code with M < 1 passed")
	assert.Equal(t, "invalid multi sign script code", err.Error())

	// invalid redeem script M > N
	copy(fakeCode, act.redeemScript)
	fakeCode[0] = fakeCode[len(fakeCode)-2] - crypto.PUSH1 + 2
	err = checkMultiSigSignatures(program.Program{Code: fakeCode, Parameter: signature}, data)
	assert.Error(t, err, "[CheckMultisigSignature] code with M > N passed")
	assert.Equal(t, "invalid multi sign script code", err.Error())

	// invalid redeem script length not enough
	copy(fakeCode, act.redeemScript)
	for len(fakeCode) >= crypto.MinMultiSignCodeLength {
		fakeCode = append(fakeCode[:1], fakeCode[crypto.PublicKeyScriptLength:]...)
	}
	err = checkMultiSigSignatures(program.Program{Code: fakeCode, Parameter: signature}, data)
	assert.Error(t, err, "[CheckMultisigSignature] invalid length code passed")
	assert.Equal(t, "not a valid multi sign transaction code, length not enough", err.Error())

	// invalid redeem script N not equal to public keys count
	fakeCode = make([]byte, len(act.redeemScript))
	copy(fakeCode, act.redeemScript)
	fakeCode[len(fakeCode)-2] = fakeCode[len(fakeCode)-2] + 1
	err = checkMultiSigSignatures(program.Program{Code: fakeCode, Parameter: signature}, data)
	assert.Error(t, err, "[CheckMultisigSignature] invalid redeem script N not equal to public keys count")
	assert.Equal(t, "invalid multi sign public key script count", err.Error())

	// invalid redeem script wrong public key
	fakeCode = make([]byte, len(act.redeemScript))
	copy(fakeCode, act.redeemScript)
	fakeCode[2] = 0x01
	err = checkMultiSigSignatures(program.Program{Code: fakeCode, Parameter: signature}, data)
	assert.Error(t, err, "[CheckMultisigSignature] invalid redeem script wrong public key")
	assert.Equal(t, "The encodeData format is error", err.Error())

	// invalid signature length not match
	err = checkMultiSigSignatures(program.Program{Code: fakeCode, Parameter: signature[math.Intn(64):]}, data)
	assert.Error(t, err, "[CheckMultisigSignature] invalid signature length not match")
	assert.Equal(t, "invalid multi sign signatures, length not match", err.Error())

	// invalid signature not enough
	cut := len(signature)/crypto.SignatureScriptLength - int(act.redeemScript[0]-crypto.PUSH1)
	err = checkMultiSigSignatures(program.Program{Code: act.redeemScript, Parameter: signature[65*cut:]}, data)
	assert.Error(t, err, "[CheckMultisigSignature] invalid signature not enough")
	assert.Equal(t, "invalid signatures, not enough signatures", err.Error())

	// invalid signature too many
	err = checkMultiSigSignatures(program.Program{Code: act.redeemScript,
		Parameter: append(signature[:65], signature...)}, data)
	assert.Error(t, err, "[CheckMultisigSignature] invalid signature too many")
	assert.Equal(t, "invalid signatures, too many signatures", err.Error())

	// invalid signature duplicate
	err = checkMultiSigSignatures(program.Program{Code: act.redeemScript,
		Parameter: append(signature[:65], signature[:len(signature)-65]...)}, data)
	assert.Error(t, err, "[CheckMultisigSignature] invalid signature duplicate")
	assert.Equal(t, "duplicated signatures", err.Error())

	// invalid signature fake signature
	signature, err = newMultiAccount(math.Intn(2)+3, t).Sign(data)
	assert.NoError(t, err, "Generate signature failed, error %v", err)
	err = checkMultiSigSignatures(program.Program{Code: act.redeemScript, Parameter: signature}, data)
	assert.Error(t, err, "[CheckMultisigSignature] invalid signature fake signature")
	assert.Equal(t, "matched signatures not enough", err.Error())

	t.Log("TestCheckMultisigSignature passed")
}

func TestRunPrograms(t *testing.T) {
	var err error
	var tx *types.Transaction
	var acts []act
	var hashes []common.Uint168
	var programs []*program.Program

	tx = buildTx()
	data := getData(tx)
	// Normal
	num := math.Intn(90) + 10
	acts = make([]act, 0, num)
	init := func() {
		hashes = make([]common.Uint168, 0, num)
		programs = make([]*program.Program, 0, num)
		for i := 0; i < num; i++ {
			if math.Uint32()%2 == 0 {
				act := newAccount(t)
				acts = append(acts, act)
			} else {
				mact := newMultiAccount(math.Intn(2)+3, t)
				acts = append(acts, mact)
			}
			hashes = append(hashes, *acts[i].ProgramHash())
			signature, err := acts[i].Sign(data)
			if err != nil {
				t.Errorf("Generate signature failed, error %s", err.Error())
			}
			programs = append(programs, &program.Program{Code: acts[i].RedeemScript(), Parameter: signature})
		}
	}
	init()

	// 1 loop checksig
	var index int
	for i, act := range acts {
		switch act.(type) {
		case *account:
			index = i
			break
		}
	}
	err = RunPrograms(data, hashes[index:index+1], programs[index:index+1])
	assert.NoError(t, err, "[RunProgram] passed with 1 checksig program")

	// 1 loop multisig
	for i, act := range acts {
		switch act.(type) {
		case *multiAccount:
			index = i
			break
		}
	}
	err = RunPrograms(data, hashes[index:index+1], programs[index:index+1])
	assert.NoError(t, err, "[RunProgram] passed with 1 multisig program")

	// multiple programs
	err = RunPrograms(data, hashes, programs)
	assert.NoError(t, err, "[RunProgram] passed with multiple programs")

	// hashes count not equal to programs count
	init()
	removeIndex := math.Intn(num)
	hashes = append(hashes[:removeIndex], hashes[removeIndex+1:]...)
	err = RunPrograms(data, hashes, programs)
	assert.Error(t, err, "[RunProgram] passed with unmathed hashes")
	assert.Equal(t, "The number of data hashes is different with number of programs.", err.Error())

	// With no programs
	init()
	programs = []*program.Program{}
	err = RunPrograms(data, hashes, programs)
	assert.Error(t, err, "[RunProgram] passed with no programs")
	assert.Equal(t, "The number of data hashes is different with number of programs.", err.Error())

	// With unmatched hashes
	init()
	for i := 0; i < num; i++ {
		rand.Read(hashes[math.Intn(num)][:])
	}
	err = RunPrograms(data, hashes, programs)
	assert.Error(t, err, "[RunProgram] passed with unmathed hashes")
	assert.Equal(t, "The data hashes is different with corresponding program code.", err.Error())

	// With disordered hashes
	init()
	common.SortProgramHashes(hashes)
	sort.Sort(sort.Reverse(byHash(programs)))
	err = RunPrograms(data, hashes, programs)
	assert.Error(t, err, "[RunProgram] passed with disordered hashes")
	assert.Equal(t, "The data hashes is different with corresponding program code.", err.Error())

	// With random no code
	init()
	for i := 0; i < num; i++ {
		programs[math.Intn(num)].Code = nil
	}
	err = RunPrograms(data, hashes, programs)
	assert.Error(t, err, "[RunProgram] passed with random no code")
	assert.Equal(t, "The data hashes is different with corresponding program code.", err.Error())

	// With random no parameter
	init()
	for i := 0; i < num; i++ {
		index := math.Intn(num)
		programs[index].Parameter = nil
	}
	err = RunPrograms(data, hashes, programs)
	assert.Error(t, err, "[RunProgram] passed with random no parameter")

	t.Log("TestRunPrograms passed")
}

func newAccount(t *testing.T) *account {
	a := new(account)
	var err error
	a.private, a.public, err = crypto.GenerateKeyPair()
	if err != nil {
		t.Errorf("Generate key pair failed, error %s", err.Error())
	}

	a.redeemScript, err = crypto.CreateStandardRedeemScript(a.public)
	if err != nil {
		t.Errorf("Create standard redeem script failed, error %s", err.Error())
	}

	c, err := contract.CreateStandardContractByPubKey(a.public)
	if err != nil {
		t.Errorf("Create standard contract failed, error %s", err.Error())
	}

	a.programHash, err = c.ToProgramHash()
	if err != nil {
		t.Errorf("To program hash failed, error %s", err.Error())
	}

	return a
}

func newMultiAccount(num int, t *testing.T) *multiAccount {
	ma := new(multiAccount)
	publicKeys := make([]*crypto.PublicKey, 0, num)
	for i := 0; i < num; i++ {
		ma.accounts = append(ma.accounts, newAccount(t))
		publicKeys = append(publicKeys, ma.accounts[i].public)
	}

	var err error
	ma.redeemScript, err = crypto.CreateMultiSignRedeemScript(uint(num/2+1), publicKeys)
	if err != nil {
		t.Errorf("Create multisig redeem script failed, error %s", err.Error())
	}

	c, err := contract.CreateMultiSigContractByPubKey(num/2+1, publicKeys)
	if err != nil {
		t.Errorf("Create multi-sign contract failed, error %s", err.Error())
	}

	ma.programHash, err = c.ToProgramHash()
	if err != nil {
		t.Errorf("To program hash failed, error %s", err.Error())
	}

	return ma
}

func buildTx() *types.Transaction {
	tx := new(types.Transaction)
	tx.TxType = types.TransferAsset
	tx.Payload = new(payload.PayloadTransferAsset)
	tx.Inputs = randomInputs()
	tx.Outputs = randomOutputs()
	return tx
}

func randomInputs() []*types.Input {
	num := math.Intn(100) + 1
	inputs := make([]*types.Input, 0, num)
	for i := 0; i < num; i++ {
		var txID common.Uint256
		rand.Read(txID[:])
		index := math.Intn(100)
<<<<<<< HEAD
		inputs = append(inputs, &types.Input{
			Previous: *types.NewOutPoint(txId, uint16(index)),
=======
		inputs = append(inputs, &core.Input{
			Previous: *core.NewOutPoint(txID, uint16(index)),
>>>>>>> 0198cd37
		})
	}
	return inputs
}

func randomOutputs() []*types.Output {
	num := math.Intn(100) + 1
	outputs := make([]*types.Output, 0, num)
	var asset common.Uint256
	rand.Read(asset[:])
	for i := 0; i < num; i++ {
		var addr common.Uint168
		rand.Read(addr[:])
		outputs = append(outputs, &types.Output{
			AssetID:     asset,
			Value:       common.Fixed64(math.Int63()),
			OutputLock:  0,
			ProgramHash: addr,
		})
	}
	return outputs
}

func getData(tx *types.Transaction) []byte {
	buf := new(bytes.Buffer)
	tx.SerializeUnsigned(buf)
	return buf.Bytes()
}

func sign(private []byte, data []byte) (signature []byte, err error) {
	signature, err = crypto.Sign(private, data)
	if err != nil {
		return signature, err
	}

	buf := new(bytes.Buffer)
	buf.WriteByte(byte(len(signature)))
	buf.Write(signature)
	return buf.Bytes(), err
}

func TestSortPrograms(t *testing.T) {
	// invalid program code
	getInvalidCode := func() []byte {
		var code = make([]byte, 21)
	NEXT:
		rand.Read(code)
		switch code[len(code)-1] {
		case common.STANDARD, common.MULTISIG, common.CROSSCHAIN:
			goto NEXT
		}
		return code
	}
	programs := make([]*program.Program, 0, 10)
	for i := 0; i < 2; i++ {
		p := new(program.Program)
		p.Code = getInvalidCode()
		programs = append(programs, p)
	}
	err := SortPrograms(programs)
	assert.NoError(t, err)

	count := 100
	hashes := make([]common.Uint168, 0, count)
	programs = make([]*program.Program, 0, count)
	for i := 0; i < count; i++ {
		p := new(program.Program)
		randType := math.Uint32()
		switch randType % 3 {
		case 0: // CHECKSIG
			p.Code = make([]byte, crypto.PublicKeyScriptLength)
			rand.Read(p.Code)
			p.Code[len(p.Code)-1] = common.STANDARD
		case 1: // MULTISIG
			num := math.Intn(5) + 3
			p.Code = make([]byte, (crypto.PublicKeyScriptLength-1)*num+3)
			rand.Read(p.Code)
			p.Code[len(p.Code)-1] = common.MULTISIG
			//case 2: // CROSSCHAIN
			//	num := math.Intn(5) + 3
			//	p.Code = make([]byte, (crypto.PublicKeyScriptLength-1)*num+3)
			//	rand.Read(p.Code)
			//	p.Code[len(p.Code)-1] = common.CROSSCHAIN
			//}
			//c := contract.Contract{}
			//hash, err := crypto.ToProgramHash(p.Code)
			//if err != nil {
			//	t.Errorf("ToProgramHash failed, %s", err)
			//}
			//hashes = append(hashes, *hash)
			//programs = append(programs, p)
		}

		common.SortProgramHashes(hashes)
		SortPrograms(programs)

		//fixme
		//for i, hash := range hashes {
		//	programsHash, err := crypto.ToProgramHash(programs[i].Code)
		//	if err != nil {
		//		t.Errorf("ToProgramHash failed, %s", err)
		//	}
		//	if !hash.IsEqual(*programsHash) {
		//		t.Errorf("Hash %s not match with ProgramHash %s", hex.EncodeToString(hash[:]), hex.EncodeToString(programsHash[:]))
		//	}
		//
		//	t.Logf("Hash[%02d] %s match with ProgramHash[%02d] %s", i, hex.EncodeToString(hash[:]), i, hex.EncodeToString(programsHash[:]))
		//}
	}
}<|MERGE_RESOLUTION|>--- conflicted
+++ resolved
@@ -373,13 +373,8 @@
 		var txID common.Uint256
 		rand.Read(txID[:])
 		index := math.Intn(100)
-<<<<<<< HEAD
 		inputs = append(inputs, &types.Input{
-			Previous: *types.NewOutPoint(txId, uint16(index)),
-=======
-		inputs = append(inputs, &core.Input{
-			Previous: *core.NewOutPoint(txID, uint16(index)),
->>>>>>> 0198cd37
+			Previous: *types.NewOutPoint(txID, uint16(index)),
 		})
 	}
 	return inputs
