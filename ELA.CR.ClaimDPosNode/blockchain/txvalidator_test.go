// Copyright (c) 2017-2019 The Elastos Foundation
// Use of this source code is governed by an MIT
// license that can be found in the LICENSE file.
//

package blockchain

import (
	"bytes"
	"crypto/elliptic"
	"crypto/rand"
	"encoding/hex"
	"fmt"
	"math"
	mrand "math/rand"
	"path/filepath"
	"testing"

	"github.com/elastos/Elastos.ELA/common"
	"github.com/elastos/Elastos.ELA/common/config"
	"github.com/elastos/Elastos.ELA/common/log"
	"github.com/elastos/Elastos.ELA/core/contract"
	"github.com/elastos/Elastos.ELA/core/contract/program"
	"github.com/elastos/Elastos.ELA/core/types"
	"github.com/elastos/Elastos.ELA/core/types/outputpayload"
	"github.com/elastos/Elastos.ELA/core/types/payload"
	crstate "github.com/elastos/Elastos.ELA/cr/state"
	"github.com/elastos/Elastos.ELA/crypto"
	"github.com/elastos/Elastos.ELA/dpos/state"
	"github.com/elastos/Elastos.ELA/utils/test"

	"github.com/stretchr/testify/suite"
)

type txValidatorTestSuite struct {
	suite.Suite

	ELA               int64
	foundationAddress common.Uint168
	HeightVersion1    uint32
	Chain             *BlockChain
	OriginalLedger    *Ledger
}

func (s *txValidatorTestSuite) SetupSuite() {
	log.NewDefault(test.NodeLogPath, 0, 0, 0)

	params := &config.DefaultParams
	FoundationAddress = params.Foundation
	s.foundationAddress = params.Foundation

	chainStore, err := NewChainStore(
		filepath.Join(test.DataPath, "txvalidator"), params.GenesisBlock)
	if err != nil {
		s.Error(err)
	}
	s.Chain, err = New(chainStore, params,
		state.NewState(params, nil, nil),
		crstate.NewCommittee(params))
	if err != nil {
		s.Error(err)
	}

	s.OriginalLedger = DefaultLedger

	arbiters, err := state.NewArbitrators(params,
		nil)
	if err != nil {
		s.Fail("initialize arbitrator failed")
	}
	arbiters.RegisterFunction(chainStore.GetHeight,
		func(height uint32) (*types.Block, error) {
			hash, err := chainStore.GetBlockHash(height)
			if err != nil {
				return nil, err
			}
			return chainStore.GetBlock(hash)
		})
	DefaultLedger = &Ledger{Arbitrators: arbiters}
}

func (s *txValidatorTestSuite) TearDownSuite() {
	s.Chain.db.Close()
	DefaultLedger = s.OriginalLedger
}

func (s *txValidatorTestSuite) TestCheckTxHeightVersion() {
	// set blockHeight1 less than CRVotingStartHeight and set blockHeight2
	// to CRVotingStartHeight.
	blockHeight1 := s.Chain.chainParams.CRVotingStartHeight - 1
	blockHeight2 := s.Chain.chainParams.CRVotingStartHeight

	// check height version of registerCR transaction.
	registerCR := &types.Transaction{TxType: types.RegisterCR}
	err := s.Chain.checkTxHeightVersion(registerCR, blockHeight1)
	s.EqualError(err, "not support before CRVotingStartHeight")
	err = s.Chain.checkTxHeightVersion(registerCR, blockHeight2)
	s.NoError(err)

	// check height version of updateCR transaction.
	updateCR := &types.Transaction{TxType: types.UpdateCR}
	err = s.Chain.checkTxHeightVersion(updateCR, blockHeight1)
	s.EqualError(err, "not support before CRVotingStartHeight")
	err = s.Chain.checkTxHeightVersion(updateCR, blockHeight2)
	s.NoError(err)

	// check height version of unregister transaction.
	unregisterCR := &types.Transaction{TxType: types.UnregisterCR}
	err = s.Chain.checkTxHeightVersion(unregisterCR, blockHeight1)
	s.EqualError(err, "not support before CRVotingStartHeight")
	err = s.Chain.checkTxHeightVersion(unregisterCR, blockHeight2)
	s.NoError(err)

	// check height version of unregister transaction.
	returnCoin := &types.Transaction{TxType: types.ReturnCRDepositCoin}
	err = s.Chain.checkTxHeightVersion(returnCoin, blockHeight1)
	s.EqualError(err, "not support before CRVotingStartHeight")
	err = s.Chain.checkTxHeightVersion(returnCoin, blockHeight2)
	s.NoError(err)

	// check height version of vote CR.
	voteCR := &types.Transaction{
		Version: 0x09,
		TxType:  types.TransferAsset,
		Outputs: []*types.Output{
			{
				AssetID:     common.Uint256{},
				Value:       0,
				OutputLock:  0,
				ProgramHash: common.Uint168{},
				Type:        types.OTVote,
				Payload: &outputpayload.VoteOutput{
					Version: outputpayload.VoteProducerAndCRVersion,
				},
			},
		},
	}
	err = s.Chain.checkTxHeightVersion(voteCR, blockHeight1)
	s.EqualError(err, "not support VoteProducerAndCRVersion "+
		"before CRVotingStartHeight")
	err = s.Chain.checkTxHeightVersion(voteCR, blockHeight2)
	s.NoError(err)
}

func (s *txValidatorTestSuite) TestCheckTransactionSize() {
	tx := buildTx()
	buf := new(bytes.Buffer)
	err := tx.Serialize(buf)
	if !s.NoError(err) {
		return
	}

	// normal
	err = checkTransactionSize(tx)
	s.NoError(err, "[CheckTransactionSize] passed normal size")
}

func (s *txValidatorTestSuite) TestCheckTransactionInput() {
	// coinbase transaction
	tx := newCoinBaseTransaction(new(payload.CoinBase), 0)
	err := checkTransactionInput(tx)
	s.NoError(err)

	// invalid coinbase refer index
	tx.Inputs[0].Previous.Index = 0
	err = checkTransactionInput(tx)
	s.EqualError(err, "invalid coinbase input")

	// invalid coinbase refer id
	tx.Inputs[0].Previous.Index = math.MaxUint16
	rand.Read(tx.Inputs[0].Previous.TxID[:])
	err = checkTransactionInput(tx)
	s.EqualError(err, "invalid coinbase input")

	// multiple coinbase inputs
	tx.Inputs = append(tx.Inputs, &types.Input{})
	err = checkTransactionInput(tx)
	s.EqualError(err, "coinbase must has only one input")

	// normal transaction
	tx = buildTx()
	err = checkTransactionInput(tx)
	s.NoError(err)

	// no inputs
	tx.Inputs = nil
	err = checkTransactionInput(tx)
	s.EqualError(err, "transaction has no inputs")

	// normal transaction with coinbase input
	tx.Inputs = append(tx.Inputs, &types.Input{Previous: *types.NewOutPoint(common.EmptyHash, math.MaxUint16)})
	err = checkTransactionInput(tx)
	s.EqualError(err, "invalid transaction input")

	// duplicated inputs
	tx = buildTx()
	tx.Inputs = append(tx.Inputs, tx.Inputs[0])
	err = checkTransactionInput(tx)
	s.EqualError(err, "duplicated transaction inputs")
}

func (s *txValidatorTestSuite) TestCheckTransactionOutput() {
	// coinbase
	tx := newCoinBaseTransaction(new(payload.CoinBase), 0)
	tx.Outputs = []*types.Output{
		{AssetID: config.ELAAssetID, ProgramHash: s.foundationAddress},
		{AssetID: config.ELAAssetID, ProgramHash: s.foundationAddress},
	}
	err := s.Chain.checkTransactionOutput(s.HeightVersion1, tx)
	s.NoError(err)

	// outputs < 2
	tx.Outputs = []*types.Output{
		{AssetID: config.ELAAssetID, ProgramHash: s.foundationAddress},
	}
	err = s.Chain.checkTransactionOutput(s.HeightVersion1, tx)
	s.EqualError(err, "coinbase output is not enough, at least 2")

	// invalid asset id
	tx.Outputs = []*types.Output{
		{AssetID: common.EmptyHash, ProgramHash: s.foundationAddress},
		{AssetID: common.EmptyHash, ProgramHash: s.foundationAddress},
	}
	err = s.Chain.checkTransactionOutput(s.HeightVersion1, tx)
	s.EqualError(err, "Asset ID in coinbase is invalid")

	// reward to foundation in coinbase = 30% (CheckTxOut version)
	totalReward := config.DefaultParams.RewardPerBlock
	fmt.Printf("Block reward amount %s", totalReward.String())
	foundationReward := common.Fixed64(float64(totalReward) * 0.3)
	fmt.Printf("Foundation reward amount %s", foundationReward.String())
	tx.Outputs = []*types.Output{
		{AssetID: config.ELAAssetID, ProgramHash: s.foundationAddress, Value: foundationReward},
		{AssetID: config.ELAAssetID, ProgramHash: common.Uint168{}, Value: totalReward - foundationReward},
	}
	err = s.Chain.checkTransactionOutput(s.HeightVersion1, tx)
	s.NoError(err)

	// reward to foundation in coinbase < 30% (CheckTxOut version)
	foundationReward = common.Fixed64(float64(totalReward) * 0.299999)
	fmt.Printf("Foundation reward amount %s", foundationReward.String())
	tx.Outputs = []*types.Output{
		{AssetID: config.ELAAssetID, ProgramHash: s.foundationAddress, Value: foundationReward},
		{AssetID: config.ELAAssetID, ProgramHash: common.Uint168{}, Value: totalReward - foundationReward},
	}
	err = s.Chain.checkTransactionOutput(s.HeightVersion1, tx)
	s.EqualError(err, "reward to foundation in coinbase < 30%")

	// normal transaction
	tx = buildTx()
	for _, output := range tx.Outputs {
		output.AssetID = config.ELAAssetID
		output.ProgramHash = common.Uint168{}
	}
	err = s.Chain.checkTransactionOutput(s.HeightVersion1, tx)
	s.NoError(err)

	// outputs < 1
	tx.Outputs = nil
	err = s.Chain.checkTransactionOutput(s.HeightVersion1, tx)
	s.EqualError(err, "transaction has no outputs")

	// invalid asset ID
	tx.Outputs = randomOutputs()
	for _, output := range tx.Outputs {
		output.AssetID = common.EmptyHash
		output.ProgramHash = common.Uint168{}
	}
	err = s.Chain.checkTransactionOutput(s.HeightVersion1, tx)
	s.EqualError(err, "asset ID in output is invalid")

	// should only have one special output
	tx.Version = types.TxVersion09
	tx.Outputs = []*types.Output{}
	address := common.Uint168{}
	address[0] = byte(contract.PrefixStandard)
	appendSpecial := func() []*types.Output {
		return append(tx.Outputs, &types.Output{
			Type:        types.OTVote,
			AssetID:     config.ELAAssetID,
			ProgramHash: address,
			Value:       common.Fixed64(mrand.Int63()),
			OutputLock:  mrand.Uint32(),
			Payload: &outputpayload.VoteOutput{
				Contents: []outputpayload.VoteContent{},
			},
		})
	}
	tx.Outputs = appendSpecial()
	s.NoError(s.Chain.checkTransactionOutput(s.HeightVersion1, tx))
	tx.Outputs = appendSpecial() // add another special output here
	originHeight := config.DefaultParams.PublicDPOSHeight
	config.DefaultParams.PublicDPOSHeight = 0
	err = s.Chain.checkTransactionOutput(s.HeightVersion1, tx)
	config.DefaultParams.PublicDPOSHeight = originHeight
	s.EqualError(err, "special output count should less equal than 1")

	// invalid program hash
	tx.Version = types.TxVersionDefault
	tx.Outputs = randomOutputs()
	for _, output := range tx.Outputs {
		output.AssetID = config.ELAAssetID
		address := common.Uint168{}
		address[0] = 0x23
		output.ProgramHash = address
	}
	config.DefaultParams.PublicDPOSHeight = 0
	s.NoError(s.Chain.checkTransactionOutput(s.HeightVersion1, tx))
	config.DefaultParams.PublicDPOSHeight = originHeight

	// new sideChainPow
	tx = &types.Transaction{
		TxType: 0x05,
		Outputs: []*types.Output{
			{
				Value: 0,
				Type:  0,
			},
		},
	}
	s.NoError(s.Chain.checkTransactionOutput(s.HeightVersion1, tx))

	tx.Outputs = []*types.Output{
		{
			Value: 0,
			Type:  0,
		},
		{
			Value: 0,
			Type:  0,
		},
	}
	err = s.Chain.checkTransactionOutput(s.HeightVersion1, tx)
	s.EqualError(err, "new sideChainPow tx must have only one output")

	tx.Outputs = []*types.Output{
		{
			Value: 100,
			Type:  0,
		},
	}
	err = s.Chain.checkTransactionOutput(s.HeightVersion1, tx)
	s.EqualError(err, "the value of new sideChainPow tx output must be 0")

	tx.Outputs = []*types.Output{
		{
			Value: 0,
			Type:  1,
		},
	}
	err = s.Chain.checkTransactionOutput(s.HeightVersion1, tx)
	s.EqualError(err, "the type of new sideChainPow tx output must be OTNone")
}

func (s *txValidatorTestSuite) TestCheckAmountPrecision() {
	// precision check
	for i := 8; i >= 0; i-- {
		amount := common.Fixed64(math.Pow(10, float64(i)))
		fmt.Printf("Amount %s", amount.String())
		s.Equal(true, checkAmountPrecise(amount, byte(8-i)))
		s.Equal(false, checkAmountPrecise(amount, byte(8-i-1)))
	}
}

func (s *txValidatorTestSuite) TestCheckAttributeProgram() {
	// valid attributes
	tx := buildTx()
	usages := []types.AttributeUsage{
		types.Nonce,
		types.Script,
		types.Description,
		types.DescriptionUrl,
		types.Memo,
	}
	for _, usage := range usages {
		attr := types.NewAttribute(usage, nil)
		tx.Attributes = append(tx.Attributes, &attr)
	}
	err := s.Chain.checkAttributeProgram(tx, 0)
	s.EqualError(err, "no programs found in transaction")

	// invalid attributes
	getInvalidUsage := func() types.AttributeUsage {
		var usage = make([]byte, 1)
	NEXT:
		rand.Read(usage)
		if types.IsValidAttributeType(types.AttributeUsage(usage[0])) {
			goto NEXT
		}
		return types.AttributeUsage(usage[0])
	}
	for i := 0; i < 10; i++ {
		attr := types.NewAttribute(getInvalidUsage(), nil)
		tx.Attributes = []*types.Attribute{&attr}
		err := s.Chain.checkAttributeProgram(tx, 0)
		s.EqualError(err, fmt.Sprintf("invalid attribute usage %v", attr.Usage))
	}
	tx.Attributes = nil

	// empty programs
	tx.Programs = []*program.Program{}
	err = s.Chain.checkAttributeProgram(tx, 0)
	s.EqualError(err, "no programs found in transaction")

	// nil program code
	p := &program.Program{}
	tx.Programs = append(tx.Programs, p)
	err = s.Chain.checkAttributeProgram(tx, 0)
	s.EqualError(err, "invalid program code nil")

	// nil program parameter
	var code = make([]byte, 21)
	rand.Read(code)
	p = &program.Program{Code: code}
	tx.Programs = []*program.Program{p}
	err = s.Chain.checkAttributeProgram(tx, 0)
	s.EqualError(err, "invalid program parameter nil")
}

func (s *txValidatorTestSuite) TestCheckTransactionPayload() {
	// normal
	tx := new(types.Transaction)
	payload := &payload.RegisterAsset{
		Asset: payload.Asset{
			Name:      "ELA",
			Precision: 0x08,
			AssetType: payload.Token,
		},
		Amount: 3300 * 10000 * 10000000,
	}
	tx.Payload = payload
	err := checkTransactionPayload(tx)
	s.NoError(err)

	// invalid precision
	payload.Asset.Precision = 9
	err = checkTransactionPayload(tx)
	s.EqualError(err, "Invalide asset Precision.")

	// invalid amount
	payload.Asset.Precision = 0
	payload.Amount = 1234567
	err = checkTransactionPayload(tx)
	s.EqualError(err, "Invalide asset value,out of precise.")
}

func (s *txValidatorTestSuite) TestCheckDuplicateSidechainTx() {
	hashStr1 := "8a6cb4b5ff1a4f8368c6513a536c663381e3fdeff738e9b437bd8fce3fb30b62"
	hashBytes1, _ := common.HexStringToBytes(hashStr1)
	hash1, _ := common.Uint256FromBytes(hashBytes1)
	hashStr2 := "cc62e14f5f9526b7f4ff9d34dcd0643dacb7886707c57f49ec97b95ec5c4edac"
	hashBytes2, _ := common.HexStringToBytes(hashStr2)
	hash2, _ := common.Uint256FromBytes(hashBytes2)

	// 1. Generate the ill withdraw transaction which have duplicate sidechain tx
	txn := new(types.Transaction)
	txn.TxType = types.WithdrawFromSideChain
	txn.Payload = &payload.WithdrawFromSideChain{
		BlockHeight:         100,
		GenesisBlockAddress: "eb7adb1fea0dd6185b09a43bdcd4924bb22bff7151f0b1b4e08699840ab1384b",
		SideChainTransactionHashes: []common.Uint256{
			*hash1,
			*hash2,
			*hash1, // duplicate tx hash
		},
	}

	// 2. Run CheckDuplicateSidechainTx
	err := checkDuplicateSidechainTx(txn)
	s.EqualError(err, "Duplicate sidechain tx detected in a transaction")
}

func (s *txValidatorTestSuite) TestCheckTransactionBalance() {
	// WithdrawFromSideChain will pass check in any condition
	tx := new(types.Transaction)
	tx.TxType = types.WithdrawFromSideChain

	// single output

	outputValue1 := common.Fixed64(100 * s.ELA)
	deposit := newCoinBaseTransaction(new(payload.CoinBase), 0)
	deposit.Outputs = []*types.Output{
		{AssetID: config.ELAAssetID, ProgramHash: s.foundationAddress, Value: outputValue1},
	}

	references := map[*types.Input]*types.Output{
		&types.Input{}: {
			Value: outputValue1,
		},
	}
	s.EqualError(s.Chain.checkTransactionFee(tx, references), "transaction fee not enough")

	references = map[*types.Input]*types.Output{
		&types.Input{}: {
			Value: outputValue1 + s.Chain.chainParams.MinTransactionFee,
		},
	}
	s.NoError(s.Chain.checkTransactionFee(tx, references))

	// multiple output

	outputValue1 = common.Fixed64(30 * s.ELA)
	outputValue2 := common.Fixed64(70 * s.ELA)
	tx.Outputs = []*types.Output{
		{AssetID: config.ELAAssetID, ProgramHash: s.foundationAddress, Value: outputValue1},
		{AssetID: config.ELAAssetID, ProgramHash: common.Uint168{}, Value: outputValue2},
	}

	references = map[*types.Input]*types.Output{
		&types.Input{}: {
			Value: outputValue1 + outputValue2,
		},
	}
	s.EqualError(s.Chain.checkTransactionFee(tx, references), "transaction fee not enough")

	references = map[*types.Input]*types.Output{
		&types.Input{}: {
			Value: outputValue1 + outputValue2 + s.Chain.chainParams.MinTransactionFee,
		},
	}
	s.NoError(s.Chain.checkTransactionFee(tx, references))
}

func (s *txValidatorTestSuite) TestCheckSideChainPowConsensus() {
	// 1. Generate a side chain pow transaction
	txn := new(types.Transaction)
	txn.TxType = types.SideChainPow
	txn.Payload = &payload.SideChainPow{
		SideBlockHash:   common.Uint256{1, 1, 1},
		SideGenesisHash: common.Uint256{2, 2, 2},
		BlockHeight:     uint32(10),
	}

	//2. Get arbitrator
	password1 := "1234"
	privateKey1, _ := common.HexStringToBytes(password1)
	publicKey := new(crypto.PublicKey)
	publicKey.X, publicKey.Y = elliptic.P256().ScalarBaseMult(privateKey1)
	arbitrator1, _ := publicKey.EncodePoint(true)

	password2 := "5678"
	privateKey2, _ := common.HexStringToBytes(password2)
	publicKey2 := new(crypto.PublicKey)
	publicKey2.X, publicKey2.Y = elliptic.P256().ScalarBaseMult(privateKey2)
	arbitrator2, _ := publicKey2.EncodePoint(true)

	//3. Sign transaction by arbitrator1
	buf := new(bytes.Buffer)
	txn.Payload.Serialize(buf, payload.SideChainPowVersion)
	signature, _ := crypto.Sign(privateKey1, buf.Bytes()[0:68])
	txn.Payload.(*payload.SideChainPow).Signature = signature

	//4. Run CheckSideChainPowConsensus
	s.NoError(CheckSideChainPowConsensus(txn, arbitrator1), "TestCheckSideChainPowConsensus failed.")

	s.Error(CheckSideChainPowConsensus(txn, arbitrator2), "TestCheckSideChainPowConsensus failed.")
}

func (s *txValidatorTestSuite) TestCheckDestructionAddress() {
	destructionAddress := "ELANULLXXXXXXXXXXXXXXXXXXXXXYvs3rr"
	txID, _ := common.Uint256FromHexString("7e8863a503e90e6464529feb1c25d98c903e01bec00ccfea2475db4e37d7328b")
	programHash, _ := common.Uint168FromAddress(destructionAddress)
	reference := map[*types.Input]*types.Output{
		&types.Input{Previous: types.OutPoint{*txID, 1234}, Sequence: 123456}: {
			ProgramHash: *programHash,
		},
	}

	err := checkDestructionAddress(reference)
	s.EqualError(err, fmt.Sprintf("cannot use utxo from the destruction address"))
}

func (s *txValidatorTestSuite) TestCheckRegisterProducerTransaction() {
	// Generate a register producer transaction
	publicKeyStr1 := "02ca89a5fe6213da1b51046733529a84f0265abac59005f6c16f62330d20f02aeb"
	publicKey1, _ := common.HexStringToBytes(publicKeyStr1)
	privateKeyStr1 := "7a50d2b036d64fcb3d344cee429f61c4a3285a934c45582b26e8c9227bc1f33a"
	privateKey1, _ := common.HexStringToBytes(privateKeyStr1)
	publicKeyStr2 := "027c4f35081821da858f5c7197bac5e33e77e5af4a3551285f8a8da0a59bd37c45"
	publicKey2, _ := common.HexStringToBytes(publicKeyStr2)
	errPublicKeyStr := "02b611f07341d5ddce51b5c4366aca7b889cfe0993bd63fd4"
	errPublicKey, _ := common.HexStringToBytes(errPublicKeyStr)

	txn := new(types.Transaction)
	txn.TxType = types.RegisterProducer
	rpPayload := &payload.ProducerInfo{
		OwnerPublicKey: publicKey1,
		NodePublicKey:  publicKey1,
		NickName:       "nickname 1",
		Url:            "http://www.elastos_test.com",
		Location:       1,
		NetAddress:     "127.0.0.1:20338",
	}
	rpSignBuf := new(bytes.Buffer)
	err := rpPayload.SerializeUnsigned(rpSignBuf, payload.ProducerInfoVersion)
	s.NoError(err)
	rpSig, err := crypto.Sign(privateKey1, rpSignBuf.Bytes())
	s.NoError(err)
	rpPayload.Signature = rpSig
	txn.Payload = rpPayload

	txn.Programs = []*program.Program{&program.Program{
		Code:      getCode(publicKeyStr1),
		Parameter: nil,
	}}

	publicKeyDeposit1, _ := contract.PublicKeyToDepositProgramHash(publicKey1)
	txn.Outputs = []*types.Output{&types.Output{
		AssetID:     common.Uint256{},
		Value:       5000 * 100000000,
		OutputLock:  0,
		ProgramHash: *publicKeyDeposit1,
	}}

	err = s.Chain.checkRegisterProducerTransaction(txn)
	s.NoError(err)

	// Give an invalid owner public key in payload
	txn.Payload.(*payload.ProducerInfo).OwnerPublicKey = errPublicKey
	err = s.Chain.checkRegisterProducerTransaction(txn)
	s.EqualError(err, "invalid owner public key in payload")

	// check node public when block height is higher than h2
	originHeight := config.DefaultParams.PublicDPOSHeight
	txn.Payload.(*payload.ProducerInfo).NodePublicKey = errPublicKey
	config.DefaultParams.PublicDPOSHeight = 0
	err = s.Chain.checkRegisterProducerTransaction(txn)
	config.DefaultParams.PublicDPOSHeight = originHeight
	s.EqualError(err, "invalid node public key in payload")

	// check node public key same with CRC
	txn.Payload.(*payload.ProducerInfo).OwnerPublicKey = publicKey2
	pk, _ := common.HexStringToBytes(config.DefaultParams.CRCArbiters[0])
	txn.Payload.(*payload.ProducerInfo).NodePublicKey = pk
	config.DefaultParams.PublicDPOSHeight = 0
	err = s.Chain.checkRegisterProducerTransaction(txn)
	config.DefaultParams.PublicDPOSHeight = originHeight
	s.EqualError(err, "node public key can't equal with CRC")

	// check owner public key same with CRC
	txn.Payload.(*payload.ProducerInfo).NodePublicKey = publicKey2
	pk, _ = common.HexStringToBytes(config.DefaultParams.CRCArbiters[0])
	txn.Payload.(*payload.ProducerInfo).OwnerPublicKey = pk
	config.DefaultParams.PublicDPOSHeight = 0
	err = s.Chain.checkRegisterProducerTransaction(txn)
	config.DefaultParams.PublicDPOSHeight = originHeight
	s.EqualError(err, "owner public key can't equal with CRC")

	// Invalidates the signature in payload
	txn.Payload.(*payload.ProducerInfo).OwnerPublicKey = publicKey2
	txn.Payload.(*payload.ProducerInfo).NodePublicKey = publicKey2
	err = s.Chain.checkRegisterProducerTransaction(txn)
	s.EqualError(err, "invalid signature in payload")

	// Give an invalid url in payload
	txn.Payload.(*payload.ProducerInfo).OwnerPublicKey = publicKey1
	txn.Payload.(*payload.ProducerInfo).Url = ""
	err = s.Chain.checkRegisterProducerTransaction(txn)
	s.EqualError(err, "Field Url has invalid string length.")

	// Give a mismatching deposit address
	rpPayload.OwnerPublicKey = publicKey1
	rpPayload.Url = "www.test.com"
	rpSignBuf = new(bytes.Buffer)
	err = rpPayload.SerializeUnsigned(rpSignBuf, payload.ProducerInfoVersion)
	s.NoError(err)
	rpSig, err = crypto.Sign(privateKey1, rpSignBuf.Bytes())
	s.NoError(err)
	rpPayload.Signature = rpSig
	txn.Payload = rpPayload

	publicKeyDeposit2, _ := contract.PublicKeyToDepositProgramHash(publicKey2)
	txn.Outputs = []*types.Output{&types.Output{
		AssetID:     common.Uint256{},
		Value:       5000 * 100000000,
		OutputLock:  0,
		ProgramHash: *publicKeyDeposit2,
	}}
	err = s.Chain.checkRegisterProducerTransaction(txn)
	s.EqualError(err, "deposit address does not match the public key in payload")

	// Give a insufficient deposit coin
	txn.Outputs = []*types.Output{&types.Output{
		AssetID:     common.Uint256{},
		Value:       4000,
		OutputLock:  0,
		ProgramHash: *publicKeyDeposit1,
	}}
	err = s.Chain.checkRegisterProducerTransaction(txn)
	s.EqualError(err, "producer deposit amount is insufficient")

	// Multi deposit addresses
	txn.Outputs = []*types.Output{
		&types.Output{
			AssetID:     common.Uint256{},
			Value:       5000 * 100000000,
			OutputLock:  0,
			ProgramHash: *publicKeyDeposit1,
		},
		&types.Output{
			AssetID:     common.Uint256{},
			Value:       5000 * 100000000,
			OutputLock:  0,
			ProgramHash: *publicKeyDeposit1,
		}}
	err = s.Chain.checkRegisterProducerTransaction(txn)
	s.EqualError(err, "there must be only one deposit address in outputs")
}

func getCode(publicKey string) []byte {
	pkBytes, _ := common.HexStringToBytes(publicKey)
	pk, _ := crypto.DecodePoint(pkBytes)
	redeemScript, _ := contract.CreateStandardRedeemScript(pk)
	return redeemScript
}
func getCodeHexStr(publicKey string) string {
	pkBytes, _ := common.HexStringToBytes(publicKey)
	pk, _ := crypto.DecodePoint(pkBytes)
	redeemScript, _ := contract.CreateStandardRedeemScript(pk)
	codeHexStr := common.BytesToHexString(redeemScript)
	return codeHexStr
}

func (s *txValidatorTestSuite) TestCheckVoteProducerOutput() {
	// 1. Generate a vote output v0
	publicKeyStr1 := "02b611f07341d5ddce51b5c4366aca7b889cfe0993bd63fd47e944507292ea08dd"
	publicKey1, _ := common.HexStringToBytes(publicKeyStr1)
	outputs1 := []*types.Output{
		&types.Output{
			AssetID:     common.Uint256{},
			Value:       1.0,
			OutputLock:  0,
			ProgramHash: common.Uint168{123},
			Type:        types.OTVote,
			Payload: &outputpayload.VoteOutput{
				Version: 0,
				Contents: []outputpayload.VoteContent{
					outputpayload.VoteContent{
						VoteType: outputpayload.Delegate,
						CandidateVotes: []outputpayload.CandidateVotes{
							{publicKey1, 0},
						},
					},
				},
			},
		},
		&types.Output{
			AssetID:     common.Uint256{},
			Value:       1.0,
			OutputLock:  0,
			ProgramHash: common.Uint168{123},
			Type:        types.OTVote,
			Payload: &outputpayload.VoteOutput{
				Version: 0,
				Contents: []outputpayload.VoteContent{
					outputpayload.VoteContent{
						VoteType:       outputpayload.Delegate,
						CandidateVotes: []outputpayload.CandidateVotes{},
					},
				},
			},
		},
		&types.Output{
			AssetID:     common.Uint256{},
			Value:       1.0,
			OutputLock:  0,
			ProgramHash: common.Uint168{123},
			Type:        types.OTVote,
			Payload: &outputpayload.VoteOutput{
				Version: 0,
				Contents: []outputpayload.VoteContent{
					outputpayload.VoteContent{
						VoteType: outputpayload.Delegate,
						CandidateVotes: []outputpayload.CandidateVotes{
							{publicKey1, 0},
							{publicKey1, 0},
						},
					},
				},
			},
		},
		&types.Output{
			AssetID:     common.Uint256{},
			Value:       1.0,
			OutputLock:  0,
			ProgramHash: common.Uint168{123},
			Type:        types.OTVote,
			Payload: &outputpayload.VoteOutput{
				Version: 2,
				Contents: []outputpayload.VoteContent{
					outputpayload.VoteContent{
						VoteType: outputpayload.Delegate,
						CandidateVotes: []outputpayload.CandidateVotes{
							{publicKey1, 0},
						},
					},
				},
			},
		},
		&types.Output{
			AssetID:     common.Uint256{},
			Value:       1.0,
			OutputLock:  0,
			ProgramHash: common.Uint168{123},
			Type:        types.OTVote,
			Payload: &outputpayload.VoteOutput{
				Version: 0,
				Contents: []outputpayload.VoteContent{
					outputpayload.VoteContent{
						VoteType: outputpayload.Delegate,
						CandidateVotes: []outputpayload.CandidateVotes{
							{publicKey1, 0},
						},
					},
					outputpayload.VoteContent{
						VoteType: outputpayload.Delegate,
						CandidateVotes: []outputpayload.CandidateVotes{
							{publicKey1, 0},
						},
					},
				},
			},
		},
		&types.Output{
			AssetID:     common.Uint256{},
			Value:       1.0,
			OutputLock:  0,
			ProgramHash: common.Uint168{123},
			Type:        types.OTVote,
			Payload: &outputpayload.VoteOutput{
				Version: 0,
				Contents: []outputpayload.VoteContent{
					outputpayload.VoteContent{
						VoteType: 2,
						CandidateVotes: []outputpayload.CandidateVotes{
							{publicKey1, 0},
						},
					},
				},
			},
		},
		&types.Output{
			AssetID:     common.Uint256{},
			Value:       1.0,
			OutputLock:  0,
			ProgramHash: common.Uint168{123},
			Type:        types.OTVote,
			Payload: &outputpayload.VoteOutput{
				Version: 0,
				Contents: []outputpayload.VoteContent{
					outputpayload.VoteContent{
						VoteType: outputpayload.Delegate,
						CandidateVotes: []outputpayload.CandidateVotes{
							{publicKey1, 0},
						},
					},
				},
			},
		},
	}

	// 2. Check output payload v0
	err := outputs1[0].Payload.(*outputpayload.VoteOutput).Validate()
	s.NoError(err)

	err = outputs1[1].Payload.(*outputpayload.VoteOutput).Validate()
	s.EqualError(err, "invalid public key count")

	err = outputs1[2].Payload.(*outputpayload.VoteOutput).Validate()
	s.EqualError(err, "duplicate candidate")

	err = outputs1[3].Payload.(*outputpayload.VoteOutput).Validate()
	s.EqualError(err, "invalid vote version")

	err = outputs1[4].Payload.(*outputpayload.VoteOutput).Validate()
	s.EqualError(err, "duplicate vote type")

	err = outputs1[5].Payload.(*outputpayload.VoteOutput).Validate()
	s.EqualError(err, "invalid vote type")

	err = outputs1[6].Payload.(*outputpayload.VoteOutput).Validate()
	s.NoError(err)

	// 3. Generate a vote output v1
	outputs := []*types.Output{
		&types.Output{
			AssetID:     common.Uint256{},
			Value:       1.0,
			OutputLock:  0,
			ProgramHash: common.Uint168{123},
			Type:        types.OTVote,
			Payload: &outputpayload.VoteOutput{
				Version: outputpayload.VoteProducerAndCRVersion,
				Contents: []outputpayload.VoteContent{
					outputpayload.VoteContent{
						VoteType: outputpayload.Delegate,
						CandidateVotes: []outputpayload.CandidateVotes{
							{publicKey1, 1},
						},
					},
				},
			},
		},
		&types.Output{
			AssetID:     common.Uint256{},
			Value:       1.0,
			OutputLock:  0,
			ProgramHash: common.Uint168{123},
			Type:        types.OTVote,
			Payload: &outputpayload.VoteOutput{
				Version: outputpayload.VoteProducerAndCRVersion,
				Contents: []outputpayload.VoteContent{
					outputpayload.VoteContent{
						VoteType:       outputpayload.Delegate,
						CandidateVotes: []outputpayload.CandidateVotes{},
					},
				},
			},
		},
		&types.Output{
			AssetID:     common.Uint256{},
			Value:       1.0,
			OutputLock:  0,
			ProgramHash: common.Uint168{123},
			Type:        types.OTVote,
			Payload: &outputpayload.VoteOutput{
				Version: outputpayload.VoteProducerAndCRVersion,
				Contents: []outputpayload.VoteContent{
					outputpayload.VoteContent{
						VoteType: outputpayload.Delegate,
						CandidateVotes: []outputpayload.CandidateVotes{
							{publicKey1, 1},
							{publicKey1, 1},
						},
					},
				},
			},
		},
		&types.Output{
			AssetID:     common.Uint256{},
			Value:       1.0,
			OutputLock:  0,
			ProgramHash: common.Uint168{123},
			Type:        types.OTVote,
			Payload: &outputpayload.VoteOutput{
				Version: 2,
				Contents: []outputpayload.VoteContent{
					outputpayload.VoteContent{
						VoteType: outputpayload.Delegate,
						CandidateVotes: []outputpayload.CandidateVotes{
							{publicKey1, 1},
						},
					},
				},
			},
		},
		&types.Output{
			AssetID:     common.Uint256{},
			Value:       1.0,
			OutputLock:  0,
			ProgramHash: common.Uint168{123},
			Type:        types.OTVote,
			Payload: &outputpayload.VoteOutput{
				Version: outputpayload.VoteProducerAndCRVersion,
				Contents: []outputpayload.VoteContent{
					outputpayload.VoteContent{
						VoteType: outputpayload.Delegate,
						CandidateVotes: []outputpayload.CandidateVotes{
							{publicKey1, 1},
						},
					},
					outputpayload.VoteContent{
						VoteType: outputpayload.Delegate,
						CandidateVotes: []outputpayload.CandidateVotes{
							{publicKey1, 1},
						},
					},
				},
			},
		},
		&types.Output{
			AssetID:     common.Uint256{},
			Value:       1.0,
			OutputLock:  0,
			ProgramHash: common.Uint168{123},
			Type:        types.OTVote,
			Payload: &outputpayload.VoteOutput{
				Version: outputpayload.VoteProducerAndCRVersion,
				Contents: []outputpayload.VoteContent{
					outputpayload.VoteContent{
						VoteType: 2,
						CandidateVotes: []outputpayload.CandidateVotes{
							{publicKey1, 1},
						},
					},
				},
			},
		},
		&types.Output{
			AssetID:     common.Uint256{},
			Value:       1.0,
			OutputLock:  0,
			ProgramHash: common.Uint168{123},
			Type:        types.OTVote,
			Payload: &outputpayload.VoteOutput{
				Version: outputpayload.VoteProducerAndCRVersion,
				Contents: []outputpayload.VoteContent{
					outputpayload.VoteContent{
						VoteType: outputpayload.Delegate,
						CandidateVotes: []outputpayload.CandidateVotes{
							{publicKey1, 0},
						},
					},
				},
			},
		},
	}

	// 2. Check output payload v1
	err = outputs[0].Payload.(*outputpayload.VoteOutput).Validate()
	s.NoError(err)

	err = outputs[1].Payload.(*outputpayload.VoteOutput).Validate()
	s.EqualError(err, "invalid public key count")

	err = outputs[2].Payload.(*outputpayload.VoteOutput).Validate()
	s.EqualError(err, "duplicate candidate")

	err = outputs[3].Payload.(*outputpayload.VoteOutput).Validate()
	s.EqualError(err, "invalid vote version")

	err = outputs[4].Payload.(*outputpayload.VoteOutput).Validate()
	s.EqualError(err, "duplicate vote type")

	err = outputs[5].Payload.(*outputpayload.VoteOutput).Validate()
	s.EqualError(err, "invalid vote type")

	err = outputs[6].Payload.(*outputpayload.VoteOutput).Validate()
	s.EqualError(err, "invalid candidate votes")
}

func (s *txValidatorTestSuite) TestCheckUpdateProducerTransaction() {
	publicKeyStr1 := "031e12374bae471aa09ad479f66c2306f4bcc4ca5b754609a82a1839b94b4721b9"
	publicKey1, _ := common.HexStringToBytes(publicKeyStr1)
	privateKeyStr1 := "94396a69462208b8fd96d83842855b867d3b0e663203cb31d0dfaec0362ec034"
	privateKey1, _ := common.HexStringToBytes(privateKeyStr1)
	publicKeyStr2 := "027c4f35081821da858f5c7197bac5e33e77e5af4a3551285f8a8da0a59bd37c45"
	publicKey2, _ := common.HexStringToBytes(publicKeyStr2)
	errPublicKeyStr := "02b611f07341d5ddce51b5c4366aca7b889cfe0993bd63fd4"
	errPublicKey, _ := common.HexStringToBytes(errPublicKeyStr)

	txn := new(types.Transaction)
	txn.TxType = types.RegisterProducer
	registerPayload := &payload.ProducerInfo{
		OwnerPublicKey: publicKey1,
		NodePublicKey:  publicKey1,
		NickName:       "",
		Url:            "",
		Location:       1,
		NetAddress:     "",
	}
	txn.Payload = registerPayload

	txn.Programs = []*program.Program{{
		Code:      getCode(publicKeyStr1),
		Parameter: nil,
	}}

	block := &types.Block{
		Transactions: []*types.Transaction{
			txn,
		},
	}
	s.Chain.state.ProcessBlock(block, nil)

	txn.TxType = types.UpdateProducer
	updatePayload := &payload.ProducerInfo{
		OwnerPublicKey: publicKey1,
		NodePublicKey:  publicKey1,
		NickName:       "",
		Url:            "",
		Location:       2,
		NetAddress:     "",
	}
	txn.Payload = updatePayload
	s.Chain.state.ProcessBlock(block, nil)

	s.EqualError(s.Chain.checkUpdateProducerTransaction(txn), "Field NickName has invalid string length.")

	updatePayload.NickName = "nick name"
	s.EqualError(s.Chain.checkUpdateProducerTransaction(txn), "Field Url has invalid string length.")

	updatePayload.Url = "www.elastos.org"
	updatePayload.OwnerPublicKey = errPublicKey
	s.EqualError(s.Chain.checkUpdateProducerTransaction(txn), "invalid owner public key in payload")

	// check node public when block height is higher than h2
	originHeight := config.DefaultParams.PublicDPOSHeight
	updatePayload.NodePublicKey = errPublicKey
	config.DefaultParams.PublicDPOSHeight = 0
	s.EqualError(s.Chain.checkUpdateProducerTransaction(txn), "invalid node public key in payload")
	config.DefaultParams.PublicDPOSHeight = originHeight

	// check node public key same with CRC
	txn.Payload.(*payload.ProducerInfo).OwnerPublicKey = publicKey2
	pk, _ := common.HexStringToBytes(config.DefaultParams.CRCArbiters[0])
	txn.Payload.(*payload.ProducerInfo).NodePublicKey = pk
	config.DefaultParams.PublicDPOSHeight = 0
	err := s.Chain.checkUpdateProducerTransaction(txn)
	config.DefaultParams.PublicDPOSHeight = originHeight
	s.EqualError(err, "node public key can't equal with CRC")

	// check owner public key same with CRC
	txn.Payload.(*payload.ProducerInfo).NodePublicKey = publicKey2
	pk, _ = common.HexStringToBytes(config.DefaultParams.CRCArbiters[0])
	txn.Payload.(*payload.ProducerInfo).OwnerPublicKey = pk
	config.DefaultParams.PublicDPOSHeight = 0
	err = s.Chain.checkUpdateProducerTransaction(txn)
	config.DefaultParams.PublicDPOSHeight = originHeight
	s.EqualError(err, "owner public key can't equal with CRC")

	updatePayload.OwnerPublicKey = publicKey2
	updatePayload.NodePublicKey = publicKey1
	s.EqualError(s.Chain.checkUpdateProducerTransaction(txn), "invalid signature in payload")

	updatePayload.OwnerPublicKey = publicKey1
	updateSignBuf := new(bytes.Buffer)
	err = updatePayload.SerializeUnsigned(updateSignBuf, payload.ProducerInfoVersion)
	s.NoError(err)
	updateSig, err := crypto.Sign(privateKey1, updateSignBuf.Bytes())
	s.NoError(err)
	updatePayload.Signature = updateSig
	s.NoError(s.Chain.checkUpdateProducerTransaction(txn))

	//rest of check test will be continued in chain test
}

func (s *txValidatorTestSuite) TestCheckCancelProducerTransaction() {
	publicKeyStr1 := "02b611f07341d5ddce51b5c4366aca7b889cfe0993bd63fd47e944507292ea08dd"
	publicKey1, _ := common.HexStringToBytes(publicKeyStr1)
	publicKeyStr2 := "027c4f35081821da858f5c7197bac5e33e77e5af4a3551285f8a8da0a59bd37c45"
	publicKey2, _ := common.HexStringToBytes(publicKeyStr2)
	errPublicKeyStr := "02b611f07341d5ddce51b5c4366aca7b889cfe0993bd63fd4"
	errPublicKey, _ := common.HexStringToBytes(errPublicKeyStr)

	txn := new(types.Transaction)
	txn.TxType = types.CancelProducer
	cancelPayload := &payload.ProcessProducer{
		OwnerPublicKey: publicKey1,
	}
	txn.Payload = cancelPayload

	txn.Programs = []*program.Program{{
		Code:      getCode(publicKeyStr1),
		Parameter: nil,
	}}

	cancelPayload.OwnerPublicKey = errPublicKey
	s.EqualError(s.Chain.checkCancelProducerTransaction(txn), "invalid public key in payload")

	cancelPayload.OwnerPublicKey = publicKey2
	s.EqualError(s.Chain.checkCancelProducerTransaction(txn), "invalid signature in payload")
}

func (s *txValidatorTestSuite) TestCheckActivateProducerTransaction() {
	publicKeyStr1 := "02b611f07341d5ddce51b5c4366aca7b889cfe0993bd63fd47e944507292ea08dd"
	publicKey1, _ := common.HexStringToBytes(publicKeyStr1)
	publicKeyStr2 := "027c4f35081821da858f5c7197bac5e33e77e5af4a3551285f8a8da0a59bd37c45"
	publicKey2, _ := common.HexStringToBytes(publicKeyStr2)
	errPublicKeyStr := "02b611f07341d5ddce51b5c4366aca7b889cfe0993bd63fd4"
	errPublicKey, _ := common.HexStringToBytes(errPublicKeyStr)

	txn := new(types.Transaction)
	txn.TxType = types.ActivateProducer
	activatePayload := &payload.ActivateProducer{
		NodePublicKey: publicKey1,
	}
	txn.Payload = activatePayload

	txn.Programs = []*program.Program{{
		Code:      getCode(publicKeyStr1),
		Parameter: nil,
	}}

	activatePayload.NodePublicKey = errPublicKey
	s.EqualError(s.Chain.checkActivateProducerTransaction(txn, 0),
		"invalid public key in payload")

	activatePayload.NodePublicKey = publicKey2
	s.EqualError(s.Chain.checkActivateProducerTransaction(txn, 0),
		"invalid signature in payload")
}

func (s *txValidatorTestSuite) TestCheckRegisterCRTransaction() {
	// Generate a register CR transaction

	publicKeyStr1 := "03c77af162438d4b7140f8544ad6523b9734cca9c7a62476d54ed5d1bddc7a39c3"
	privateKeyStr1 := "7638c2a799d93185279a4a6ae84a5b76bd89e41fa9f465d9ae9b2120533983a1"
	publicKeyStr2 := "036db5984e709d2e0ec62fd974283e9a18e7b87e8403cc784baf1f61f775926535"
	privateKeyStr2 := "b2c25e877c8a87d54e8a20a902d27c7f24ed52810813ba175ca4e8d3036d130e"
	publicKeyStr3 := "024010e8ac9b2175837dac34917bdaf3eb0522cff8c40fc58419d119589cae1433"
	privateKeyStr3 := "e19737ffeb452fc7ed9dc0e70928591c88ad669fd1701210dcd8732e0946829b"
	nickName1 := randomString()

	hash1, _ := getDepositAddress(publicKeyStr1)
	hash2, _ := getDepositAddress(publicKeyStr2)

	txn := s.getRegisterCRTx(publicKeyStr1, privateKeyStr1, nickName1)

	code1 := getCode(publicKeyStr1)
	code2 := getCode(publicKeyStr2)
	codeStr1 := common.BytesToHexString(code1)

	did1 := getDid(code1)
	did2 := getDid(code2)

	votingHeight := config.DefaultParams.CRVotingStartHeight

	// All ok
	err := s.Chain.checkRegisterCRTransaction(txn, votingHeight)
	s.NoError(err)

	// Invalid payload
	txnUpdateCr := s.getUnregisterCRTx(publicKeyStr1, privateKeyStr1)
	err = s.Chain.checkRegisterCRTransaction(txnUpdateCr, votingHeight)
	s.EqualError(err, "invalid payload")

	// Give an invalid NickName length 0 in payload
	nickName := txn.Payload.(*payload.CRInfo).NickName
	txn.Payload.(*payload.CRInfo).NickName = ""
	err = s.Chain.checkRegisterCRTransaction(txn, votingHeight)
	s.EqualError(err, "Field NickName has invalid string length.")

	// Give an invalid NickName length more than 100 in payload
	txn.Payload.(*payload.CRInfo).NickName = "012345678901234567890123456789012345678901234567890" +
		"12345678901234567890123456789012345678901234567890123456789"
	err = s.Chain.checkRegisterCRTransaction(txn, votingHeight)
	s.EqualError(err, "Field NickName has invalid string length.")

	// Give an invalid url length 0 in payload
	url := txn.Payload.(*payload.CRInfo).Url
	txn.Payload.(*payload.CRInfo).Url = ""
	txn.Payload.(*payload.CRInfo).NickName = nickName
	err = s.Chain.checkRegisterCRTransaction(txn, votingHeight)
	s.EqualError(err, "Field Url has invalid string length.")

	// Give an invalid url length more than 100 in payload
	txn.Payload.(*payload.CRInfo).Url = "012345678901234567890123456789012345678901234567890" +
		"12345678901234567890123456789012345678901234567890123456789"
	err = s.Chain.checkRegisterCRTransaction(txn, votingHeight)
	s.EqualError(err, "Field Url has invalid string length.")

	// Not in vote Period lower
	txn.Payload.(*payload.CRInfo).Url = url
	err = s.Chain.checkRegisterCRTransaction(txn, config.DefaultParams.CRVotingStartHeight-1)
	s.EqualError(err, "should create tx during voting period")

	// Not in vote Period upper c.params.CRCommitteeStartHeight
	err = s.Chain.checkRegisterCRTransaction(txn, config.DefaultParams.CRCommitteeStartHeight+1)
	s.EqualError(err, "should create tx during voting period")

	// Nickname already in use
	s.Chain.crCommittee.GetState().Nicknames[nickName1] = struct{}{}
	err = s.Chain.checkRegisterCRTransaction(txn, votingHeight)
	s.EqualError(err, "nick name "+nickName1+" already inuse")

	delete(s.Chain.crCommittee.GetState().Nicknames, nickName1)
	err = s.Chain.checkRegisterCRTransaction(txn, votingHeight)
	s.NoError(err)

	err = s.Chain.checkRegisterCRTransaction(txn, 0)
	s.EqualError(err, "should create tx during voting period")

	delete(s.Chain.crCommittee.GetState().CodeDIDMap, codeStr1)
	err = s.Chain.checkRegisterCRTransaction(txn, votingHeight)
	s.NoError(err)

	// DID already exist
	s.Chain.crCommittee.GetState().CodeDIDMap[codeStr1] = *did1
	s.Chain.crCommittee.GetState().ActivityCandidates[*did1] = &crstate.Candidate{}
	err = s.Chain.checkRegisterCRTransaction(txn, votingHeight)
	s.EqualError(err, "did "+did1.String()+" already exist")
	delete(s.Chain.crCommittee.GetState().ActivityCandidates, *did1)

	// Give an invalid code in payload
	txn.Payload.(*payload.CRInfo).Code = []byte{}
	err = s.Chain.checkRegisterCRTransaction(txn, votingHeight)
	s.EqualError(err, "code is nil")

	// Give an invalid DID in payload
	txn.Payload.(*payload.CRInfo).Code = code1
	txn.Payload.(*payload.CRInfo).DID = common.Uint168{1, 2, 3}
	err = s.Chain.checkRegisterCRTransaction(txn, votingHeight)
	s.EqualError(err, "invalid did address")

	// Give a mismatching code and DID in payload
	txn.Payload.(*payload.CRInfo).DID = *did2
	err = s.Chain.checkRegisterCRTransaction(txn, votingHeight)
	s.EqualError(err, "invalid did address")

	// Invalidates the signature in payload
	txn.Payload.(*payload.CRInfo).DID = *did1
	signatature := txn.Payload.(*payload.CRInfo).Signature
	txn.Payload.(*payload.CRInfo).Signature = randomSignature()
	err = s.Chain.checkRegisterCRTransaction(txn, votingHeight)
	txn.Payload.(*payload.CRInfo).Signature = signatature
	s.EqualError(err, "[Validation], Verify failed.")

	// Give a mismatching deposit address
	outPuts := txn.Outputs
	txn.Outputs = []*types.Output{&types.Output{
		AssetID:     common.Uint256{},
		Value:       5000 * 100000000,
		OutputLock:  0,
		ProgramHash: *hash2,
		Payload:     new(outputpayload.DefaultOutput),
	}}
	err = s.Chain.checkRegisterCRTransaction(txn, votingHeight)
	txn.Outputs = outPuts
	s.EqualError(err, "deposit address does not match the code in payload")

	// Give a insufficient deposit coin
	txn.Outputs = []*types.Output{&types.Output{
		AssetID:     common.Uint256{},
		Value:       4000 * 100000000,
		OutputLock:  0,
		ProgramHash: *hash1,
		Payload:     new(outputpayload.DefaultOutput),
	}}
	err = s.Chain.checkRegisterCRTransaction(txn, votingHeight)
	txn.Outputs = outPuts
	s.EqualError(err, "CR deposit amount is insufficient")

	// Multi deposit addresses
	txn.Outputs = []*types.Output{
		&types.Output{
			AssetID:     common.Uint256{},
			Value:       5000 * 100000000,
			OutputLock:  0,
			ProgramHash: *hash1,
			Payload:     new(outputpayload.DefaultOutput),
		},
		&types.Output{
			AssetID:     common.Uint256{},
			Value:       5000 * 100000000,
			OutputLock:  0,
			ProgramHash: *hash1,
			Payload:     new(outputpayload.DefaultOutput),
		}}
	err = s.Chain.checkRegisterCRTransaction(txn, votingHeight)
	txn.Outputs = outPuts
	s.EqualError(err, "there must be only one deposit address in outputs")

	// Check correct register CR transaction with multi sign code.
	txn = s.getMultiSigRegisterCRTx(
		[]string{publicKeyStr1, publicKeyStr2, publicKeyStr3},
		[]string{privateKeyStr1, privateKeyStr2, privateKeyStr3}, nickName1)
	err = s.Chain.checkRegisterCRTransaction(txn, votingHeight)
	s.EqualError(err, "CR not support multi sign code")

	txn = s.getMultiSigRegisterCRTx(
		[]string{publicKeyStr1, publicKeyStr2, publicKeyStr3},
		[]string{privateKeyStr1, privateKeyStr2}, nickName1)
	err = s.Chain.checkRegisterCRTransaction(txn, votingHeight)
	s.EqualError(err, "CR not support multi sign code")

	txn = s.getMultiSigRegisterCRTx(
		[]string{publicKeyStr1, publicKeyStr2, publicKeyStr3},
		[]string{privateKeyStr1}, nickName1)
	err = s.Chain.checkRegisterCRTransaction(txn, votingHeight)
	s.EqualError(err, "CR not support multi sign code")
}

func getDepositAddress(publicKeyStr string) (*common.Uint168, error) {
	publicKey, _ := common.HexStringToBytes(publicKeyStr)
	hash, err := contract.PublicKeyToDepositProgramHash(publicKey)
	if err != nil {
		return nil, err
	}
	return hash, nil
}

func getDid(code []byte) *common.Uint168 {
	ct1, _ := contract.CreateCRDIDContractByCode(code)
	return ct1.ToProgramHash()
}

func (s *txValidatorTestSuite) getRegisterCRTx(publicKeyStr, privateKeyStr, nickName string) *types.Transaction {

	publicKeyStr1 := publicKeyStr
	privateKeyStr1 := privateKeyStr
	publicKey1, _ := common.HexStringToBytes(publicKeyStr1)
	privateKey1, _ := common.HexStringToBytes(privateKeyStr1)

	code1 := getCode(publicKeyStr1)

	ct1, _ := contract.CreateCRDIDContractByCode(code1)
	did1 := ct1.ToProgramHash()

	hash1, _ := contract.PublicKeyToDepositProgramHash(publicKey1)

	txn := new(types.Transaction)
	txn.TxType = types.RegisterCR
	txn.Version = types.TxVersion09
	crInfoPayload := &payload.CRInfo{
		Code:     code1,
		DID:      *did1,
		NickName: nickName,
		Url:      "http://www.elastos_test.com",
		Location: 1,
	}
	signBuf := new(bytes.Buffer)
	crInfoPayload.SerializeUnsigned(signBuf, payload.CRInfoVersion)
	rcSig1, _ := crypto.Sign(privateKey1, signBuf.Bytes())
	crInfoPayload.Signature = rcSig1
	txn.Payload = crInfoPayload

	txn.Programs = []*program.Program{&program.Program{
		Code:      getCode(publicKeyStr1),
		Parameter: nil,
	}}

	txn.Outputs = []*types.Output{&types.Output{
		AssetID:     common.Uint256{},
		Value:       5000 * 100000000,
		OutputLock:  0,
		ProgramHash: *hash1,
		Type:        0,
		Payload:     new(outputpayload.DefaultOutput),
	}}
	return txn
}

func (s *txValidatorTestSuite) getMultiSigRegisterCRTx(
	publicKeyStrs, privateKeyStrs []string, nickName string) *types.Transaction {

	var publicKeys []*crypto.PublicKey
	for _, publicKeyStr := range publicKeyStrs {
		publicKeyBytes, _ := hex.DecodeString(publicKeyStr)
		publicKey, _ := crypto.DecodePoint(publicKeyBytes)
		publicKeys = append(publicKeys, publicKey)
	}

	multiCode, _ := contract.CreateMultiSigRedeemScript(len(publicKeys)*2/3, publicKeys)

	ctDID, _ := contract.CreateCRDIDContractByCode(multiCode)
	did := ctDID.ToProgramHash()

	ctDeposit, _ := contract.CreateDepositContractByCode(multiCode)
	deposit := ctDeposit.ToProgramHash()

	txn := new(types.Transaction)
	txn.TxType = types.RegisterCR
	txn.Version = types.TxVersion09
	crInfoPayload := &payload.CRInfo{
		Code:     multiCode,
		DID:      *did,
		NickName: nickName,
		Url:      "http://www.elastos_test.com",
		Location: 1,
	}

	signBuf := new(bytes.Buffer)
	crInfoPayload.SerializeUnsigned(signBuf, payload.CRInfoVersion)
	for _, privateKeyStr := range privateKeyStrs {
		privateKeyBytes, _ := hex.DecodeString(privateKeyStr)
		sig, _ := crypto.Sign(privateKeyBytes, signBuf.Bytes())
		crInfoPayload.Signature = append(crInfoPayload.Signature, byte(len(sig)))
		crInfoPayload.Signature = append(crInfoPayload.Signature, sig...)
	}

	txn.Payload = crInfoPayload
	txn.Programs = []*program.Program{&program.Program{
		Code:      multiCode,
		Parameter: nil,
	}}
	txn.Outputs = []*types.Output{&types.Output{
		AssetID:     common.Uint256{},
		Value:       5000 * 100000000,
		OutputLock:  0,
		ProgramHash: *deposit,
		Type:        0,
		Payload:     new(outputpayload.DefaultOutput),
	}}
	return txn
}

func (s *txValidatorTestSuite) getUpdateCRTx(publicKeyStr, privateKeyStr, nickName string) *types.Transaction {

	publicKeyStr1 := publicKeyStr
	privateKeyStr1 := privateKeyStr
	privateKey1, _ := common.HexStringToBytes(privateKeyStr1)
	code1 := getCode(publicKeyStr1)
	ct1, _ := contract.CreateCRDIDContractByCode(code1)
	did1 := ct1.ToProgramHash()

	txn := new(types.Transaction)
	txn.TxType = types.UpdateCR
	txn.Version = types.TxVersion09
	crInfoPayload := &payload.CRInfo{
		Code:     code1,
		DID:      *did1,
		NickName: nickName,
		Url:      "http://www.elastos_test.com",
		Location: 1,
	}
	signBuf := new(bytes.Buffer)
	err := crInfoPayload.SerializeUnsigned(signBuf, payload.CRInfoVersion)
	s.NoError(err)
	rcSig1, err := crypto.Sign(privateKey1, signBuf.Bytes())
	s.NoError(err)
	crInfoPayload.Signature = rcSig1
	txn.Payload = crInfoPayload

	txn.Programs = []*program.Program{&program.Program{
		Code:      getCode(publicKeyStr1),
		Parameter: nil,
	}}
	return txn
}

func (s *txValidatorTestSuite) getUnregisterCRTx(publicKeyStr, privateKeyStr string) *types.Transaction {

	publicKeyStr1 := publicKeyStr
	privateKeyStr1 := privateKeyStr
	privateKey1, _ := common.HexStringToBytes(privateKeyStr1)

	code1 := getCode(publicKeyStr1)

	txn := new(types.Transaction)
	txn.TxType = types.UnregisterCR
	txn.Version = types.TxVersion09
	unregisterCRPayload := &payload.UnregisterCR{
		DID: *getDid(code1),
	}
	signBuf := new(bytes.Buffer)
	err := unregisterCRPayload.SerializeUnsigned(signBuf, payload.UnregisterCRVersion)
	s.NoError(err)
	rcSig1, err := crypto.Sign(privateKey1, signBuf.Bytes())
	s.NoError(err)
	unregisterCRPayload.Signature = rcSig1
	txn.Payload = unregisterCRPayload

	txn.Programs = []*program.Program{&program.Program{
		Code:      getCode(publicKeyStr1),
		Parameter: nil,
	}}
	return txn
}

func (s *txValidatorTestSuite) getCRMember(publicKeyStr, privateKeyStr, nickName string) *crstate.CRMember {
	publicKeyStr1 := publicKeyStr
	privateKeyStr1 := privateKeyStr
	privateKey1, _ := common.HexStringToBytes(privateKeyStr1)
	code1 := getCode(publicKeyStr1)
	ct1, _ := contract.CreateCRDIDContractByCode(code1)
	did1 := ct1.ToProgramHash()

	txn := new(types.Transaction)
	txn.TxType = types.RegisterCR
	txn.Version = types.TxVersion09
	crInfoPayload := payload.CRInfo{
		Code:     code1,
		DID:      *did1,
		NickName: nickName,
		Url:      "http://www.elastos_test.com",
		Location: 1,
	}
	signBuf := new(bytes.Buffer)
	crInfoPayload.SerializeUnsigned(signBuf, payload.CRInfoVersion)
	rcSig1, _ := crypto.Sign(privateKey1, signBuf.Bytes())
	crInfoPayload.Signature = rcSig1

	return &crstate.CRMember{
		Info: crInfoPayload,
	}
}

func (s *txValidatorTestSuite) getCRCProposalTx(publicKeyStr, privateKeyStr,
	crPublicKeyStr, crPrivateKeyStr string) *types.Transaction {

	publicKey1, _ := common.HexStringToBytes(publicKeyStr)
	privateKey1, _ := common.HexStringToBytes(privateKeyStr)

	privateKey2, _ := common.HexStringToBytes(crPrivateKeyStr)
	code2 := getCode(crPublicKeyStr)

	txn := new(types.Transaction)
	txn.TxType = types.CRCProposal
	txn.Version = types.TxVersion09
	crcProposalPayload := &payload.CRCProposal{
		ProposalType:     payload.Normal,
		SponsorPublicKey: publicKey1,
		CRSponsorDID:     *getDid(code2),
		DraftHash:        common.Uint256{1, 2, 3},
		Budgets:          []common.Fixed64{1, 1, 1},
	}

	signBuf := new(bytes.Buffer)
	crcProposalPayload.SerializeUnsigned(signBuf, payload.CRCProposalVersion)
	sig, _ := crypto.Sign(privateKey1, signBuf.Bytes())
	crcProposalPayload.Sign = sig

	// Check signature of CR sponsor.
	common.WriteVarBytes(signBuf, sig)
	crSig, _ := crypto.Sign(privateKey2, signBuf.Bytes())
	crcProposalPayload.CRSign = crSig

	txn.Payload = crcProposalPayload
	txn.Programs = []*program.Program{&program.Program{
		Code:      getCode(publicKeyStr),
		Parameter: nil,
	}}
	return txn
}

func (s *txValidatorTestSuite) TestCrInfoSanityCheck() {
	publicKeyStr1 := "03c77af162438d4b7140f8544ad6523b9734cca9c7a62476d54ed5d1bddc7a39c3"
	publicKey1, _ := common.HexStringToBytes(publicKeyStr1)

	pk1, _ := crypto.DecodePoint(publicKey1)
	ct1, _ := contract.CreateStandardContract(pk1)
	hash1, _ := contract.PublicKeyToDepositProgramHash(publicKey1)

	rcPayload := &payload.CRInfo{
		Code:     ct1.Code,
		DID:      *hash1,
		NickName: "nickname 1",
		Url:      "http://www.elastos_test.com",
		Location: 1,
	}

	rcSignBuf := new(bytes.Buffer)
	err := rcPayload.SerializeUnsigned(rcSignBuf, payload.CRInfoVersion)
	s.NoError(err)

	privateKeyStr1 := "7638c2a799d93185279a4a6ae84a5b76bd89e41fa9f465d9ae9b2120533983a1"
	privateKey1, _ := common.HexStringToBytes(privateKeyStr1)
	rcSig1, err := crypto.Sign(privateKey1, rcSignBuf.Bytes())
	s.NoError(err)

	//test ok
	rcPayload.Signature = rcSig1
	err = s.Chain.crInfoSanityCheck(rcPayload)
	s.NoError(err)

	//invalid code
	rcPayload.Code = []byte{1, 2, 3, 4, 5}
	err = s.Chain.crInfoSanityCheck(rcPayload)
	s.EqualError(err, "invalid code")

	//todo CHECKMULTISIG
}

func (s *txValidatorTestSuite) TestCheckUpdateCRTransaction() {

	// Generate a UpdateCR CR transaction
	publicKeyStr1 := "02f981e4dae4983a5d284d01609ad735e3242c5672bb2c7bb0018cc36f9ab0c4a5"
	privateKeyStr1 := "15e0947580575a9b6729570bed6360a890f84a07dc837922fe92275feec837d4"

	publicKeyStr2 := "036db5984e709d2e0ec62fd974283e9a18e7b87e8403cc784baf1f61f775926535"
	privateKeyStr2 := "b2c25e877c8a87d54e8a20a902d27c7f24ed52810813ba175ca4e8d3036d130e"

	publicKeyStr3 := "024010e8ac9b2175837dac34917bdaf3eb0522cff8c40fc58419d119589cae1433"
	privateKeyStr3 := "e19737ffeb452fc7ed9dc0e70928591c88ad669fd1701210dcd8732e0946829b"

	nickName1 := "nickname 1"
	nickName2 := "nickname 2"
	nickName3 := "nickname 3"

	votingHeight := config.DefaultParams.CRVotingStartHeight
	//
	//registe an cr to update
	registerCRTxn1 := s.getRegisterCRTx(publicKeyStr1, privateKeyStr1, nickName1)
	registerCRTxn2 := s.getRegisterCRTx(publicKeyStr2, privateKeyStr2, nickName2)

	block := &types.Block{
		Transactions: []*types.Transaction{
			registerCRTxn1,
			registerCRTxn2,
		},
	}
	s.Chain.crCommittee.GetState().ProcessBlock(block, nil)

	//ok nothing wrong
	hash2, err := getDepositAddress(publicKeyStr2)
	txn := s.getUpdateCRTx(publicKeyStr1, privateKeyStr1, nickName1)
	err = s.Chain.checkUpdateCRTransaction(txn, votingHeight)
	s.NoError(err)

	//invalid payload
	unregisterTx := s.getUnregisterCRTx(publicKeyStr1, privateKeyStr1)
	err = s.Chain.checkUpdateCRTransaction(unregisterTx, votingHeight)
	s.EqualError(err, "invalid payload")
	// Give an invalid NickName length 0 in payload
	nickName := txn.Payload.(*payload.CRInfo).NickName
	txn.Payload.(*payload.CRInfo).NickName = ""
	err = s.Chain.checkUpdateCRTransaction(txn, votingHeight)
	txn.Payload.(*payload.CRInfo).NickName = nickName
	s.EqualError(err, "Field NickName has invalid string length.")

	// Give an invalid NickName length more than 100 in payload
	txn.Payload.(*payload.CRInfo).NickName = "012345678901234567890123456789012345678901234567890" +
		"12345678901234567890123456789012345678901234567890123456789"
	err = s.Chain.checkUpdateCRTransaction(txn, votingHeight)
	txn.Payload.(*payload.CRInfo).NickName = nickName
	s.EqualError(err, "Field NickName has invalid string length.")

	// Give an invalid url length 0 in payload
	url := txn.Payload.(*payload.CRInfo).Url
	txn.Payload.(*payload.CRInfo).Url = ""
	err = s.Chain.checkUpdateCRTransaction(txn, votingHeight)
	txn.Payload.(*payload.CRInfo).Url = url
	s.EqualError(err, "Field Url has invalid string length.")

	// Give an invalid url length more than 100 in payload
	txn.Payload.(*payload.CRInfo).Url = "012345678901234567890123456789012345678901234567890" +
		"12345678901234567890123456789012345678901234567890123456789"
	err = s.Chain.checkUpdateCRTransaction(txn, votingHeight)
	txn.Payload.(*payload.CRInfo).Url = url
	s.EqualError(err, "Field Url has invalid string length.")

	// Give an invalid code in payload
	code := txn.Payload.(*payload.CRInfo).Code
	txn.Payload.(*payload.CRInfo).Code = []byte{1, 2, 3, 4, 5}
	err = s.Chain.checkUpdateCRTransaction(txn, votingHeight)
	txn.Payload.(*payload.CRInfo).Code = code
	s.EqualError(err, "invalid did address")

	// Give an invalid DID in payload
	did := txn.Payload.(*payload.CRInfo).DID
	txn.Payload.(*payload.CRInfo).DID = common.Uint168{1, 2, 3}
	err = s.Chain.checkUpdateCRTransaction(txn, votingHeight)
	txn.Payload.(*payload.CRInfo).DID = did
	s.EqualError(err, "invalid did address")

	// Give a mismatching code and DID in payload
	txn.Payload.(*payload.CRInfo).DID = *hash2
	err = s.Chain.checkUpdateCRTransaction(txn, votingHeight)
	txn.Payload.(*payload.CRInfo).DID = did
	s.EqualError(err, "invalid did address")

	// Invalidates the signature in payload
	signatur := txn.Payload.(*payload.CRInfo).Signature
	txn.Payload.(*payload.CRInfo).Signature = randomSignature()
	err = s.Chain.checkUpdateCRTransaction(txn, votingHeight)
	txn.Payload.(*payload.CRInfo).Signature = signatur
	s.EqualError(err, "[Validation], Verify failed.")

	//not in vote Period lower
	err = s.Chain.checkUpdateCRTransaction(txn, config.DefaultParams.CRVotingStartHeight-1)
	s.EqualError(err, "should create tx during voting period")

	//not in vote Period lower upper c.params.CRCommitteeStartHeight
	err = s.Chain.checkUpdateCRTransaction(txn, config.DefaultParams.CRCommitteeStartHeight+1)
	s.EqualError(err, "should create tx during voting period")

	//updating unknown CR
	txn3 := s.getUpdateCRTx(publicKeyStr3, privateKeyStr3, nickName3)
	err = s.Chain.checkUpdateCRTransaction(txn3, votingHeight)
	s.EqualError(err, "updating unknown CR")

	//nick name already exist
	txn1Copy := s.getUpdateCRTx(publicKeyStr1, privateKeyStr1, nickName2)
	err = s.Chain.checkUpdateCRTransaction(txn1Copy, votingHeight)
	str := fmt.Sprintf("nick name %s already exist", nickName2)
	s.EqualError(err, str)

}

func (s *txValidatorTestSuite) TestCheckUnregisterCRTransaction() {

	publicKeyStr1 := "02f981e4dae4983a5d284d01609ad735e3242c5672bb2c7bb0018cc36f9ab0c4a5"
	privateKeyStr1 := "15e0947580575a9b6729570bed6360a890f84a07dc837922fe92275feec837d4"

	publicKeyStr2 := "036db5984e709d2e0ec62fd974283e9a18e7b87e8403cc784baf1f61f775926535"
	privateKeyStr2 := "b2c25e877c8a87d54e8a20a902d27c7f24ed52810813ba175ca4e8d3036d130e"

	votingHeight := config.DefaultParams.CRVotingStartHeight
	nickName1 := "nickname 1"

	//register a cr to unregister
	registerCRTxn := s.getRegisterCRTx(publicKeyStr1, privateKeyStr1, nickName1)
	block := &types.Block{
		Transactions: []*types.Transaction{
			registerCRTxn,
		},
	}
	s.Chain.crCommittee.GetState().ProcessBlock(block, nil)
	//ok
	txn := s.getUnregisterCRTx(publicKeyStr1, privateKeyStr1)
	err := s.Chain.checkUnRegisterCRTransaction(txn, votingHeight)
	s.NoError(err)

	//invalid payload need unregisterCR pass registerCr
	registerTx := s.getRegisterCRTx(publicKeyStr1, privateKeyStr1, nickName1)
	err = s.Chain.checkUnRegisterCRTransaction(registerTx, votingHeight)
	s.EqualError(err, "invalid payload")

	//not in vote Period lower
	err = s.Chain.checkUnRegisterCRTransaction(txn, config.DefaultParams.CRVotingStartHeight-1)
	s.EqualError(err, "should create tx during voting period")

	//not in vote Period lower upper c.params.CRCommitteeStartHeight
	err = s.Chain.checkUnRegisterCRTransaction(txn, config.DefaultParams.CRCommitteeStartHeight+1)
	s.EqualError(err, "should create tx during voting period")

	//unregister unknown CR
	txn2 := s.getUnregisterCRTx(publicKeyStr2, privateKeyStr2)
	err = s.Chain.checkUnRegisterCRTransaction(txn2, votingHeight)
	s.EqualError(err, "unregister unknown CR")

	//wrong signature
	txn.Payload.(*payload.UnregisterCR).Signature = randomSignature()
	err = s.Chain.checkUnRegisterCRTransaction(txn, votingHeight)
	s.EqualError(err, "[Validation], Verify failed.")
}

func (s *txValidatorTestSuite) getCrcProposalReviewTx(crPublicKeyStr,
	crPrivateKeyStr string) *types.Transaction {

	privateKey1, _ := common.HexStringToBytes(crPrivateKeyStr)
	code := getCode(crPublicKeyStr)
	txn := new(types.Transaction)
	txn.TxType = types.CRCProposalReview
	txn.Version = types.TxVersion09
	crcProposalReviewPayload := &payload.CRCProposalReview{
		ProposalHash: *randomUint256(),
		VoteResult:   payload.Approve,
		DID:          *getDid(code),
	}

	signBuf := new(bytes.Buffer)
	crcProposalReviewPayload.SerializeUnsigned(signBuf, payload.CRCProposalReviewVersion)
	sig, _ := crypto.Sign(privateKey1, signBuf.Bytes())
	crcProposalReviewPayload.Sign = sig

	txn.Payload = crcProposalReviewPayload
	txn.Programs = []*program.Program{&program.Program{
		Code:      getCode(crPublicKeyStr),
		Parameter: nil,
	}}
	return txn
}

func (s *txValidatorTestSuite) TestCheckCRCProposalReviewTransaction() {
	publicKeyStr1 := "02f981e4dae4983a5d284d01609ad735e3242c5672bb2c7bb0018cc36f9ab0c4a5"
	privateKeyStr1 := "15e0947580575a9b6729570bed6360a890f84a07dc837922fe92275feec837d4"
	publicKeyStr2 := "036db5984e709d2e0ec62fd974283e9a18e7b87e8403cc784baf1f61f775926535"
	privateKeyStr2 := "b2c25e877c8a87d54e8a20a902d27c7f24ed52810813ba175ca4e8d3036d130e"
	tenureHeight := config.DefaultParams.CRCommitteeStartHeight
	nickName1 := "nickname 1"

	fmt.Println("getcode ", getCodeHexStr("02e23f70b9b967af35571c32b1442d787c180753bbed5cd6e7d5a5cfe75c7fc1ff"))

	member1 := s.getCRMember(publicKeyStr1, privateKeyStr1, nickName1)
	s.Chain.crCommittee.Members[member1.Info.DID] = member1

	// ok
	txn := s.getCrcProposalReviewTx(publicKeyStr1, privateKeyStr1)
	crcProposalReview, _ := txn.Payload.(*payload.CRCProposalReview)
	s.Chain.crCommittee.GetProposalManager().Proposals[crcProposalReview.ProposalHash] = nil
	err := s.Chain.checkCrcProposalReviewTransaction(txn, tenureHeight)
	s.NoError(err)

	// invalid payload
	txn.Payload = &payload.CRInfo{}
	err = s.Chain.checkCrcProposalReviewTransaction(txn, tenureHeight)
	s.EqualError(err, "invalid payload")

	// invalid content type
	txn = s.getCrcProposalReviewTx(publicKeyStr1, privateKeyStr1)
	txn.Payload.(*payload.CRCProposalReview).VoteResult = 0x10
	err = s.Chain.checkCrcProposalReviewTransaction(txn, tenureHeight)
	s.EqualError(err, "VoteResult should be known")

	// proposal reviewer is not CR member
	txn = s.getCrcProposalReviewTx(publicKeyStr2, privateKeyStr2)
	err = s.Chain.checkCrcProposalReviewTransaction(txn, tenureHeight)
	s.EqualError(err, "did correspond crMember not exists")

	delete(s.Chain.crCommittee.GetProposalManager().Proposals, crcProposalReview.ProposalHash)
	// invalid CR proposal reviewer signature
	txn = s.getCrcProposalReviewTx(publicKeyStr1, privateKeyStr1)
	txn.Payload.(*payload.CRCProposalReview).Sign = []byte{}
	crcProposalReview, _ = txn.Payload.(*payload.CRCProposalReview)
	s.Chain.crCommittee.GetProposalManager().Proposals[crcProposalReview.ProposalHash] = nil
	err = s.Chain.checkCrcProposalReviewTransaction(txn, tenureHeight)
	s.EqualError(err, "invalid signature length")
	delete(s.Chain.crCommittee.GetProposalManager().Proposals, crcProposalReview.ProposalHash)
}

func (s *txValidatorTestSuite) TestCheckCRCProposalTransaction() {
	publicKeyStr1 := "02f981e4dae4983a5d284d01609ad735e3242c5672bb2c7bb0018cc36f9ab0c4a5"
	privateKeyStr1 := "15e0947580575a9b6729570bed6360a890f84a07dc837922fe92275feec837d4"

	publicKeyStr2 := "036db5984e709d2e0ec62fd974283e9a18e7b87e8403cc784baf1f61f775926535"
	privateKeyStr2 := "b2c25e877c8a87d54e8a20a902d27c7f24ed52810813ba175ca4e8d3036d130e"

	tenureHeight := config.DefaultParams.CRCommitteeStartHeight
	nickName1 := "nickname 1"

	member1 := s.getCRMember(publicKeyStr1, privateKeyStr1, nickName1)
	memebers := make(map[common.Uint168]*crstate.CRMember)
	memebers[member1.Info.DID] = member1
	s.Chain.crCommittee.Members = memebers

	// ok
	txn := s.getCRCProposalTx(publicKeyStr2, privateKeyStr2, publicKeyStr1, privateKeyStr1)
	err := s.Chain.checkCRCProposalTransaction(txn, tenureHeight)
	s.NoError(err)

	// invalid payload
	txn.Payload = &payload.CRInfo{}

	err = s.Chain.checkCRCProposalTransaction(txn, tenureHeight)
	s.EqualError(err, "invalid payload")

	// invalid proposal type
	txn = s.getCRCProposalTx(publicKeyStr2, privateKeyStr2, publicKeyStr1, privateKeyStr1)
	txn.Payload.(*payload.CRCProposal).ProposalType = 0x10
	err = s.Chain.checkCRCProposalTransaction(txn, tenureHeight)
	s.EqualError(err, "type of proposal should be known")

	// CRSign is not signed by CR member
	txn = s.getCRCProposalTx(publicKeyStr1, privateKeyStr1, publicKeyStr2, privateKeyStr2)
	err = s.Chain.checkCRCProposalTransaction(txn, tenureHeight)
	s.EqualError(err, "CR sponsor should be one of the CR members")

	// invalid sponsor
	txn = s.getCRCProposalTx(publicKeyStr2, privateKeyStr2, publicKeyStr1, privateKeyStr1)
	txn.Payload.(*payload.CRCProposal).SponsorPublicKey = []byte{}
	err = s.Chain.checkCRCProposalTransaction(txn, tenureHeight)
	s.EqualError(err, "invalid sponsor")

	// invalid sponsor signature
	txn = s.getCRCProposalTx(publicKeyStr2, privateKeyStr2, publicKeyStr1, privateKeyStr1)
	publicKey1, _ := common.HexStringToBytes(publicKeyStr1)
	txn.Payload.(*payload.CRCProposal).SponsorPublicKey = publicKey1
	err = s.Chain.checkCRCProposalTransaction(txn, tenureHeight)
	s.EqualError(err, "sponsor signature check failed")

	// invalid CR sponsor signature
	txn = s.getCRCProposalTx(publicKeyStr2, privateKeyStr2, publicKeyStr1, privateKeyStr1)
	txn.Payload.(*payload.CRCProposal).CRSign = []byte{}
	err = s.Chain.checkCRCProposalTransaction(txn, tenureHeight)
	s.EqualError(err, "CR sponsor signature check failed")

}

func (s *txValidatorTestSuite) TestCheckStringField() {
	s.NoError(checkStringField("Normal", "test"))
	s.EqualError(checkStringField("", "test"), "Field test has invalid string length.")
	s.EqualError(checkStringField("I am more than 100, 1234567890123456789012345678901234567890123456789012345678901234567890123456789012345678901234567890", "test"), "Field test has invalid string length.")
}

func (s *txValidatorTestSuite) TestCheckTransactionDepositUTXO() {
	references := make(map[*types.Input]*types.Output)
	input := &types.Input{}
	var txn types.Transaction

	// Use the deposit UTXO in a TransferAsset transaction
	depositHash, _ := common.Uint168FromAddress("DVgnDnVfPVuPa2y2E4JitaWjWgRGJDuyrD")
	depositOutput := &types.Output{
		ProgramHash: *depositHash,
	}
	references[input] = depositOutput

	txn.TxType = types.TransferAsset
	err := checkTransactionDepositUTXO(&txn, references)
	s.EqualError(err, "only the ReturnDepositCoin and "+
		"ReturnCRDepositCoin transaction can use the deposit UTXO")

	// Use the deposit UTXO in a ReturnDepositCoin transaction
	txn.TxType = types.ReturnDepositCoin
	err = checkTransactionDepositUTXO(&txn, references)
	s.NoError(err)

	// Use the standard UTXO in a ReturnDepositCoin transaction
	normalHash, _ := common.Uint168FromAddress("EJMzC16Eorq9CuFCGtyMrq4Jmgw9jYCHQR")
	normalOutput := &types.Output{
		ProgramHash: *normalHash,
	}
	references[input] = normalOutput
	txn.TxType = types.ReturnDepositCoin
	err = checkTransactionDepositUTXO(&txn, references)
	s.EqualError(err, "the ReturnDepositCoin and ReturnCRDepositCoin "+
		"transaction can only use the deposit UTXO")

	// Use the deposit UTXO in a ReturnDepositCoin transaction
	references[input] = depositOutput
	txn.TxType = types.ReturnCRDepositCoin
	err = checkTransactionDepositUTXO(&txn, references)
	s.NoError(err)

	references[input] = normalOutput
	txn.TxType = types.ReturnCRDepositCoin
	err = checkTransactionDepositUTXO(&txn, references)
	s.EqualError(err, "the ReturnDepositCoin and ReturnCRDepositCoin "+
		"transaction can only use the deposit UTXO")
}

func (s txValidatorTestSuite) TestCheckReturnDepositCoinTransaction() {
	height := uint32(1)
	_, pk, _ := crypto.GenerateKeyPair()
	depositCont, _ := contract.CreateDepositContractByPubKey(pk)
	publicKey, _ := pk.EncodePoint(true)
	// register CR
	s.Chain.state.ProcessBlock(&types.Block{
		Header: types.Header{
			Height: height,
		},
		Transactions: []*types.Transaction{
			{
				TxType: types.RegisterProducer,
				Payload: &payload.ProducerInfo{
					OwnerPublicKey: publicKey,
					NodePublicKey:  publicKey,
					NickName:       randomString(),
					Url:            randomString(),
				},
				Outputs: []*types.Output{
					{
						ProgramHash: *depositCont.ToProgramHash(),
						Value:       common.Fixed64(5000),
					},
				},
			},
		},
	}, nil)
	height++
	producer := s.Chain.state.GetProducer(publicKey)
	s.True(producer.State() == state.Pending, "register producer failed")

	for i := 0; i < 6; i++ {
		s.Chain.state.ProcessBlock(&types.Block{
			Header: types.Header{
				Height: height,
			},
			Transactions: []*types.Transaction{},
		}, nil)
		height++
	}
	s.True(producer.State() == state.Active, "active producer failed")

	// check a return deposit coin transaction with wrong state.
	references := make(map[*types.Input]*types.Output)
	references[&types.Input{}] = &types.Output{
		ProgramHash: *randomUint168(),
		Value:       common.Fixed64(5000 * 100000000),
	}

	code1, _ := contract.CreateStandardRedeemScript(pk)
	rdTx := &types.Transaction{
		TxType:  types.ReturnCRDepositCoin,
		Payload: &payload.ReturnDepositCoin{},
		Programs: []*program.Program{
			{Code: code1},
		},
		Outputs: []*types.Output{
			{Value: 4999 * 100000000},
		},
	}
	canceledHeight := uint32(8)
	err := s.Chain.checkReturnDepositCoinTransaction(
		rdTx, references, 2160+canceledHeight)
	s.EqualError(err, "producer must be canceled before return deposit coin")

	// cancel CR
	s.Chain.state.ProcessBlock(&types.Block{
		Header: types.Header{
			Height: height,
		},
		Transactions: []*types.Transaction{
			{
				TxType: types.CancelProducer,
				Payload: &payload.ProcessProducer{
					OwnerPublicKey: publicKey,
				},
			},
		},
	}, nil)
	height++
	s.True(producer.State() == state.Canceled, "cancel producer failed")

	// check a return deposit coin transaction with wrong code.
	publicKey2 := "030a26f8b4ab0ea219eb461d1e454ce5f0bd0d289a6a64ffc0743dab7bd5be0be9"
	pubKeyBytes2, _ := common.HexStringToBytes(publicKey2)
	pubkey2, _ := crypto.DecodePoint(pubKeyBytes2)
	code2, _ := contract.CreateStandardRedeemScript(pubkey2)
	rdTx.Programs[0].Code = code2
	err = s.Chain.checkReturnDepositCoinTransaction(
		rdTx, references, 2160+canceledHeight)
	s.EqualError(err, "signer must be producer")

	// check a return deposit coin transaction when not reached the
	// count of DepositLockupBlocks.
	rdTx.Programs[0].Code = code1
	err = s.Chain.checkReturnDepositCoinTransaction(
		rdTx, references, 2159+canceledHeight)
	s.EqualError(err, "return deposit does not meet the lockup limit")

	// check a return deposit coin transaction with wrong output amount.
	rdTx.Outputs[0].Value = 5000 * 100000000
	err = s.Chain.checkReturnDepositCoinTransaction(
		rdTx, references, 2160+canceledHeight)
	s.EqualError(err, "overspend deposit")

	// check a correct deposit coin transaction.
	rdTx.Outputs[0].Value = 4999 * 100000000
	err = s.Chain.checkReturnDepositCoinTransaction(
		rdTx, references, 2160+canceledHeight)
	s.NoError(err)
}

func (s txValidatorTestSuite) TestCheckReturnCRDepositCoinTransaction() {
	height := uint32(1)
	_, pk, _ := crypto.GenerateKeyPair()
	cont, _ := contract.CreateStandardContract(pk)
	code := cont.Code
	depositCont, _ := contract.CreateDepositContractByPubKey(pk)
	ct, _ := contract.CreateCRDIDContractByCode(code)
	did := ct.ToProgramHash()

	// register CR
	s.Chain.crCommittee.GetState().ProcessBlock(&types.Block{
		Header: types.Header{
			Height: height,
		},
		Transactions: []*types.Transaction{
			{
				TxType: types.RegisterCR,
				Payload: &payload.CRInfo{
					Code:     code,
					DID:      *did,
					NickName: randomString(),
				},
				Outputs: []*types.Output{
					{
						ProgramHash: *depositCont.ToProgramHash(),
						Value:       common.Fixed64(5000),
					},
				},
			},
		},
	}, nil)
	height++
	candidate := s.Chain.crCommittee.GetState().GetCandidate(*did)
	s.True(candidate.State() == crstate.Pending, "register CR failed")

	for i := 0; i < 6; i++ {
		s.Chain.crCommittee.GetState().ProcessBlock(&types.Block{
			Header: types.Header{
				Height: height,
			},
			Transactions: []*types.Transaction{},
		}, nil)
		height++
	}
	s.True(candidate.State() == crstate.Active, "active CR failed")

	isInVotingPeriod := func(height uint32) bool {
		return true
	}
	notInVotingPeriod := func(height uint32) bool {
		return false
	}

	references := make(map[*types.Input]*types.Output)
	references[&types.Input{}] = &types.Output{
		ProgramHash: *randomUint168(),
		Value:       common.Fixed64(5000 * 100000000),
	}

	rdTx := &types.Transaction{
		TxType:  types.ReturnCRDepositCoin,
		Payload: &payload.ReturnDepositCoin{},
		Programs: []*program.Program{
			{Code: code},
		},
		Outputs: []*types.Output{
			{Value: 4999 * 100000000},
		},
	}
	canceledHeight := uint32(8)

	// check a return cr deposit coin transaction when not unregistered in
	// voting period.
	err := s.Chain.checkReturnCRDepositCoinTransaction(
		rdTx, references, 2160+canceledHeight, isInVotingPeriod)
	s.EqualError(err, "candidate state is not canceled")

	// unregister CR
	s.Chain.crCommittee.GetState().ProcessBlock(&types.Block{
		Header: types.Header{
			Height: height,
		},
		Transactions: []*types.Transaction{
			{
				TxType: types.UnregisterCR,
				Payload: &payload.UnregisterCR{
					DID: *getDid(code),
				},
			},
		},
	}, nil)
	height++
	s.True(candidate.State() == crstate.Canceled, "canceled CR failed")

	publicKey2 := "030a26f8b4ab0ea219eb461d1e454ce5f0bd0d289a6a64ffc0743dab7bd5be0be9"
	pubKeyBytes2, _ := common.HexStringToBytes(publicKey2)
	pubkey2, _ := crypto.DecodePoint(pubKeyBytes2)
	code2, _ := contract.CreateStandardRedeemScript(pubkey2)

	// check a return cr deposit coin transaction with wrong code in voting period.
	rdTx.Programs[0].Code = code2
	err = s.Chain.checkReturnCRDepositCoinTransaction(
		rdTx, references, 2160+canceledHeight, isInVotingPeriod)
	s.EqualError(err, "signer must be CR candidate or member")

	// check a return cr deposit coin transaction when not reached the
	// count of DepositLockupBlocks in voting period.
	rdTx.Programs[0].Code = code
	err = s.Chain.checkReturnCRDepositCoinTransaction(
		rdTx, references, 2159+canceledHeight, isInVotingPeriod)
	s.EqualError(err, "return CR deposit does not meet the lockup limit")

	// check a return cr deposit coin transaction with wrong output amount.
	rdTx.Outputs[0].Value = 5000 * 100000000
	err = s.Chain.checkReturnCRDepositCoinTransaction(
		rdTx, references, 2160+canceledHeight, isInVotingPeriod)
	s.EqualError(err, "candidate overspend deposit")

	// check a correct return cr deposit coin transaction.
	rdTx.Outputs[0].Value = 4999 * 100000000
	err = s.Chain.checkReturnCRDepositCoinTransaction(
		rdTx, references, 2160+canceledHeight, notInVotingPeriod)
	s.NoError(err)

	// return CR deposit coin.
	s.Chain.crCommittee.GetState().ProcessBlock(&types.Block{
		Header: types.Header{
			Height: height,
		},
		Transactions: []*types.Transaction{
			rdTx,
		},
	}, nil)
	height++

	// check a return cr deposit coin transaction with the amount has returned.
	err = s.Chain.checkReturnCRDepositCoinTransaction(
		rdTx, references, 2160+canceledHeight, notInVotingPeriod)
	s.EqualError(err, "candidate is returned before")

}

func (s *txValidatorTestSuite) TestCheckOutputPayload() {
	publicKeyStr1 := "02b611f07341d5ddce51b5c4366aca7b889cfe0993bd63fd47e944507292ea08dd"
	publicKey1, _ := common.HexStringToBytes(publicKeyStr1)
	programHash, _ := common.Uint168FromAddress("EJMzC16Eorq9CuFCGtyMrq4Jmgw9jYCHQR")

	outputs := []*types.Output{
		{
			AssetID:     common.Uint256{},
			Value:       1.0,
			OutputLock:  0,
			ProgramHash: *programHash,
			Type:        types.OTVote,
			Payload: &outputpayload.VoteOutput{
				Version: 0,
				Contents: []outputpayload.VoteContent{
					{
						VoteType: outputpayload.Delegate,
						CandidateVotes: []outputpayload.CandidateVotes{
							{publicKey1, 0},
						},
					},
				},
			},
		},
		{
			AssetID:     common.Uint256{},
			Value:       1.0,
			OutputLock:  0,
			ProgramHash: *programHash,
			Type:        types.OTVote,
			Payload: &outputpayload.VoteOutput{
				Version: 0,
				Contents: []outputpayload.VoteContent{
					{
						VoteType:       outputpayload.Delegate,
						CandidateVotes: []outputpayload.CandidateVotes{},
					},
				},
			},
		},
		{
			AssetID:     common.Uint256{},
			Value:       1.0,
			OutputLock:  0,
			ProgramHash: *programHash,
			Type:        types.OTVote,
			Payload: &outputpayload.VoteOutput{
				Version: 0,
				Contents: []outputpayload.VoteContent{
					{
						VoteType: outputpayload.Delegate,
						CandidateVotes: []outputpayload.CandidateVotes{
							{publicKey1, 0},
							{publicKey1, 0},
						},
					},
				},
			},
		},
		{
			AssetID:     common.Uint256{},
			Value:       1.0,
			OutputLock:  0,
			ProgramHash: common.Uint168{123},
			Type:        types.OTVote,
			Payload: &outputpayload.VoteOutput{
				Version: 0,
				Contents: []outputpayload.VoteContent{
					{
						VoteType: outputpayload.Delegate,
						CandidateVotes: []outputpayload.CandidateVotes{
							{publicKey1, 0},
						},
					},
				},
			},
		},
	}

	err := checkOutputPayload(types.TransferAsset, outputs[0])
	s.NoError(err)

	err = checkOutputPayload(types.RechargeToSideChain, outputs[0])
	s.EqualError(err, "transaction type dose not match the output payload type")

	err = checkOutputPayload(types.TransferAsset, outputs[1])
	s.EqualError(err, "invalid public key count")

	err = checkOutputPayload(types.TransferAsset, outputs[2])
	s.EqualError(err, "duplicate candidate")

	err = checkOutputPayload(types.TransferAsset, outputs[3])
	s.EqualError(err, "output address should be standard")
}

func (s *txValidatorTestSuite) TestCheckVoteOutputs() {

	references := make(map[*types.Input]*types.Output)
	outputs := []*types.Output{{Type: types.OTNone}}
	s.NoError(s.Chain.checkVoteOutputs(0, outputs, references, nil, nil))

	publicKey1 := "02f981e4dae4983a5d284d01609ad735e3242c5672bb2c7bb0018cc36f9ab0c4a5"
	publicKey2 := "036db5984e709d2e0ec62fd974283e9a18e7b87e8403cc784baf1f61f775926535"
	publicKey3 := "031e12374bae471aa09ad479f66c2306f4bcc4ca5b754609a82a1839b94b4721b9"
	privateKeyStr1 := "15e0947580575a9b6729570bed6360a890f84a07dc837922fe92275feec837d4"
	privateKeyStr2 := "b2c25e877c8a87d54e8a20a902d27c7f24ed52810813ba175ca4e8d3036d130e"
	privateKeyStr3 := "94396a69462208b8fd96d83842855b867d3b0e663203cb31d0dfaec0362ec034"

	publicKey4 := "033279a88abf504192f36d0a8f06d66ab1fff80d2715cf3ecbd243b4db8ff2e77e"
	candidate4, _ := common.HexStringToBytes(publicKey4)

	registerCRTxn1 := s.getRegisterCRTx(publicKey1, privateKeyStr1, "nickName1")
	registerCRTxn2 := s.getRegisterCRTx(publicKey2, privateKeyStr2, "nickName2")
	registerCRTxn3 := s.getRegisterCRTx(publicKey3, privateKeyStr3, "nickName3")

	block := &types.Block{
		Transactions: []*types.Transaction{
			registerCRTxn1,
			registerCRTxn2,
			registerCRTxn3,
		},
	}
	s.Chain.crCommittee.GetState().ProcessBlock(block, nil)
	code1 := getCode(publicKey1)
	code2 := getCode(publicKey2)
	code3 := getCode(publicKey3)

	candidate1, _ := common.HexStringToBytes(publicKey1)
	candidate2, _ := common.HexStringToBytes(publicKey2)
	didCandidate1 := getDid(code1)
	didCandidate2 := getDid(code2)
	didCandidate3 := getDid(code3)

	producersMap := make(map[string]struct{})
	producersMap[publicKey1] = struct{}{}
	crsMap := make(map[common.Uint168]struct{})

	crsMap[*didCandidate1] = struct{}{}
	crsMap[*didCandidate3] = struct{}{}

	hashStr := "21c5656c65028fe21f2222e8f0cd46a1ec734cbdb6"
	hashByte, _ := common.HexStringToBytes(hashStr)
	hash, _ := common.Uint168FromBytes(hashByte)

	// Check vote output of v0 with delegate type and wrong output program hash
	outputs1 := []*types.Output{{Type: types.OTNone}}
	outputs1 = append(outputs1, &types.Output{
		Type:        types.OTVote,
		ProgramHash: *hash,
		Payload: &outputpayload.VoteOutput{
			Version: 0,
			Contents: []outputpayload.VoteContent{
				{
					VoteType: outputpayload.Delegate,
					CandidateVotes: []outputpayload.CandidateVotes{
						{candidate1, 0},
					},
				},
			},
		},
	})
	s.EqualError(s.Chain.checkVoteOutputs(config.DefaultParams.CRVotingStartHeight, outputs1, references, producersMap,
		crsMap),
		"the output address of vote tx should exist in its input")

	// Check vote output of v0 with crc type and with wrong output program hash
	outputs2 := []*types.Output{{Type: types.OTNone}}
	outputs2 = append(outputs2, &types.Output{
		Type:        types.OTVote,
		ProgramHash: *hash,
		Payload: &outputpayload.VoteOutput{
			Version: 1,
			Contents: []outputpayload.VoteContent{
				{
					VoteType: outputpayload.CRC,
					CandidateVotes: []outputpayload.CandidateVotes{
						{didCandidate3.Bytes(), 0},
					},
				},
			},
		},
	})
	s.EqualError(s.Chain.checkVoteOutputs(config.DefaultParams.CRVotingStartHeight, outputs2, references,
		producersMap, crsMap),
		"the output address of vote tx should exist in its input")

	// Check vote output of v1 with wrong output program hash
	outputs3 := []*types.Output{{Type: types.OTNone}}
	outputs3 = append(outputs3, &types.Output{
		Type:        types.OTVote,
		ProgramHash: *hash,
		Payload: &outputpayload.VoteOutput{
			Version: 1,
			Contents: []outputpayload.VoteContent{
				{
					VoteType: outputpayload.Delegate,
					CandidateVotes: []outputpayload.CandidateVotes{
						{candidate1, 0},
					},
				},
				{
					VoteType: outputpayload.CRC,
					CandidateVotes: []outputpayload.CandidateVotes{
						{didCandidate3.Bytes(), 0},
					},
				},
			},
		},
	})
	s.EqualError(s.Chain.checkVoteOutputs(config.DefaultParams.CRVotingStartHeight, outputs3, references, producersMap, crsMap),
		"the output address of vote tx should exist in its input")

	// Check vote output v0 with correct ouput program hash
	references[&types.Input{}] = &types.Output{
		ProgramHash: *hash,
	}
	s.NoError(s.Chain.checkVoteOutputs(config.DefaultParams.CRVotingStartHeight,
		outputs1, references, producersMap, crsMap))

	s.NoError(s.Chain.checkVoteOutputs(config.DefaultParams.CRVotingStartHeight, outputs2, references, producersMap, crsMap))
	s.NoError(s.Chain.checkVoteOutputs(config.DefaultParams.CRVotingStartHeight, outputs3, references, producersMap, crsMap))

	// Check vote output of v0 with delegate type and invalid candidate
	outputs4 := []*types.Output{{Type: types.OTNone}}
	outputs4 = append(outputs4, &types.Output{
		Type:        types.OTVote,
		ProgramHash: *hash,
		Payload: &outputpayload.VoteOutput{
			Version: 0,
			Contents: []outputpayload.VoteContent{
				{
					VoteType: outputpayload.Delegate,
					CandidateVotes: []outputpayload.CandidateVotes{
						{candidate2, 0},
					},
				},
			},
		},
	})
	s.EqualError(s.Chain.checkVoteOutputs(config.DefaultParams.CRVotingStartHeight, outputs4, references, producersMap,
		crsMap),
		"invalid vote output payload producer candidate: "+publicKey2)

	// Check vote output of v0 with crc type and invalid candidate
	outputs5 := []*types.Output{{Type: types.OTNone}}
	outputs5 = append(outputs5, &types.Output{
		Type:        types.OTVote,
		ProgramHash: *hash,
		Payload: &outputpayload.VoteOutput{
			Version: 0,
			Contents: []outputpayload.VoteContent{
				{
					VoteType: outputpayload.CRC,
					CandidateVotes: []outputpayload.CandidateVotes{
						{didCandidate2.Bytes(), 0},
					},
				},
			},
		},
	})
	s.EqualError(s.Chain.checkVoteOutputs(config.DefaultParams.CRVotingStartHeight, outputs5, references, producersMap,
		crsMap),
		"payload VoteProducerVersion not support vote CR")

	// Check vote output of v1 with crc type and invalid candidate
	outputs6 := []*types.Output{{Type: types.OTNone}}
	outputs6 = append(outputs6, &types.Output{
		Type:        types.OTVote,
		ProgramHash: *hash,
		Payload: &outputpayload.VoteOutput{
			Version: 1,
			Contents: []outputpayload.VoteContent{
				{
					VoteType: outputpayload.CRC,
					CandidateVotes: []outputpayload.CandidateVotes{
						{didCandidate2.Bytes(), 0},
					},
				},
			},
		},
	})
	s.EqualError(s.Chain.checkVoteOutputs(config.DefaultParams.CRVotingStartHeight, outputs6, references, producersMap, crsMap),
<<<<<<< HEAD
		"invalid vote output payload CR candidate: "+didCandidate2.String()+" not in crs")
=======
		"invalid vote output payload CR candidate: "+didCandidate2.String())

>>>>>>> 603ed0ab
	// Check vote output of v0 with invalid candidate
	outputs7 := []*types.Output{{Type: types.OTNone}}
	outputs7 = append(outputs7, &types.Output{
		Type:        types.OTVote,
		ProgramHash: *hash,
		Payload: &outputpayload.VoteOutput{
			Version: 0,
			Contents: []outputpayload.VoteContent{
				{
					VoteType: outputpayload.Delegate,
					CandidateVotes: []outputpayload.CandidateVotes{
						{candidate2, 0},
					},
				},
				{
					VoteType: outputpayload.CRC,
					CandidateVotes: []outputpayload.CandidateVotes{
						{didCandidate2.Bytes(), 0},
					},
				},
			},
		},
	})
	s.EqualError(s.Chain.checkVoteOutputs(config.DefaultParams.CRVotingStartHeight, outputs7, references, producersMap, crsMap),
		"invalid vote output payload producer candidate: "+publicKey2)

	// Check vote output of v1 with delegate type and wrong votes
	outputs8 := []*types.Output{{Type: types.OTNone}}
	outputs8 = append(outputs8, &types.Output{
		Type:        types.OTVote,
		ProgramHash: *hash,
		Value:       common.Fixed64(10),
		Payload: &outputpayload.VoteOutput{
			Version: 1,
			Contents: []outputpayload.VoteContent{
				{
					VoteType: outputpayload.Delegate,
					CandidateVotes: []outputpayload.CandidateVotes{
						{candidate1, 20},
					},
				},
			},
		},
	})
	s.EqualError(s.Chain.checkVoteOutputs(config.DefaultParams.CRVotingStartHeight, outputs8, references, producersMap, crsMap),
		"votes larger than output amount")

	// Check vote output of v1 with crc type and wrong votes
	outputs9 := []*types.Output{{Type: types.OTNone}}
	outputs9 = append(outputs9, &types.Output{
		Type:        types.OTVote,
		ProgramHash: *hash,
		Value:       common.Fixed64(10),
		Payload: &outputpayload.VoteOutput{
			Version: 1,
			Contents: []outputpayload.VoteContent{
				{
					VoteType: outputpayload.CRC,
					CandidateVotes: []outputpayload.CandidateVotes{
						{didCandidate1.Bytes(), 10},
						{didCandidate3.Bytes(), 10},
					},
				},
			},
		},
	})
	s.EqualError(s.Chain.checkVoteOutputs(config.DefaultParams.CRVotingStartHeight, outputs9, references, producersMap, crsMap),
		"total votes larger than output amount")

	// Check vote output of v1 with wrong votes
	outputs10 := []*types.Output{{Type: types.OTNone}}
	outputs10 = append(outputs10, &types.Output{
		Type:        types.OTVote,
		ProgramHash: *hash,
		Value:       common.Fixed64(10),
		Payload: &outputpayload.VoteOutput{
			Version: 1,
			Contents: []outputpayload.VoteContent{
				{
					VoteType: outputpayload.Delegate,
					CandidateVotes: []outputpayload.CandidateVotes{
						{candidate1, 20},
					},
				},
				{
					VoteType: outputpayload.CRC,
					CandidateVotes: []outputpayload.CandidateVotes{
						{didCandidate3.Bytes(), 20},
					},
				},
			},
		},
	})
	s.EqualError(s.Chain.checkVoteOutputs(config.DefaultParams.CRVotingStartHeight, outputs10, references, producersMap, crsMap),
		"votes larger than output amount")

	// Check vote output v1 with correct votes
	outputs11 := []*types.Output{{Type: types.OTNone}}
	outputs11 = append(outputs11, &types.Output{
		Type:        types.OTVote,
		ProgramHash: *hash,
		Value:       common.Fixed64(10),
		Payload: &outputpayload.VoteOutput{
			Version: 1,
			Contents: []outputpayload.VoteContent{
				{
					VoteType: outputpayload.Delegate,
					CandidateVotes: []outputpayload.CandidateVotes{
						{candidate1, 10},
					},
				},
				{
					VoteType: outputpayload.CRC,
					CandidateVotes: []outputpayload.CandidateVotes{
						{didCandidate3.Bytes(), 10},
					},
				},
			},
		},
	})
	s.NoError(s.Chain.checkVoteOutputs(config.DefaultParams.CRVotingStartHeight, outputs11, references, producersMap, crsMap))

	// Check vote output of v1 with wrong votes
	outputs12 := []*types.Output{{Type: types.OTNone}}
	outputs12 = append(outputs12, &types.Output{
		Type:        types.OTVote,
		ProgramHash: *hash,
		Value:       common.Fixed64(10),
		Payload: &outputpayload.VoteOutput{
			Version: 1,
			Contents: []outputpayload.VoteContent{
				{
					VoteType: outputpayload.Delegate,
					CandidateVotes: []outputpayload.CandidateVotes{
						{candidate1, 1},
					},
				},
				{
					VoteType: outputpayload.CRC,
					CandidateVotes: []outputpayload.CandidateVotes{
						{didCandidate3.Bytes(), 1},
					},
				},
			},
		},
	})
	s.NoError(s.Chain.checkVoteOutputs(config.DefaultParams.CRVotingStartHeight, outputs12, references, producersMap,
		crsMap))

	// Check vote output v1 with correct votes
	proposalHashStr1 := "5df40cc0a4c6791acb5ebe89a96dd4f3fe21c94275589a65357406216a27ae36"
	proposalHash1, _ := common.Uint256FromHexString(proposalHashStr1)
	outputs13 := []*types.Output{{Type: types.OTNone}}
	outputs13 = append(outputs13, &types.Output{
		Type:        types.OTVote,
		ProgramHash: *hash,
		Value:       common.Fixed64(10),
		Payload: &outputpayload.VoteOutput{
			Version: 1,
			Contents: []outputpayload.VoteContent{
				{
					VoteType: outputpayload.CRCProposal,
					CandidateVotes: []outputpayload.CandidateVotes{
						{proposalHash1.Bytes(), 10},
					},
				},
			},
		},
	})
	s.Chain.crCommittee.GetProposalManager().Proposals[*proposalHash1] =
		&crstate.ProposalState{Status: 0}
	s.NoError(s.Chain.checkVoteOutputs(config.DefaultParams.CRVotingStartHeight, outputs13, references, producersMap, crsMap))

	// Check vote output of v1 with wrong votes
	proposalHashStr2 := "9c5ab8998718e0c1c405a719542879dc7553fca05b4e89132ec8d0e88551fcc0"
	proposalHash2, _ := common.Uint256FromHexString(proposalHashStr2)
	outputs14 := []*types.Output{{Type: types.OTNone}}
	outputs14 = append(outputs14, &types.Output{
		Type:        types.OTVote,
		ProgramHash: *hash,
		Value:       common.Fixed64(10),
		Payload: &outputpayload.VoteOutput{
			Version: 1,
			Contents: []outputpayload.VoteContent{
				{
					VoteType: outputpayload.CRCProposal,
					CandidateVotes: []outputpayload.CandidateVotes{
						{proposalHash2.Bytes(), 10},
					},
				},
			},
		},
	})
	s.EqualError(s.Chain.checkVoteOutputs(config.DefaultParams.CRVotingStartHeight, outputs14, references, producersMap, crsMap),
		"invalid CRCProposal: 9c5ab8998718e0c1c405a719542879dc7553fca05b4e89132ec8d0e88551fcc0")

	// Check vote output v1 with correct votes
	outputs15 := []*types.Output{{Type: types.OTNone}}
	outputs15 = append(outputs15, &types.Output{
		Type:        types.OTVote,
		ProgramHash: *hash,
		Value:       common.Fixed64(10),
		Payload: &outputpayload.VoteOutput{
			Version: 1,
			Contents: []outputpayload.VoteContent{
				{
					VoteType: outputpayload.CRCImpeachment,
					CandidateVotes: []outputpayload.CandidateVotes{
						{getCode(publicKey4), 10},
					},
				},
			},
		},
	})
	s.EqualError(s.Chain.checkVoteOutputs(config.DefaultParams.CRVotingStartHeight, outputs15, references, producersMap, crsMap),
		"CR sponsor should be one of the CR members")

	// Check vote output of v1 with wrong votes
	outputs16 := []*types.Output{{Type: types.OTNone}}
	outputs16 = append(outputs16, &types.Output{
		Type:        types.OTVote,
		ProgramHash: *hash,
		Value:       common.Fixed64(10),
		Payload: &outputpayload.VoteOutput{
			Version: 1,
			Contents: []outputpayload.VoteContent{
				{
					VoteType: outputpayload.CRCImpeachment,
					CandidateVotes: []outputpayload.CandidateVotes{
						{getCode(publicKey4), 10},
					},
				},
			},
		},
	})
	s.Chain.crCommittee.Members[common.Uint168{1, 2, 3}] = &crstate.CRMember{
		Info: payload.CRInfo{
			Code: getCode(publicKey4),
		},
		MemberState: crstate.MemberElected,
	}
	s.NoError(s.Chain.checkVoteOutputs(config.DefaultParams.CRVotingStartHeight, outputs16, references, producersMap, crsMap))

	// Check vote output of v1 with wrong votes
	outputs17 := []*types.Output{{Type: types.OTNone}}
	outputs17 = append(outputs17, &types.Output{
		Type:        types.OTVote,
		ProgramHash: *hash,
		Value:       common.Fixed64(10),
		Payload: &outputpayload.VoteOutput{
			Version: 1,
			Contents: []outputpayload.VoteContent{
				{
					VoteType: outputpayload.CRCImpeachment,
					CandidateVotes: []outputpayload.CandidateVotes{
						{candidate4, 10},
					},
				},
			},
		},
	})
	s.Chain.crCommittee.Members[common.Uint168{1, 2, 3}] = &crstate.CRMember{
		Info: payload.CRInfo{
			Code: getCode(publicKey4),
		},
		MemberState: crstate.MemberImpeached,
	}
	s.EqualError(s.Chain.checkVoteOutputs(config.DefaultParams.CRVotingStartHeight, outputs15, references, producersMap, crsMap),
		"CR sponsor should be one of the CR members")

}

func (s *txValidatorTestSuite) TestCheckOutputProgramHash() {
	programHash := common.Uint168{}

	// empty program hash should pass
	s.NoError(checkOutputProgramHash(88813, programHash))

	// prefix standard program hash should pass
	programHash[0] = uint8(contract.PrefixStandard)
	s.NoError(checkOutputProgramHash(88813, programHash))

	// prefix multisig program hash should pass
	programHash[0] = uint8(contract.PrefixMultiSig)
	s.NoError(checkOutputProgramHash(88813, programHash))

	// prefix crosschain program hash should pass
	programHash[0] = uint8(contract.PrefixCrossChain)
	s.NoError(checkOutputProgramHash(88813, programHash))

	// other prefix program hash should not pass
	programHash[0] = 0x34
	s.Error(checkOutputProgramHash(88813, programHash))

	// other prefix program hash should pass in old version
	programHash[0] = 0x34
	s.NoError(checkOutputProgramHash(88811, programHash))
}

func TestTxValidatorSuite(t *testing.T) {
	suite.Run(t, new(txValidatorTestSuite))
}

func newCoinBaseTransaction(coinBasePayload *payload.CoinBase,
	currentHeight uint32) *types.Transaction {
	return &types.Transaction{
		Version:        0,
		TxType:         types.CoinBase,
		PayloadVersion: payload.CoinBaseVersion,
		Payload:        coinBasePayload,
		Inputs: []*types.Input{
			{
				Previous: types.OutPoint{
					TxID:  common.EmptyHash,
					Index: math.MaxUint16,
				},
				Sequence: math.MaxUint32,
			},
		},
		Attributes: []*types.Attribute{},
		LockTime:   currentHeight,
		Programs:   []*program.Program{},
	}
}<|MERGE_RESOLUTION|>--- conflicted
+++ resolved
@@ -2537,12 +2537,8 @@
 		},
 	})
 	s.EqualError(s.Chain.checkVoteOutputs(config.DefaultParams.CRVotingStartHeight, outputs6, references, producersMap, crsMap),
-<<<<<<< HEAD
-		"invalid vote output payload CR candidate: "+didCandidate2.String()+" not in crs")
-=======
 		"invalid vote output payload CR candidate: "+didCandidate2.String())
 
->>>>>>> 603ed0ab
 	// Check vote output of v0 with invalid candidate
 	outputs7 := []*types.Output{{Type: types.OTNone}}
 	outputs7 = append(outputs7, &types.Output{
