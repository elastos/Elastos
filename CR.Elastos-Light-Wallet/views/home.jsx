const React = require('react');

module.exports = (props) => {
  const App = props.App;
  const openDevTools = props.openDevTools;
  const Version = props.Version;
<<<<<<< HEAD
  return ([

    
  /* <table id="home" className="bordered w750h520px">
=======
  const GuiToggles = props.GuiToggles;
  return (
  <table id="home" className="bordered w750h520px">
>>>>>>> 8c2891d8
    <tbody>
      <tr>
        <td className="bordered w250px h20px ta_center va_top">
        </td>
        <td className="bordered w250px h20px ta_center va_top">
        </td>
        <td className="bordered w250px h20px ta_right va_top">
          <Version/>
          <button className="bgcolor_black_hover" title="menu">
            <img src="artwork/menu.svg" />
          </button>
          <button className="bgcolor_black_hover" title="Refresh Blockchain Data"  onClick={(e) => App.refreshBlockchainData()}>
            <img src="artwork/refresh-ccw.svg" />
          </button>
          <button className="bgcolor_black_hover">
            <img src="artwork/code.svg"  title="Show Dev Tools" onClick={(e) => openDevTools()}/>
          </button>
        </td>
      </tr>
      <tr>
        <td className="bordered w250px h200px ta_center va_top">
          <div id="branding" className="bordered w250px h90px bgcolor_black_hover">
            Branding
          </div>
          <div id="balance" className="bordered w250px h90px bgcolor_black_hover position_relative">
            <table>
              <tbody>
                <tr>
                  <td className="w50px">
                    <a className="rotate_n90 exit_link" target="_blank" href="https://api.coingecko.com/api/v3/simple/price?ids=elastos&vs_currencies=usd">Balance</a>
                  </td>
                  <td className="w100px ta_left">
                    <span className="font_size24">USD&nbsp;</span>
                    <span className="font_size24">{App.getUSDBalance()}</span>
                    <br />
                    <span className="color_orange">{App.getELABalance()}</span>
                    <span className="color_orange">&nbsp;ELA</span>
                  </td>
                </tr>
              </tbody>
            </table>
          </div>
        </td>
        <td className="bordered w200px h200px ta_center va_top">
          <div id="send" className="bordered w200px h200px bgcolor_black_hover">
            Send
          </div>
        </td>
        <td className="bordered w200px h200px ta_center va_top">
          <div id="receive" className="bordered w200px h100px bgcolor_black_hover">
            Receive
            <div className="ta_left">
              <div className="font_size12">Address</div>
              <button className="bgcolor_black">
                <img src="artwork/copy.svg" />
              </button>
              <span className="font_size12">{App.getAddress()}</span>
            </div>
          </div>
          <div id="receive" className="bordered w200px h100px bgcolor_black_hover">
            <div className="ta_left">
              <div className="font_size12">Ledger</div>
              <button className="bgcolor_black">
                <img src="artwork/smartphone.svg" />
              </button>
              <span className="font_size12">Verify Address on Ledger</span>
            </div>
          </div>
        </td>
      </tr>
      <tr>
        <td className="bordered w250px h200px ta_center va_top">
          <div id="staking" className="bordered w250px h110px bgcolor_black_hover position_relative">
            <table>
              <tbody>
                <tr>
                  <td className="w50px">
                    <div className="rotate_n90">Staking</div>
                  </td>
                  <td className="w150px ta_left">
                    <span className="font_size12">{App.getProducerListStatus()}</span>
                    <br/>
                    <span className="font_size12">{App.getParsedProducerList().totalvotes}</span>
                    <span className="font_size12">&nbsp;Votes</span>
                    <br/>
                    <span className="font_size12">{App.getParsedProducerList().totalcounts}</span>
                    <span className="font_size12">&nbsp;Counts</span>
                    <br/>
                    <span className="font_size12">{App.getParsedProducerList().producersCandidateCount}</span>
                    <span className="font_size12">&nbsp;Selected Candidates</span>
                    <br/>
                    <span className="font_size12">{App.getParsedProducerList().producers.length}</span>
                    <span className="font_size12">&nbsp;Candidates Total</span>
                    <div className="font_size24">Vote Now</div>
                  </td>
                </tr>
              </tbody>
            </table>
          </div>
          <div id="news" className="bordered w250px h110px bgcolor_black_hover">
            <a className="exit_link" target="_blank" href="https://news.elastos.org/feed/">News</a>
          </div>
          <div className="bordered w250px h50px">
            <table className="w100pct">
              <tbody>
                <tr>
                  <td id="facebook" className="w50px h50px ta_center va_bottom bgcolor_black_hover">
                    <a className="exit_link" target="_blank" href="https://www.facebook.com/elastosorg/"><img src="artwork/facebook.svg" /></a>
                  </td>
                  <td id="twitter" className="w50px h50px ta_center va_bottom bgcolor_black_hover">
                    <a className="exit_link" target="_blank" href="https://twitter.com/Elastos_org"><img src="artwork/twitter.svg" /></a>
                  </td>
                  <td id="logout" className="w100px h50px ta_center va_bottom bgcolor_black_hover">

                  <button className="bgcolor_black_hover">
                    <img src="artwork/log-out.svg"  title="Logout" onClick={(e) =>
                  GuiToggles.showLanding()}/>
                  </button>
                  </td>
                </tr>
              </tbody>
            </table>
          </div>
        </td>
        <td colSpan="2" className="bordered w400px h200px ta_center va_top">
          <div id="transactions" className="bordered w400px h300px bgcolor_black_hover">
            Transactions
          </div>
        </td>
      </tr>
    </tbody>
  </table> */

    
      <div id="home" class="gridback w780h520px">

        <div class="logo-info">
          <img src="artwork/lightwalletogo.svg" class="logoimage" height="40px" width="123px" />
          <header>
            <img src="artwork/system.svg" class="system-icon" />
            <img src="artwork/refreshicon.svg" class="refresh-icon" />
            <nav>
              <img src="artwork/nav.svg" class="nav-icon" onClick={(e) => openDevTools()} />
            </nav>
          </header>
          <div class="pricearea">
            <p class="balance">balance</p>
            <p class="usd-head">USD</p>
            <p class="usd-balance">{App.getUSDBalance()}</p>
            <p class="ela-balance gradient-font">{App.getELABalance()} ELA</p>
          </div> 

          <div class="stakingarea">
            <p class="stakingtitle">staking</p>
            <p class="candidate-total">95 candidates total</p>
            <p class="votenow gradient-font">Vote now</p>
            <img src="" alt="" class="arrow-right" />
          </div>

          
          <div id="scroll-radio">

          </div>

          <div>
            <p class="article-days">3 days ago</p>
            <p class="article-title">Elastos Financial Report</p>
          </div>


        </div>

        <div class="send-area"> 
          <img src="artwork/sendicon.svg" class="send-icon" />
          <p class="send-text">Send</p>
          <button class="next-button">
          <p>Next</p>
          </button>
          <input type="text" id="ela-address__input" placeholder="Enter ELA Address" />
          <input type="number" id="ela-send__amount" placeholder="500" />
          <div class="quick-elaselector">
            <button class="quick-elaselector__icon quarter">1/4</button>
            <button class="quick-elaselector__icon half">Half</button>
            <button class="quick-elaselector__icon all">All</button>
          </div>
          <p class="elatext-send">ELA</p>
        
        </div>
        <div class="receive-area">
          <img src="artwork/sendicon.svg" class="rec-icon" />
          <p class="rec-text">Receive</p>
          <p class="address-text">Address</p>
          <button class="copy-button">
            <img src="artwork/copyicon.svg" class="copy-icon" height="26px" width="26px" />
          </button>
          <p class="address-ex">{App.getAddress()}</p>
          <img src="artwork/qricon.svg" class="qr-icon" height="54px" width="54px" />
          <p class="scanqr-text">Scan <strong>QR code</strong> to get <br />ELA Address</p>
          <p class="howqr-text gradient-font">How QR works?</p>
          <img src="artwork/separator.svg" class="rec-separator" />
          <p class="ledger-heading">Ledger</p>
          <img src="artwork/ledgericon.svg" alt="" class="ledger-icon" height="24px" width="38px" />
          <p class="verifyledger-text">Verify address on <br /><strong>ledger</strong></p>

        </div>
          
        <div class="transaction-area">
          <p class="transactions-heading">Transactions</p>
          <p class="blockcount"><span>Blocks:</span><span>500001</span> </p>
          
          <table class="txtable">
            <tr class="txtable-headrow">
              <td>VALUE</td>
              <td>DATE</td>
              <td>TYPE</td>
              <td>TX</td>
            </tr>

            <tr class="txtable-row">
              <td>250 <span class="dark-font">ELA</span></td>
              <td>2020-02-17 <span class="dark-font">10:50</span></td>
              <td>Received</td>
              <td>5bfa9573d7bc89472a4b8ec5f1da0ed0947…</td>
            </tr>

            <tr class="txtable-row">
              <td>100 <span class="dark-font">ELA</span></td>
              <td>2020-02-12 <span class="dark-font">15:40</span></td>
              <td>Sent</td>
              <td>de02a581c2af72bee1ca</td>
            </tr>

            <tr class="txtable-row">
              <td>1000 <span class="dark-font">ELA</span></td>
              <td>2020-02-10 <span class="dark-font"> 20:40</span></td>
              <td>Received</td>
              <td>5bfa9573d7bc89472a4b</td>
            </tr>
          </table>

          <footer>
            <img src="artwork/tw.svg" height="22px" width="22px" />
            <img src="artwork/fb.svg" height="22px" width="22px" />
            <div class="logout-footer">
              <p class="logout-text">Logout onClick={(e) => App.showLogin()}</p>
              <img src="artwork/logout.svg" class="logout-image" onClick={(e) => App.showLogin()}/>
            </div>
  
          </footer>



        </div>

      </div>



  ]);

}<|MERGE_RESOLUTION|>--- conflicted
+++ resolved
@@ -4,16 +4,12 @@
   const App = props.App;
   const openDevTools = props.openDevTools;
   const Version = props.Version;
-<<<<<<< HEAD
+  const GuiToggles = props.GuiToggles;
   return ([
 
     
-  /* <table id="home" className="bordered w750h520px">
-=======
-  const GuiToggles = props.GuiToggles;
-  return (
-  <table id="home" className="bordered w750h520px">
->>>>>>> 8c2891d8
+  /* 
+    <table id="home" className="bordered w750h520px">
     <tbody>
       <tr>
         <td className="bordered w250px h20px ta_center va_top">
