--- conflicted
+++ resolved
@@ -76,13 +76,9 @@
       <Landing App={App} openDevTools={openDevTools} GuiToggles={GuiToggles} Version={Version}/>
       <LoginMnemonic App={App} openDevTools={openDevTools} GuiToggles={GuiToggles} Version={Version}/>
       <LoginPrivateKey App={App} openDevTools={openDevTools} GuiToggles={GuiToggles} Version={Version}/>
-<<<<<<< HEAD
-      <Voting App={App} openDevTools={openDevTools} onLinkClick={onLinkClick} GuiToggles={GuiToggles} Version={Version}/>
-=======
       <GeneratePrivateKey App={App} openDevTools={openDevTools} GuiToggles={GuiToggles} Version={Version}/>
       <GenerateMnemonic App={App} openDevTools={openDevTools} GuiToggles={GuiToggles} Version={Version}/>
-      <Voting App={App} openDevTools={openDevTools} GuiToggles={GuiToggles} Version={Version}/>
->>>>>>> d9f0e1ec
+      <Voting App={App} openDevTools={openDevTools} onLinkClick={onLinkClick} GuiToggles={GuiToggles} Version={Version}/>
       <QRCode App={App} openDevTools={openDevTools} GuiToggles={GuiToggles} Version={Version}/>
     </div>)
   }
