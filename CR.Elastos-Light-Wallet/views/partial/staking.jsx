const React = require('react');

module.exports = (props) => {
  const App = props.App;
  const GuiToggles = props.GuiToggles;
  return (

<<<<<<< HEAD
  <div id="staking" class="stakingarea dark-hover" onClick={(e) => GuiToggles.showVoting()}>
    <p class="stakingtitle">staking</p>
    <p class="candidate-total">{App.getParsedProducerList().producers.length} candidates total</p>
    <p class="candidate-voted">{App.getParsedCandidateVoteList().candidateVotes.length}/36 Active Votes</p>
    <p class="votenow gradient-font" onClick={(e) => GuiToggles.showVoting()} >Vote now</p>
    <img src="" alt="" class="arrow-right" />
=======
  <div id="staking" className="stakingarea dark-hover" onClick={(e) => GuiToggles.showVoting()}>
    <p className="stakingtitle">staking</p>
    <p className="candidate-total">{App.getParsedProducerList().producers.length} candidates total</p>
    <p className="votenow gradient-font" onClick={(e) => GuiToggles.showVoting()} >Vote now</p>
    <img src="" alt="" className="arrow-right" />
>>>>>>> e0aa52e9
  </div>

  )
  }

//     <div id="staking" className="bordered w250px h110px bgcolor_black position_relative">
//       <table>
//         <tbody>
//           <tr>
//             <td className="w50px">
//               <div className="rotate_n90">Staking</div>
//             </td>
//             <td className="w150px ta_left">
//               <span className="font_size12">{App.getProducerListStatus()}</span>
//               <br/>
//               <span className="font_size12">{App.getParsedProducerList().totalvotes}</span>
//               <span className="font_size12">&nbsp;Votes</span>
//               <br/>
//               <span className="font_size12">{App.getParsedProducerList().totalcounts}</span>
//               <span className="font_size12">&nbsp;Counts</span>
//               <br/>
//               <span className="font_size12">{App.getParsedProducerList().producersCandidateCount}</span>
//               <span className="font_size12">&nbsp;Selected Candidates</span>
//               <br/>
//               <span className="font_size12">{App.getParsedProducerList().producers.length}</span>
//               <span className="font_size12">&nbsp;Candidates Total</span>
//               <div className=""></div>
//               <div className="font_size24 bordered display_inline bgcolor_black_hover" onClick={(e) => GuiToggles.showVoting()}>Vote Now</div>
//             </td>
//           </tr>
//         </tbody>
//       </table>
//     </div>
//   )
// }<|MERGE_RESOLUTION|>--- conflicted
+++ resolved
@@ -5,20 +5,12 @@
   const GuiToggles = props.GuiToggles;
   return (
 
-<<<<<<< HEAD
-  <div id="staking" class="stakingarea dark-hover" onClick={(e) => GuiToggles.showVoting()}>
-    <p class="stakingtitle">staking</p>
-    <p class="candidate-total">{App.getParsedProducerList().producers.length} candidates total</p>
-    <p class="candidate-voted">{App.getParsedCandidateVoteList().candidateVotes.length}/36 Active Votes</p>
-    <p class="votenow gradient-font" onClick={(e) => GuiToggles.showVoting()} >Vote now</p>
-    <img src="" alt="" class="arrow-right" />
-=======
   <div id="staking" className="stakingarea dark-hover" onClick={(e) => GuiToggles.showVoting()}>
     <p className="stakingtitle">staking</p>
     <p className="candidate-total">{App.getParsedProducerList().producers.length} candidates total</p>
+    <p className="candidate-voted">{App.getParsedCandidateVoteList().candidateVotes.length}/36 Active Votes</p>
     <p className="votenow gradient-font" onClick={(e) => GuiToggles.showVoting()} >Vote now</p>
     <img src="" alt="" className="arrow-right" />
->>>>>>> e0aa52e9
   </div>
 
   )
