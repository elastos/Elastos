<<<<<<< HEAD
/*****************/

body {
  margin: 0;
  height: 520;
  width: 780;
  -webkit-app-region: drag;
  background-color: rgba (0, 0, 0);
}

button,
a,
img {
  -webkit-app-region: drag;
}



@font-face {
  font-family: "BioSans-Regular";
  src: url("artwork/biosans-regular.otf");
}

@font-face {
  font-family: "BioSans-Regular";
  src: url("artwork/biosans-semibold.otf");
  font-weight: 600;
}

 /* html {
  font-family: "BioSans-Regular", sans-serif ;
  font-size: 10px;
  text-align: center;
  margin: 0;
}
*/

.display_inline_block {
  display: inline-block;
}

.gradient-font {
	background: linear-gradient(160deg, rgba(229,167,118,1), rgba(244,210,174,1));
	-webkit-background-clip: text;
	-webkit-text-fill-color: transparent;

}

.ta_left {
  text-align: left;
}

.ta_center {
  text-align: center;
}

.va_top {
  vertical-align: top;
}

.va_bottom {
  vertical-align: bottom;
}

.bordered {
  border: solid;
  border-width: 1px;
  border-color: gray;
}

.gridback {
  display: grid;
  grid-template-areas: 
  'left top-center top-right'
  'left bottom-right bottom-right';
  background-image: url(artwork/BG7.svg);
  border-radius: 40px;
  position: relative;
  grid-template-columns: 260px 260px 260px;
  grid-template-rows: 309px auto;
}

.nav-icon {
  top: 33px;
  left: 734px;
  position: absolute;
}

.refresh-icon {
  top: 28px;
  left: 695px;
  position: absolute;
}

.system-icon {
  top: 33px;
  left: 28px;
  position: absolute;
}

.logoimage {
  top: 83px;
  left: 57px;
  position: absolute;
 

}

.pricearea > * {
  position: absolute;
}

.balance {
  opacity: 0.8;
  transform: rotate(-90deg);
  font-size: 10.03px;
  color: #B2B4C3;
  letter-spacing: 0;
  text-align: center;
  position: absolute;
  top: 191.49px;
  margin: 0;
}

.usd-head {
  font-size: 16.71px;
  color: #FFFFFF;
  letter-spacing: 0;
  top: 170px;
  left: 57px;
  position: absolute;
  margin: 0;
}

.usd-balance {
  font-size: 35.66px;
  color: #FFFFFF;
  letter-spacing: 0;
  top: 186px;
  left: 57px;
  margin: 0;
  position: absolute;
  font-weight: 600;
}


.ela-balance {
  font-size: 13.37px;
  letter-spacing: 0;
  text-shadow: 0 2px 4px rgba(79,72,141,0.15);
  top: 228px;
  left: 57px;
  position: absolute;
  margin: 0;
}

.stakingarea > * {
  position: absolute;
  margin: 0;

}

.stakingtitle {
  opacity: 0.8;
  transform: rotate(-90deg);
  font-size: 10.03px;
  color: #B2B4C3;
  letter-spacing: 0;
  text-align: center;
  top: 301.13px;

}

.candidate-total {
font-size: 7.8px;
color: #B2B4C3;
letter-spacing: 0;
left: 57px;
top: 291.13px;

}

.votenow {
  font-size: 16.71px;
  letter-spacing: 0;
  text-shadow: 0 2px 4px rgba(79,72,141,0.15);
  left: 57px;
  bottom: 195.875;
}

.arrow-right {

}

#scroll-radio {
  left: 57px;
  top: 390.56px;
  position: absolute;

}

#scroll-radio input[type="radio"] {


}



.article-days {
  font-size: 7.8px;
  color: #9799A6;
  letter-spacing: 0;
  left: 57px;
  top: 372.17px;
  position: absolute;
}

.article-title {
  font-size: 13.37px;
  color: #FFFFFF;
  letter-spacing: 0;
  font-weight: 600;
  left: 57px;
  top: 384.43px;
  width: 106px;
  position: absolute;
  text-align: left;
}


.send-area {
  opacity: 0.9;
  background-image: linear-gradient(-180deg, #33373D 0%, rgba(51,55,61,0.00) 130%);
  border-radius: 0 0 16.71px 16.71px;

}

.next-button {
  background: rgba(151,153,166,0.16);
  border-radius: 5.57px;
  top: 248.49px;
  left: 293.61px;
  position: absolute;
  margin: 0;
  height: 34.54px;
  width: 97.5px;
  font-weight: 600;
  font-size: 10.03px;
  color: #FFFFFF;
  letter-spacing: 0;
  display: flex;
  justify-content: center;
  align-items: center;
  border: none;
}

.next-button:active,
.next-button:hover {
  background: linear-gradient(160deg, rgba(229,167,118,1), rgba(244,210,174,1));

}

.send-text {
  font-weight: 600;
  font-size: 13.37px;
  color: #FFFFFF;
  letter-spacing: 0;
  position: absolute;
  top: 53.49px;
  left: 314.23px;
  margin: 0;
  line-height: 1.5;
}
.send-icon {
  position: absolute;
  top: 57.94px;
  left: 295.29px;

}

#ela-address__input {
  opacity: 0.3;
  background: rgba(168,170,174,0.22);
  border-radius: 6.69px;
  position: absolute;
  font-size: 8.91px;
  color: #FFFFFF;
  letter-spacing: 0;
  height: 46.8px;
  width: 194.44px;
  top: 95.27px;
  left: 293.06px;
  text-align: center;
  border: none;
  text-align: left;
  padding-left: 10px;
  
}

#ela-address__input::placeholder {
  opacity: 1;
  font-size: 8.91px;
  color: #FFFFFF;
  letter-spacing: 0;
}



#ela-send__amount {
  height: 23.4px;
  width: 194.44px;
  top: 170px;
  left: 293.06px;
  text-align: left;
  border: none;
  border-bottom: 1px solid #E5A776;
  border-radius: 0.28px;;
  background: none;
  position: absolute;
  font-family: BioSans-Bold;
  font-size: 13.37px;
  color: #FFFFFF;

}

.quick-elaselector {
position: absolute;
top: 175px;
left: 390px;

}

.quick-elaselector button {
  opacity: 0.5;
  border: 0.5px solid #787981;
  border-radius: 3px;
  font-size: 8.91px;
  color: #B2B4C3;
  letter-spacing: 0;
  text-align: center;
  padding: 1px;
  background: none;
  margin: 0 3px;
}

.elatext-send {
  font-size: 600;
  font-size: 11.14px;
  color: #FFFFFF;
  letter-spacing: 0;
  text-align: center;
  position: absolute;
  top: 175px;
  left: 468px;
  margin: 0;
}


.receive-area > * {
position: absolute;
margin: 0;
}

.rec-text {
  font-weight: 600;
  font-size: 13.37px;
  color: #FFFFFF;
  letter-spacing: 0;
  top: 53.49px;
  left: 579.43px;
  line-height: 1.5;
}
.rec-icon {
  top: 57.94px;
  left: 560.49px;
  transform: rotate(180deg);
}

.address-text {
  opacity: 0.8;
  font-size: 10.03px;
  color: #B2B4C3;
  letter-spacing: 0;
  text-align: center;
  left: 560.49px;
  top: 88.03px;
}

.address-ex {
  font-size: 8.91px;
  color: #FFFFFF;
  letter-spacing: 0;
  top: 115.5px;
  left: 591.13px;


}


.copy-button {
  left: 560.49px;
  top: 110px;
  background: none;
  margin: 0;
  border: none;
  height: 26px;
  width: 26px;  
 padding: 0;}

.copy-icon {
  left: 560.49px;
  top: 110px;
}

.qr-icon {
  left: 560.49px;
  top: 152px;
}

.scanqr-text {
  opacity: 0.7;
  font-size: 7.8px;
  color: #9799A6;
  letter-spacing: 0;
  line-height: 11.14px;
  left: 628px;
  top: 156px;

}

.howqr-text {
  font-family: BioSans-Regular;
  font-size: 8.91px;
  letter-spacing: 0;
  line-height: 11.14px;
  left: 628px;
  top: 184px;
}

.rec-separator {
  left: 560.49px;
  top: 227px;

}

.ledger-heading {
  font-size: 10.03px;
  color: #FFFFFF;
  letter-spacing: 0;
  left: 560.49px;
  top: 247.37px;
}

.ledger-icon {
  left: 560.49px;
  top: 272;
}

.verifyledger-text {
  font-size: 7.8px;
  color: #C0C2CA;
  letter-spacing: 0;
  line-height: 11.14px;
  left: 611px;
  top: 273px;
}

.transaction-area{
  grid-area: bottom-right;
  display: flex;
  align-items: flex-end;
  justify-content: flex-end;
  width: 100%;
}

.transactions-heading {
  font-weight: 600;
  font-size: 13.37px;
  color: #FFFFFF;
  letter-spacing: 0;
  position: absolute;
  left: 295.29px;
  top: 329.83;
  margin: 0;
  line-height: 1.5;
}

.blockcount {
  opacity: 0.7;
  font-size: 7.8px;
  color: #9799A6;
  letter-spacing: 0;
  line-height: 11.14px;
  top: 334.84px;
  left: 660.21px;
  text-align: right;
  position: absolute;
  vertical-align: center;
}

.txtable {

  margin-left: 20px;
  margin-bottom: 25px;
  width: 100%;
  border-spacing: 0 5px;
}

.txtable-headrow {
  font-size: 6.13px;
  color: #B2B4C3;
  letter-spacing: 0.26px;

}


.txtable-row {
  background-image: linear-gradient(90deg, rgba(23,24,28,0.45) 0%, rgba(26,26,30,0.17) 100%);
  border-top: 2px solid transparent;
  border-radius: 5.57px;
  font-size: 7.8px;
  color: #FFFFFF;
  letter-spacing: 0;
  line-height: 11.14px;
  width: 474.34px;
  height: 35.66;
}

.txtable-row td:first-child,
.txtable-headrow td:first-child{
  padding-left: 20px;
  border-radius: 5.57px 0px 0 5.57px;
}

.txtable-row td:last-child {
  border-radius: 0 5.57px 5.57px 0;
}

.dark-font {
  color: #B2B4C3;

}

.w780h520px {
  width: 780px;
  height: 520px;
}

input[type=number]::-webkit-inner-spin-button, 
input[type=number]::-webkit-outer-spin-button { 
    -webkit-appearance: none;
    -moz-appearance: none;
    appearance: none;
    margin: 0; 
}


footer {
  position: absolute;
  bottom: 0;
  left: 0;
  display: flex;
  bottom: 15px;
  left: 15px;
  width: 33%;
  text-align: left;
  height: 30px;
  align-items: center;
  flex-flow: row;
  justify-content: flex-start;
}

footer div {
  display: inline-block;
  align-self: flex-end;

}

.logout-text {
  opacity: 0.9;
  font-size: 8.91px;
  color: #9799A6;
  letter-spacing: 0;
  text-align: center;
  vertical-align: center;
  position: relative;
  padding-right: 10px;
  align-self: flex-end;
  display: inline-block;
}

.logout-image {
vertical-align: middle;
align-self: flex-end;
display: inline-block;
}



=======
select, input {
  background-color: black;
  color: white;
  font-size: 12px;
}

.centered_img {
  max-height: 100%;
  max-width: 100%;
  width: auto;
  height: auto;
  /* position: absolute;
  top: 0;
  bottom: 0;
  left: 0;
  right: 0; */
  margin: auto;
}

>>>>>>> 34a40f15
.font_sans_10 {
  font-family: 'Open Sans', sans-serif;
  font-size: 10px;
}

.font_size24 {
  font-size: 24px;
}

.font_size12 {
  font-size: 12px;
}

.display_inline_block {
  display: inline-block;
}

.display_inline {
  display: inline;
}

.display_none {
  display: none;
}

.ta_left {
  text-align: left;
}

.ta_right {
  text-align: right;
}

.ta_center {
  text-align: center;
}

.margin_none {
  margin: 0;
}

.va_top {
  vertical-align: top;
}

.va_bottom {
  vertical-align: bottom;
}

.va_center {
  vertical-align: center;
}

.bordered {
  border: solid;
  border-width: 1px;
  border-color: gray;
}

.w750h520px {
  width: 750px;
  height: 520px;
}

.w100pct {
  width: 100%;
}

.w40pct {
  width: 40%;
}

.w30pct {
  width: 30%;
}

.w750px {
  width: 750px;
}

.w500px {
  width: 500px;
}

.w450px {
  width: 450px;
}

.w400px {
  width: 400px;
}

.w250px {
  width: 250px;
}

.w200px {
  width: 200px;
}

.w150px {
  width: 150px;
}

.w100px {
  width: 100px;
}

.w50px {
  width: 50px;
}

.w25px {
  width: 25px;
}

.h520px {
  height: 520px;
}

.h400px {
  height: 400px;
}

.h300px {
  height: 300px;
}

.h200px {
  height: 200px;
}

.h110px {
  height: 110px;
}

.h90px {
  height: 90px;
}

.h50px {
  height: 50px;
}

.h40px {
  height: 40px;
}

.h30px {
  height: 30px;
}

.h25px {
  height: 25px;
}

.h20px {
  height: 20px;
}

.exit_link {
  text-decoration: none;
  color: white;
}

.exit_link:visited {
  color: white;
}

.exit_link:active {
  color: #AAA;
}

.exit_link:hover {
  color: #AAA;
}

.color_orange {
  color: orange;
}

.color_white {
  color: white;
}

.bgcolor_red {
  background-color: red;
}

.bgcolor_gray {
  background-color: gray;
}

.bgcolor_gray_hover {
  background-color: gray;
}

.bgcolor_gray_hover:hover {
  background-color: #333;
}

.bgcolor_black {
  background-color: black;
}

.bgcolor_black_hover {
  background-color: black;
}

.bgcolor_black_hover:hover {
  background-color: #333;
}

.position_relative {
  position: relative;
}

.no_padding {
  padding: 0;
}

.no_border {
  border: 0;
}

.rotate_n90 {
  position: absolute;
  top: 75px;
  left: 0px;
  transform-origin: 0px 0px;
  transform: rotate(-90deg);
}

.monospace {
  font-family: 'monospace'
}

.overflow_auto {
  overflow: auto;
}

.td_linethrough {
  text-decoration: line-through;
}
<<<<<<< HEAD
=======

.whitespace_nowrap {
  white-space: nowrap;
}

.padding_5px {
  padding: 5px;
}
>>>>>>> 34a40f15
<|MERGE_RESOLUTION|>--- conflicted
+++ resolved
@@ -1,4 +1,3 @@
-<<<<<<< HEAD
 /*****************/
 
 body {
@@ -598,7 +597,6 @@
 
 
 
-=======
 select, input {
   background-color: black;
   color: white;
@@ -618,7 +616,6 @@
   margin: auto;
 }
 
->>>>>>> 34a40f15
 .font_sans_10 {
   font-family: 'Open Sans', sans-serif;
   font-size: 10px;
@@ -863,8 +860,6 @@
 .td_linethrough {
   text-decoration: line-through;
 }
-<<<<<<< HEAD
-=======
 
 .whitespace_nowrap {
   white-space: nowrap;
@@ -872,5 +867,4 @@
 
 .padding_5px {
   padding: 5px;
-}
->>>>>>> 34a40f15
+}