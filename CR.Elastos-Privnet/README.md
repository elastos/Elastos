--- conflicted
+++ resolved
@@ -19,419 +19,7 @@
 
 Here's a taste of how this build process looks from scratch [https://www.cyberrepublic.org/experimental-docs](https://www.cyberrepublic.org/experimental-docs) 
 
-<<<<<<< HEAD
 ## Requirements
-=======
-## General Info
-
-- Prerequisite basic knowledge of docker is expected  
-- After running the miners will automatically start running, about 6 containers are created so expect some performance hit to your computer
-- Pre-mined 500 ELA on Mainchain - see [Wallets](#Wallets)
-
-
-## Wallets
-
-These are located in the `wallets` folder:
-
-- `foundation.json` - This is where the genesis block's 33 million ELA is created
-- `mainchain-miner-reward.json` - This is where the mining rewards from mainchain go
-- `sidechain-did-preloaded.json` - Pre-loaded transferred ELA from the mainchain to this DID sidechain wallet 
-- `sidechain-token-preloaded.json` - Pre-loaded transferred ELA from the mainchain to this Token sidechain wallet 
-
-## How to Run
-
-1. Download and install Docker - this has been tested on the versions:
-    - Docker Engine 18.09.2
-    - Docker Compose 1.23.2
-    - Docker Machine 0.16.1
-
-2. The following are the GIT SHAs we're using for each project:
-    - Elastos.ELA: tag v0.2.2 3f1e5e6435468d735f7fcd12e8d0706832c6ed31
-    - Elastos.ELA.SideChain.ID: tag v0.0.2 07599ad42ad32315c692c61b1ab340341080d08f
-    - Elastos.ELA.SideChain.Token: release_v0.0.1 2c2138019d5946e80e4fc909227e5e85a7cf19d2
-    - Elastos.ELA.Arbiter: tag v0.0.3 8970efe9fec3d77f4d4bab6c19505b33cdb11dec
-    - Elastos.ORG.Wallet.Service: master 6f079a98421656a9286d87127049eb75f49df277
-    - Elastos.ORG.DID.Service: master 8784b182debc4cbd22b607850b261aef7557b8ac
-    - Elastos.ORG.API.Misc: master 78c2c6a621cf088dacbce6f40e0080b873719aee
-    - Elastos.NET.Hive.IPFS: dev-master 6a5e24032b0d0c79e06a103f1b4078a648fa0e2e
-    - Elastos.NET.Hive.Cluster: dev-master 390b912df5cf496b7c9e6e5d3f6e0fb897a76db1
-    
-3. Check your ports, here are the following ports these containers expect available:
-    - Mainchain: 20333-20338 - [http://github.com/elastos/Elastos.ELA](http://github.com/elastos/Elastos.ELA)
-    - DID Sidechain: 20604-20608 - [http://github.com/elastos/Elastos.ELA.SideChain.DID](http://github.com/elastos/Elastos.ELA.SideChain.DID)
-    - Token Sidechain: 20614-20618 - [http://github.com/elastos/Elastos.ELA.SideChain.Token](http://github.com/elastos/Elastos.ELA.SideChain.Token)
-    - Wallet Service: 8091 - [https://walletservice.readthedocs.io](https://walletservice.readthedocs.io)
-    - DID Service: 8092 - [https://didservice.readthedocs.io](https://didservice.readthedocs.io)
-    - Misc API: 8093-8094 - [https://github.com/elastos/Elastos.ORG.API.Misc](https://github.com/elastos/Elastos.ORG.API.Misc)
-    - HIVE IPFS: 9093 - [http://github.com/elastos/Elastos.NET.Hive.IPFS](http://github.com/elastos/Elastos.NET.Hive.IPFS)
-    - HIVE Cluster: 9094-9096 - [http://github.com/elastos/Elastos.NET.Hive.Cluster](http://github.com/elastos/Elastos.NET.Hive.Cluster)
-    
-    ##### Note: DID Service's - `getDidInfo` method is currently broken, but available on the Misc API - port 8094
-    
-4. Just run with docker-compose from within the directory:
-    
-    ```
-    docker-compose up --remove-orphans --build --force-recreate -d
-    ```
-    For users in China, if you get issues pulling images please refer to this post: https://segmentfault.com/a/1190000016083023
-    
-5. Verify the Mainchain is running by checking the miner reward wallet:
-
-    ```
-    curl http://localhost:20334/api/v1/asset/balances/EZngB4JXYAVhj8XZXR1HNWh2NkV5ttJtrE
-    ```    
-    
-    You should see at least 825 ELA in the miner wallet:
-    ```
-    {"Desc":"Success","Error":0,"Result":"838.86741124"}
-    ```
-    
-6. Verify the DID Sidechain is running by checking the pre-loaded wallet:
-
-    ```
-    curl http://localhost:20604/api/v1/asset/balances/EJWT3HbQWXNZk9gDwvGJwXdvv87qkdRkhE
-    ```    
-    
-    You should see 12 ELA in the DID Sidechain wallet pre-loaded:
-    ```
-    {"Result":"12","Error":0,"Desc":"Success"}
-    ```
- 
-7. Verify that your token sidechain is running correctly [Elastos.ELA.Sidechain.Token](http://github.com/elastos/Elastos.ELA.Sidechain.Token)
-
-    Because "HttpRestPort" of token sidechain is not available, currently, it's not connected to the wallet service API so you cannot send any tokens from mainchain to token sidechain. All you can do is check that token sidechain is running properly. When the API layer for token sidechain will be available, this documentation will be updated.
-    ```
-    curl -H "Content-Type:application/json" -H "Accept:application/json" --data '{"method":"getbestblockhash"}' http://localhost:20616
-    ```
-
-    Should return something like
-    ```
-    {
-        "id": null,
-        "jsonrpc": "2.0",
-        "result": "86f796f68d7422de0b3b27822697d5c255e653de3fcebfc86bd36828f41ace20",
-        "error": null
-    }
-    ```
-
-8. Verify the Wallet Service is running by checking the miner reward wallet:
-
-    ```
-    curl http://localhost:8091/api/1/balance/EZngB4JXYAVhj8XZXR1HNWh2NkV5ttJtrE
-    ```    
-    
-    You should see at least 825 ELA in the miner wallet:
-    ```
-    {"result":"835.35142952","status":200}
-    ```
-    
-9. Verify the DID Service is running by checking the pre-loaded wallet:
-
-    ```
-    curl http://localhost:8092/api/1/balance/EJWT3HbQWXNZk9gDwvGJwXdvv87qkdRkhE
-    ```    
-    
-    You should see 12 ELA in the DID Sidechain wallet pre-loaded:
-    ```
-    {"result":"12.0","status":200}
-    ```
-    
-10. Verify that cross-chain mainchain to sidechain transfers work
-    NOTE: Make sure to give at least 1-2 minutes(after docker container has started) before you call the following API and do not re-attempt the same command because it might fail otherwise.
-    ```
-    curl -X POST -H "Content-Type: application/json" -d '{"sender": [{"address": "EZngB4JXYAVhj8XZXR1HNWh2NkV5ttJtrE","privateKey": "2e900f236671edfd39a31e65a938491df5fc9a53b6b16e8ea0d697fe2f0a3d52"}],"receiver": [{"address": "EJWT3HbQWXNZk9gDwvGJwXdvv87qkdRkhE","amount": "1"}]}' localhost:8091/api/1/cross/m2d/transfer
-    ```
-    
-    You should see the transaction hash returned and a 200 status
-    ```
-    {"result":"57507ad2eb5513e79f90912d789559ce36a387facbf0f481f96b0bba27f52385","status":200}
-    ```
-    
-    In a minute or two you can also see the new ELA on your receiver address, it should be greater than the initial 12
-    ```
-    curl http://localhost:20604/api/v1/asset/balances/EJWT3HbQWXNZk9gDwvGJwXdvv87qkdRkhE
-    ```
-    
-11. Verify that the API Misc works [Elastos.ORG.Misc.API](https://github.com/elastos/Elastos.ORG.API.Misc)
-
-    The service for mainchain is running on port 8093 and for DID sidechain is running on port 8094
-    
-    ```
-    curl http://localhost:8093/api/1/ping
-    ```
-    
-    Should return
-    
-    ```
-    {"result":"pong 1.0.1","status":200}
-    ```
-
-    ```
-    curl http://localhost:8094/api/1/ping
-    ```
-    
-    Should return
-    
-    ```
-    {"result":"pong 1.0.1","status":200}
-    ```
-
-12. Verify that your HIVE IPFS peers are working correctly [Elastos.NET.Hive.IPFS](http://github.com/elastos/Elastos.NET.Hive.IPFS)
-
-    ```
-    curl http://localhost:9093/version
-    ```
-
-    Should return
-    ```
-    Commit: 6a5e24032
-    Client Version: go-ipfs/0.4.18/6a5e24032
-    Protocol Version: ipfs/0.1.0
-    ```
-
-13. Verify that your HIVE Cluster is working correctly [Elastos.NET.Hive.Cluster](http://github.com/elastos/Elastos.NET.Hive.Cluster)
-
-    This service is running on port 9094-9095. There is only one node for the cluster so there's no redundant setup as this is a test environment. 
-    
-    9094 exposes Cluster API endpoints.
-    ```
-    curl http://localhost:9094/id
-    ```
-
-    Should return something like
-    ```
-    {
-        "id": "QmQt7khnFb3CTnLCjrzKcmAcUWPVFTR68pXfUjmQMxzL7H",
-        "addresses": [
-            "/p2p-circuit/ipfs/QmQt7khnFb3CTnLCjrzKcmAcUWPVFTR68pXfUjmQMxzL7H",
-            "/ip4/127.0.0.1/tcp/9096/ipfs/QmQt7khnFb3CTnLCjrzKcmAcUWPVFTR68pXfUjmQMxzL7H",
-            "/ip4/172.19.0.3/tcp/9096/ipfs/QmQt7khnFb3CTnLCjrzKcmAcUWPVFTR68pXfUjmQMxzL7H"
-        ],
-        "cluster_peers": [
-            "QmQt7khnFb3CTnLCjrzKcmAcUWPVFTR68pXfUjmQMxzL7H"
-        ],
-        "cluster_peers_addresses": [],
-        "version": "0.8.0+git65033f01bb94e5d205e1ed0e80198f050cea212a",
-        "commit": "",
-        "rpc_protocol_version": "/hivecluster/0.8/rpc",
-        "error": "",
-        "ipfs": {
-            "id": "QmQNhoWCQivT7sJSezu8PnNpjA4rjKRxWHa47tFmkW3mHj",
-            "addresses": [
-            "/ip4/127.0.0.1/tcp/4001/ipfs/QmQNhoWCQivT7sJSezu8PnNpjA4rjKRxWHa47tFmkW3mHj",
-            "/ip4/172.19.0.2/tcp/4001/ipfs/QmQNhoWCQivT7sJSezu8PnNpjA4rjKRxWHa47tFmkW3mHj"
-            ],
-            "error": ""
-        },
-        "peername": "Elastos Hive Privnet"
-    }
-    ```
-
-    And 9095 exposes Node API endpoints.
-    ```
-    curl http://localhost:9095/api/v0/pin/ls
-    ```
-
-    Should return an empty dictionary as there's nothing present yet
-    ```
-    {"Keys":{}}
-    ```
-
-## Creating a DID, and Storing/Retrieving Metadata
-
-Generally you will use the DID Service running on port `8092` for this - [https://didservice.readthedocs.io](https://didservice.readthedocs.io).
-
-See "Create DID" for how to create a DID, you will receive both a did and a private key, store this somewhere.
-
-```
-curl http://localhost:8092/api/1/gen/did
-```
-
-Should return something like
-```
-{
-  "result": {
-    "privateKey": "78F3F61DE57C2058FAB709641EAB8880F2312702896F5599FB4A714EBCF3CFFC",
-    "publicKey": "02BDA7DBA5E4E1E24245566AF75E34CC9933FAA99FFFC61081156CC05AE65422E2",
-    "publicAddr": "EJrijXpAJmFmn6Xbjdh8TZgAYKS1KsK26N",
-    "did": "iXxFsEtpt8krhcNbVL7gzRfNqrJdRT4bSw"
-  },
-  "status": 200
-}
-```
-
-NOTE: For your use, a DID has already been created and you can find about it at test/did_example.json
-
-[https://didservice.readthedocs.io/en/latest/api_guide.html#create-did](https://didservice.readthedocs.io/en/latest/api_guide.html#create-did)
-
-Then you can call `POST /api/1/setDidInfo` to store data to this DID. There are two private keys, the outer private key
-is the private key of the wallet address that is paying for the store data transaction, you can use the ELA stored on the DID sidechain in `sidechain-preloaded.json`
-for this.
-
-We will use the pre-configured DID to store info. Refer to test/action_storeinfoon_didchain.json for what to pass in the body of the request to this API endpoint.
-
-```
-cat test/action_storeinfoon_didchain.json
-```
-
-Should return
-```
-{
-  "privateKey": "acf6ee13a2256f60f597f55bdd17d0ee772014db7233b50543bebdd1faf9a0da",
-  "settings": {
-    "privateKey": "78F3F61DE57C2058FAB709641EAB8880F2312702896F5599FB4A714EBCF3CFFC",
-    "info": {
-      "Tag": "DID Property",
-      "Ver": "1.0",
-      "Status": 1,
-      "Properties": [
-        {
-          "Key": "clark",
-          "Value": "hello,world",
-          "Status": 1
-        }
-      ]
-    }
-  }
-}
-```
-
-The inner settings struct is the actual DID to modify, so you will use the private key from `/api/1/gen/did` here to specify that DID. For this example, you can use the file as is.
-
-There is a cost of 10,000 SELA per 1kb on this privatenet, actual cost for the mainnet is not finalized.   
-
-And when you want to send a request to post the above file to the DID sidechain with the key "clark" and value "hello,world", do the following(Save the above excerpt into a file named "action_storeinfoon_didchain.json):
-```
-curl -H "Content-type: application/json" -d @test/action_storeinfoon_didchain.json http://localhost:8092/api/1/setDidInfo
-```
-
-Should return something like
-```
-{"result":"e2fe03663dafa8898d021ba4b80822cbd01279a9d1611cb81531d11407a326bd","status":200}
-```
-
-If you try to set the DID info before letting it be propagated to the block, you might get an error with something like 
-```
-{
-  "result": "double spent UTXO inputs detected, transaction hash: 37393136626431306661653962363231663763396539626530636433653264653535306365313766393632656462663430633839383232383061373761376562, input: cf00f4c5600a5d7ec4f89197a555ba1334e506d3ce4f03b7f98b283765693696, index: 0",
-  "status": 10001
-}
-```
-
-Don't be alarmed. Just wait a couple of minutes and try again.
-
-### Retrieving the DID info must be on the Misc.API - port 8093
-
-This is currently undocumented in the DID service docs because it's broken, so you need to use Misc.API which should be running on port `8093`.
-
-The API call should be `http://localhost:8094/api/1/did/{did}/{key}`
-
-For example if you stored the property key "clark" above, and assuming the did was `iXxFsEtpt8krhcNbVL7gzRfNqrJdRT4bSw`, then calling
-
-```
-curl http://localhost:8094/api/1/did/iXxFsEtpt8krhcNbVL7gzRfNqrJdRT4bSw/clark
-```
-
-Would return something like
-```
-{
-  "result": {
-    "Did": "iXxFsEtpt8krhcNbVL7gzRfNqrJdRT4bSw",
-    "Did_status": 1,
-    "Public_key": "02BDA7DBA5E4E1E24245566AF75E34CC9933FAA99FFFC61081156CC05AE65422E2",
-    "Property_key": "clark",
-    "Property_value": "hello,world",
-    "Txid": "4f65869f32ee2ad5397829178ea7ab7b0ef40284ccdac489f3de8db8d5f2000b",
-    "Block_time": 1552402320,
-    "Height": 1570
-  },
-  "status": 200
-}
-```
-
-NOTE: This API is unstable at the moment so things might not work as expected sometimes. If you encounter any issues, please submit a github issue and we'll look into it.
-    
-
-## Elastos Hive - IPFS Storage
-
-Let's try to create a simple file and then push it to Elastos Hive using the API endpoints exposed via our Cluster setup.
-
-1. Add the content "This is Elastos" to the cluster. Note that doing this will automatically pin this file to the cluster too.
-    ```
-    curl -F file="Hello, World" "http://localhost:9095/api/v0/file/add"
-    ```
-
-    Should return something like
-    ```
-    {
-        "Name": "QmTev1ZgJkHgFYiCX7MgELEDJuMygPNGcinqBa2RmfnGFu",
-        "Hash": "QmTev1ZgJkHgFYiCX7MgELEDJuMygPNGcinqBa2RmfnGFu",
-        "Size": "20"
-    }
-    ```
-
-2. Let's verify that something was indeed pinned to the cluster
-    ```
-    curl "http://localhost:9095/api/v0/pin/ls"
-    ```
-
-    Should return something like
-    ```
-    {"Keys":{"QmTev1ZgJkHgFYiCX7MgELEDJuMygPNGcinqBa2RmfnGFu":{"Type":"recursive"}}}
-    ```
-
-3. Retrieve the content from the hash using the cluster-slave
-    ```
-    curl http://localhost:9095/api/v0/file/cat?arg=QmTev1ZgJkHgFYiCX7MgELEDJuMygPNGcinqBa2RmfnGFu
-    ```
-
-    Should return
-    ```
-    Hello, World
-    ```
-
-4. Let's push some random content to the cluster by directly interacting with the IPFS peer nodes
-    ```
-    echo "This is Elastos" > hello.txt
-    docker cp hello.txt ela-hive-ipfs-peer:/tmp/hello.txt
-    docker exec ela-hive-ipfs-peer ipfs add /tmp/hello.txt
-    ```
-
-    Should return something like
-    ```
-    16 B / 16 B  100.00%added QmZVtqcb9AAz4xSXkWupWgA9mHDLwtksuem2fhNbNkYwbA hello.txt
-    ```  
-
-5. Check that this content was added to the cluster by trying to read this hash
-    ```
-    docker exec ela-hive-ipfs-peer ipfs cat QmZVtqcb9AAz4xSXkWupWgA9mHDLwtksuem2fhNbNkYwbA
-    ```
-
-    Should return
-    ```
-    This is Elastos
-    ```
-
-6. Let's verify the above content we added is actually in the cluster by interacting with the CLUSTER APIs
-    ```
-    curl http://localhost:9095/api/v0/file/cat?arg=QmZVtqcb9AAz4xSXkWupWgA9mHDLwtksuem2fhNbNkYwbA
-    ```
-
-    Should return
-    ```
-    This is Elastos
-    ```
-
-7. If you would like to read up on how to interact with the cluster and node APIs of elastos, please refer to [https://github.com/elastos/Elastos.NET.Hive.DevDocs](https://github.com/elastos/Elastos.NET.Hive.DevDocs)
-
-## Smart Contracts - Ethereum Sidechain
-
-This is coming soon and we won't declare this private net or the developer platform BETA ready until it is, 
-since we recognize that smart contracts and storage are minimally required for functioning dApps
-    
-
-## More Documentation, `config.json` and other nuances if you want to tinker
->>>>>>> b6666b72
 
 - Docker Engine 18.09.2
 - Docker Compose 1.23.2
