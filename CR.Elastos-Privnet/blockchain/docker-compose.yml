version : "3"
services:

  privnet-mainchain-node:
    container_name: privnet-mainchain-node
    image: cyberrepublic/elastos-mainchain-node:privnet-v0.6
    user: "${UID}:${GID}"
    volumes:
      - /data/volumes/elastos-privnet/mainchain-node/elastos:/ela/elastos
      - /data/volumes/elastos-privnet/mainchain-node/config.json:/ela/config.json
      - /data/volumes/elastos-privnet/mainchain-node/keystore.dat:/ela/keystore.dat
    ports:
      - 10011-10017:20333-20339
    healthcheck:
      test: ["CMD", "curl", "-H", "'Content-Type:application/json'", "-H", "'Accept:application/json'", "--data", "'{\"method\":\"getbestblockhash\"}'", "http://localhost:10014"]
      interval: 30s
      timeout: 120s
      retries: 5
    networks:
      - blockchain
    tty: true

  privnet-mainchain-crc-1:
    container_name: privnet-mainchain-crc-1
    image: cyberrepublic/elastos-mainchain-node:privnet-v0.6
    user: "${UID}:${GID}"
    volumes:
      - /data/volumes/elastos-privnet/mainchain-crc-1/elastos:/ela/elastos
      - /data/volumes/elastos-privnet/mainchain-crc-1/config.json:/ela/config.json
      - /data/volumes/elastos-privnet/mainchain-crc-1/keystore.dat:/ela/keystore.dat
    ports:
      - 10111-10117:20333-20339
    healthcheck:
      test: ["CMD", "curl", "-H", "'Content-Type:application/json'", "-H", "'Accept:application/json'", "--data", "'{\"method\":\"getbestblockhash\"}'", "http://localhost:10114"]
      interval: 30s
      timeout: 120s
      retries: 5
    networks:
      - blockchain
    tty: true

  privnet-mainchain-crc-2:
    container_name: privnet-mainchain-crc-2
    image: cyberrepublic/elastos-mainchain-node:privnet-v0.6
    user: "${UID}:${GID}"
    volumes:
      - /data/volumes/elastos-privnet/mainchain-crc-2/elastos:/ela/elastos
      - /data/volumes/elastos-privnet/mainchain-crc-2/config.json:/ela/config.json
      - /data/volumes/elastos-privnet/mainchain-crc-2/keystore.dat:/ela/keystore.dat
    ports:
      - 10211-10217:20333-20339
    healthcheck:
      test: ["CMD", "curl", "-H", "'Content-Type:application/json'", "-H", "'Accept:application/json'", "--data", "'{\"method\":\"getbestblockhash\"}'", "http://localhost:10214"]
      interval: 30s
      timeout: 120s
      retries: 5
    networks:
      - blockchain
    tty: true

  privnet-mainchain-dpos-1:
    container_name: privnet-mainchain-dpos-1
    image: cyberrepublic/elastos-mainchain-node:privnet-v0.6
    user: "${UID}:${GID}"
    volumes:
      - /data/volumes/elastos-privnet/mainchain-dpos-1/elastos:/ela/elastos
      - /data/volumes/elastos-privnet/mainchain-dpos-1/config.json:/ela/config.json
      - /data/volumes/elastos-privnet/mainchain-dpos-1/keystore.dat:/ela/keystore.dat
    ports:
      - 10511-10517:20333-20339
    healthcheck:
      test: ["CMD", "curl", "-H", "'Content-Type:application/json'", "-H", "'Accept:application/json'", "--data", "'{\"method\":\"getbestblockhash\"}'", "http://localhost:10514"]
      interval: 30s
      timeout: 120s
      retries: 5
    networks:
      - blockchain
    tty: true

  privnet-mainchain-dpos-2:
    container_name: privnet-mainchain-dpos-2
    image: cyberrepublic/elastos-mainchain-node:privnet-v0.6
    user: "${UID}:${GID}"
    volumes:
      - /data/volumes/elastos-privnet/mainchain-dpos-2/elastos:/ela/elastos
      - /data/volumes/elastos-privnet/mainchain-dpos-2/config.json:/ela/config.json
      - /data/volumes/elastos-privnet/mainchain-dpos-2/keystore.dat:/ela/keystore.dat
    ports:
      - 10611-10617:20333-20339
    healthcheck:
      test: ["CMD", "curl", "-H", "'Content-Type:application/json'", "-H", "'Accept:application/json'", "--data", "'{\"method\":\"getbestblockhash\"}'", "http://localhost:10614"]
      interval: 30s
      timeout: 120s
      retries: 5
    networks:
      - blockchain
    tty: true

  privnet-arbitrator-crc-1:
    container_name: privnet-arbitrator-crc-1
    image: cyberrepublic/elastos-arbitrator-node:privnet-v0.6
    user: "${UID}:${GID}"
    depends_on:
      - privnet-mainchain-crc-1
    volumes:
      - /data/volumes/elastos-privnet/arbitrator-crc-1/elastos_arbiter:/arbiter/elastos_arbiter
      - /data/volumes/elastos-privnet/arbitrator-crc-1/config.json:/arbiter/config.json
      - /data/volumes/elastos-privnet/arbitrator-crc-1/keystore.dat:/arbiter/keystore.dat
    ports:
      - 50114-50118:20534-20538
    networks:
      - blockchain
    tty: true

  privnet-arbitrator-crc-2:
    container_name: privnet-arbitrator-crc-2
    image: cyberrepublic/elastos-arbitrator-node:privnet-v0.6
    user: "${UID}:${GID}"
    depends_on:
      - privnet-mainchain-crc-2
    volumes:
      - /data/volumes/elastos-privnet/arbitrator-crc-2/elastos_arbiter:/arbiter/elastos_arbiter
      - /data/volumes/elastos-privnet/arbitrator-crc-2/config.json:/arbiter/config.json
      - /data/volumes/elastos-privnet/arbitrator-crc-2/keystore.dat:/arbiter/keystore.dat
    ports:
      - 50214-50218:20534-20538
    networks:
      - blockchain
    tty: true

  privnet-arbitrator-origin-1:
    container_name: privnet-arbitrator-origin-1
    image: cyberrepublic/elastos-arbitrator-node:privnet-v0.6
    user: "${UID}:${GID}"
    depends_on:
      - privnet-mainchain-dpos-1
    volumes:
      - /data/volumes/elastos-privnet/arbitrator-origin-1/elastos_arbiter:/arbiter/elastos_arbiter
      - /data/volumes/elastos-privnet/arbitrator-origin-1/config.json:/arbiter/config.json
      - /data/volumes/elastos-privnet/arbitrator-origin-1/keystore.dat:/arbiter/keystore.dat
    ports:
      - 50514-50518:20534-20538
    networks:
      - blockchain
    tty: true

  privnet-arbitrator-origin-2:
    container_name: privnet-arbitrator-origin-2
    image: cyberrepublic/elastos-arbitrator-node:privnet-v0.6
    user: "${UID}:${GID}"
    depends_on:
      - privnet-mainchain-dpos-2
    volumes:
      - /data/volumes/elastos-privnet/arbitrator-origin-2/elastos_arbiter:/arbiter/elastos_arbiter
      - /data/volumes/elastos-privnet/arbitrator-origin-2/config.json:/arbiter/config.json
      - /data/volumes/elastos-privnet/arbitrator-origin-2/keystore.dat:/arbiter/keystore.dat
    ports:
      - 50614-50618:20534-20538
    networks:
      - blockchain
    tty: true

  privnet-sidechain-did-node:
    container_name: privnet-sidechain-did-node
    image: cyberrepublic/elastos-sidechain-did-node:privnet-v0.6
    user: "${UID}:${GID}"
    volumes:
      - /data/volumes/elastos-privnet/did-node/elastos_did:/did/elastos_did
      - /data/volumes/elastos-privnet/did-node/config.json:/did/config.json
    ports:
      - 30111-30115:20604-20608
    healthcheck:
      test: ["CMD", "curl", "-H", "'Content-Type:application/json'", "-H", "'Accept:application/json'", "--data", "'{\"method\":\"getbestblockhash\"}'", "http://localhost:30113"]
      interval: 30s
      timeout: 120s
      retries: 5
    networks:
      - blockchain
    tty: true 

  privnet-sidechain-token-node:
    container_name: privnet-sidechain-token-node
    image: cyberrepublic/elastos-sidechain-token-node:privnet-v0.6
    user: "${UID}:${GID}"
    volumes:
      - /data/volumes/elastos-privnet/token-node/elastos_token:/token/elastos_token
      - /data/volumes/elastos-privnet/token-node/config.json:/token/config.json
    ports:
      - 40111-40115:20614-20618
    healthcheck:
      test: ["CMD", "curl", "-H", "'Content-Type:application/json'", "-H", "'Accept:application/json'", "--data", "'{\"method\":\"getbestblockhash\"}'", "http://localhost:40113"]
      interval: 30s
      timeout: 120s
      retries: 5
    networks:
      - blockchain
    tty: true 

  privnet-sidechain-eth-node:
    container_name: privnet-sidechain-eth-node
    image: cyberrepublic/elastos-sidechain-eth-node:privnet-v0.6
    user: "${UID}:${GID}"
    entrypoint: /bin/sh -c "./geth --mine --datadir elastos_eth --syncmode 'full' --gcmode 'archive' --rpc --rpcaddr 0.0.0.0 --rpccorsdomain '*' --rpcvhosts '*' --rpcport 20636 --rpcapi 'db,eth,net,web3,personal' --ws --wsaddr 0.0.0.0 --wsorigins '*' --wsport 20635 --wsapi 'db,eth,net,web3,personal' --unlock 0x961386e437294f9171040e2d56d4522c4f55187d --password ./eth-accounts-pass.txt"
    volumes:
      - /data/volumes/elastos-privnet/eth-node/elastos_eth:/eth/elastos_eth
      - /data/volumes/elastos-privnet/eth-node/eth-accounts-pass.txt:/eth/eth-accounts-pass.txt
    ports:
      - 60111:20635
      - 60112:20636
      - 60113:20638
    healthcheck:
      test: ["CMD", "curl", "-H", "'Content-Type:application/json'", "-H", "'Accept:application/json'", "--data", "'{\"jsonrpc\":\"2.0\",\"method\":\"eth_blockNumber\",\"params\":[], \"id\":1}'", "http://localhost:60111"]
      interval: 30s
      timeout: 120s
      retries: 5
    networks:
      - blockchain
    tty: true 

  privnet-sidechain-eth-oracle-node:
    container_name: privnet-sidechain-eth-oracle-node
    image: cyberrepublic/elastos-sidechain-eth-oracle:privnet-v0.6
    user: "${UID}:${GID}"
    depends_on:
      - privnet-sidechain-eth-node
    ports:
      - 60114:20632
    networks:
      - blockchain
    tty: true 

  privnet-wallet-service:
    container_name: privnet-wallet-service
    image: cyberrepublic/elastos-wallet-service:privnet-v0.6
    user: "${UID}:${GID}"
    volumes:
<<<<<<< HEAD
      - ${PWD}/restful-services/wallet/application-mainchain-did.properties:/home/elauser/application.properties
=======
      - /data/volumes/elastos-privnet/wallet-service/application-mainchain-did.properties:/home/elauser/application.properties
>>>>>>> bb11f3dd
    depends_on:
      - privnet-mainchain-node
    ports:
      - 8091:8080
    healthcheck:
      test: ["CMD", "curl", "-f", "http://localhost:8091/api/1/currHeight"]
      interval: 30s
      timeout: 120s
      retries: 5
    networks:
      - blockchain
    tty: true 

  privnet-wallet-service-tokensidechain:
    container_name: privnet-wallet-service-tokensidechain
    image: cyberrepublic/elastos-wallet-service:privnet-v0.6
    user: "${UID}:${GID}"
    volumes:
<<<<<<< HEAD
      - ${PWD}/restful-services/wallet/application-mainchain-token.properties:/home/elauser/application.properties
=======
      - /data/volumes/elastos-privnet/wallet-service/application-mainchain-token.properties:/home/elauser/application.properties
>>>>>>> bb11f3dd
    depends_on:
      - privnet-mainchain-node
    ports:
      - 8093:8080
    healthcheck:
      test: ["CMD", "curl", "-f", "http://localhost:8093/api/1/currHeight"]
      interval: 30s
      timeout: 120s
      retries: 5
    networks:
      - blockchain
    tty: true 

  privnet-sidechain-service:
    container_name: privnet-sidechain-service
    image: cyberrepublic/elastos-sidechain-service:privnet-v0.6
    user: "${UID}:${GID}"
    depends_on:
      - privnet-sidechain-did-node
    ports:
      - 8092:8080
    healthcheck:
      test: ["CMD", "curl", "-f", "http://localhost:8092/api/1/currHeight"]
      interval: 30s
      timeout: 120s
      retries: 5
    networks:
      - blockchain
    tty: true 

  privnet-api-misc-mainchain:
    container_name: privnet-api-misc-mainchain
    image: cyberrepublic/elastos-api-misc-service:privnet-v0.6
    user: "${UID}:${GID}"
    volumes:
<<<<<<< HEAD
      - ${PWD}/restful-services/api-misc/mainchain/config.json:/home/elauser/config.json
      - ${PWD}/restful-services/api-misc/mainchain/erc20.json:/home/elauser/erc20.json
      - ${PWD}/restful-services/api-misc/mainchain/deploy.sh:/home/elauser/deploy.sh
=======
      - /data/volumes/elastos-privnet/misc-service/mainchain/config.json:/home/elauser/config.json
      - /data/volumes/elastos-privnet/misc-service/mainchain/erc20.json:/home/elauser/erc20.json
      - /data/volumes/elastos-privnet/misc-service/mainchain/deploy.sh:/home/elauser/deploy.sh
>>>>>>> bb11f3dd
    depends_on:
      - privnet-mysql
      - privnet-mainchain-node
    ports:
      - 9091:8080
    healthcheck:
      test: ["CMD", "curl", "-f", "http://localhost:9091/api/1/history/checking/sync"]
      interval: 30s
      timeout: 120s
      retries: 5
    networks:
      - blockchain
    tty: true

  privnet-api-misc-sidechain-did:
    container_name: privnet-api-misc-sidechain-did
    image: cyberrepublic/elastos-api-misc-service:privnet-v0.6
    user: "${UID}:${GID}"
    volumes:
      - /data/volumes/elastos-privnet/misc-service/sidechain/did/config.json:/home/elauser/config.json
      - /data/volumes/elastos-privnet/misc-service/sidechain/did/deploy.sh:/home/elauser/deploy.sh
    depends_on:
      - privnet-mysql
      - privnet-sidechain-did-node
    ports:
      - 9092:8080
    healthcheck:
      test: ["CMD", "curl", "-f", "http://localhost:9092/api/1/history/checking/sync"]
      interval: 30s
      timeout: 120s
      retries: 5
    networks:
      - blockchain
    tty: true

  privnet-mysql:
    container_name: privnet-mysql
    image: mysql:5.7
    user: "${UID}:${GID}"
    volumes:
      - ~/.volumes/elastos-privnet/mysql:/var/lib/mysql
    environment:
      - MYSQL_ROOT_PASSWORD=12345678
      - MYSQL_DATABASE=ws
      - MYSQL_USER=elastos
      - MYSQL_PASSWORD=12345678
    ports:
      - 3307:3306
    healthcheck:
      test: ["CMD", "mysqladmin", "ping", "-h", "localhost", "-P", "3307", "-u", "elastos", "-p12345678"]
      interval: 30s
      timeout: 120s
      retries: 5
    networks:
      - blockchain
    tty: true

networks:
  blockchain:<|MERGE_RESOLUTION|>--- conflicted
+++ resolved
@@ -234,11 +234,7 @@
     image: cyberrepublic/elastos-wallet-service:privnet-v0.6
     user: "${UID}:${GID}"
     volumes:
-<<<<<<< HEAD
-      - ${PWD}/restful-services/wallet/application-mainchain-did.properties:/home/elauser/application.properties
-=======
       - /data/volumes/elastos-privnet/wallet-service/application-mainchain-did.properties:/home/elauser/application.properties
->>>>>>> bb11f3dd
     depends_on:
       - privnet-mainchain-node
     ports:
@@ -257,11 +253,7 @@
     image: cyberrepublic/elastos-wallet-service:privnet-v0.6
     user: "${UID}:${GID}"
     volumes:
-<<<<<<< HEAD
-      - ${PWD}/restful-services/wallet/application-mainchain-token.properties:/home/elauser/application.properties
-=======
       - /data/volumes/elastos-privnet/wallet-service/application-mainchain-token.properties:/home/elauser/application.properties
->>>>>>> bb11f3dd
     depends_on:
       - privnet-mainchain-node
     ports:
@@ -297,15 +289,9 @@
     image: cyberrepublic/elastos-api-misc-service:privnet-v0.6
     user: "${UID}:${GID}"
     volumes:
-<<<<<<< HEAD
-      - ${PWD}/restful-services/api-misc/mainchain/config.json:/home/elauser/config.json
-      - ${PWD}/restful-services/api-misc/mainchain/erc20.json:/home/elauser/erc20.json
-      - ${PWD}/restful-services/api-misc/mainchain/deploy.sh:/home/elauser/deploy.sh
-=======
       - /data/volumes/elastos-privnet/misc-service/mainchain/config.json:/home/elauser/config.json
       - /data/volumes/elastos-privnet/misc-service/mainchain/erc20.json:/home/elauser/erc20.json
       - /data/volumes/elastos-privnet/misc-service/mainchain/deploy.sh:/home/elauser/deploy.sh
->>>>>>> bb11f3dd
     depends_on:
       - privnet-mysql
       - privnet-mainchain-node
