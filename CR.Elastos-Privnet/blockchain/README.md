--- conflicted
+++ resolved
@@ -45,7 +45,6 @@
 
 ### Mainchain nodes
 
-<<<<<<< HEAD
 - Normal node: 10011-10017
 - CRC node 1: 10111-10117
 - CRC node 2: 10211-10217
@@ -53,17 +52,6 @@
 - Elected node 2: 10611-10617
 
 ### Sidechain nodes
-=======
-- Normal node 1: 10011-10017
-- CRC node 1: 10111-10117
-- CRC node 2: 10211-10217
-- CRC node 3: 10311-10317
-- CRC node 4: 10411-10417
-- Elected node 1: 10511-10517
-- Elected node 2: 10611-10617
-
-### DID Sidechain nodes
->>>>>>> ab00cc7d
 
 - DID sidechain node: 30111-30115
 - Token sidechain node: 40111-40115
@@ -338,18 +326,11 @@
   ```
   mkdir -p ~/node/ela;
   cd ~/node/ela;
-<<<<<<< HEAD
   wget https://download.elastos.org/elastos-ela/elastos-ela-0.3.4/elastos-ela-v0.3.4-linux-x86_64.tgz;
   tar -xzvf elastos-ela-v0.3.4-linux-x86_64.tgz;
   mv elastos-ela-v0.3.4/ela .;
   mv elastos-ela-v0.3.4/ela-cli .;
   rm -rf elastos-ela-v0.3.4-linux-x86_64.tgz elastos-ela-v0.3.4/
-=======
-  wget https://github.com/elastos/Elastos.ELA/releases/download/v0.3.2/ela;
-  chmod +x ela;
-  wget https://github.com/elastos/Elastos.ELA/releases/download/v0.3.2/ela-cli;
-  chmod +x ela-cli;
->>>>>>> ab00cc7d
   ```
 
 2. Let's create a new wallet that we will use to register for our supernode so we'll be both an owner and a node
@@ -405,11 +386,6 @@
         "127.0.0.1:10016",
         "127.0.0.1:10116",
         "127.0.0.1:10216",
-<<<<<<< HEAD
-=======
-        "127.0.0.1:10316",
-        "127.0.0.1:10416",
->>>>>>> ab00cc7d
         "127.0.0.1:10516",
         "127.0.0.1:10616"
       ],
