--- conflicted
+++ resolved
@@ -84,11 +84,7 @@
 	}
 	// Validate the received block's bloom with the one derived from the generated receipts.
 	// For valid blocks this should always validate to true.
-<<<<<<< HEAD
-	rbloom := types.CreateBloomWithTxList(receipts,block.Transactions())
-=======
 	rbloom := types.CreateBloomWithTxList(receipts, block.Transactions())
->>>>>>> 5845b7a9
 	if rbloom != header.Bloom {
 		return fmt.Errorf("invalid bloom (remote: %x  local: %x)", header.Bloom, rbloom)
 	}
